--- conflicted
+++ resolved
@@ -30,15 +30,11 @@
 	"unicode/utf8"
 
 	"github.com/neohugo/neohugo/common/loggers"
+
+	"github.com/mitchellh/hashstructure"
+
 	"github.com/neohugo/neohugo/common/neohugo"
 
-	"github.com/mitchellh/hashstructure"
-
-<<<<<<< HEAD
-=======
-	"github.com/gohugoio/hugo/common/hugo"
-
->>>>>>> e127d3e5
 	"github.com/spf13/afero"
 
 	"github.com/jdkato/prose/transform"
@@ -176,17 +172,17 @@
 }
 
 // ReaderToString is the same as ReaderToBytes, but returns a string.
-func ReaderToString(lines io.Reader) (string, error) {
+func ReaderToString(lines io.Reader) string {
 	if lines == nil {
-		return "", nil
+		return ""
 	}
 	b := bp.GetBuffer()
 	defer bp.PutBuffer(b)
 	if _, err := b.ReadFrom(lines); err != nil {
-		return "", err
-	}
-
-	return b.String(), nil
+		return err.Error()
+	}
+
+	return b.String()
 }
 
 // ReaderContains reports whether subslice is within r.
@@ -227,7 +223,7 @@
 // GetTitleFunc returns a func that can be used to transform a string to
 // title case.
 //
-// The supported styles are
+// # The supported styles are
 //
 // - "Go" (strings.Title)
 // - "AP" (see https://www.apstylebook.com/)
@@ -529,17 +525,11 @@
 		return nil
 	}
 
-<<<<<<< HEAD
-	err := afero.Walk(fs, path, func(path string, info os.FileInfo, err error) error {
-=======
+	// nolint
 	afero.Walk(fs, path, func(path string, info os.FileInfo, err error) error {
->>>>>>> e127d3e5
 		fmt.Println(path)
 		return nil
 	})
-	if err != nil {
-		return err
-	}
 
 	return nil
 }
