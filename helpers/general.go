// Copyright 2019 The Hugo Authors. All rights reserved.
//
// Licensed under the Apache License, Version 2.0 (the "License");
// you may not use this file except in compliance with the License.
// You may obtain a copy of the License at
// http://www.apache.org/licenses/LICENSE-2.0
//
// Unless required by applicable law or agreed to in writing, software
// distributed under the License is distributed on an "AS IS" BASIS,
// WITHOUT WARRANTIES OR CONDITIONS OF ANY KIND, either express or implied.
// See the License for the specific language governing permissions and
// limitations under the License.

package helpers

import (
	"bytes"
	"crypto/md5"
	"encoding/hex"
	"fmt"
	"io"
	"net"
	"os"
	"path/filepath"
	"sort"
	"strings"
	"unicode"
	"unicode/utf8"

<<<<<<< HEAD
	"github.com/neohugo/neohugo/common/loggers"

	"github.com/neohugo/neohugo/common/neohugo"
=======
	"github.com/gohugoio/hugo/common/hugo"
	"github.com/gohugoio/hugo/common/loggers"
>>>>>>> 0dbe0f1a

	"github.com/spf13/afero"

	"github.com/jdkato/prose/transform"

	bp "github.com/neohugo/neohugo/bufferpool"
	"github.com/spf13/pflag"
)

// FilePathSeparator as defined by os.Separator.
const FilePathSeparator = string(filepath.Separator)

// TCPListen starts listening on a valid TCP port.
func TCPListen() (net.Listener, *net.TCPAddr, error) {
	l, err := net.Listen("tcp", ":0")
	if err != nil {
		return nil, nil, err
	}
	addr := l.Addr()
	if a, ok := addr.(*net.TCPAddr); ok {
		return l, a, nil
	}
	l.Close()
	return nil, nil, fmt.Errorf("unable to obtain a valid tcp port: %v", addr)
}

// InStringArray checks if a string is an element of a slice of strings
// and returns a boolean value.
func InStringArray(arr []string, el string) bool {
	for _, v := range arr {
		if v == el {
			return true
		}
	}
	return false
}

// FirstUpper returns a string with the first character as upper case.
func FirstUpper(s string) string {
	if s == "" {
		return ""
	}
	r, n := utf8.DecodeRuneInString(s)
	return string(unicode.ToUpper(r)) + s[n:]
}

// UniqueStrings returns a new slice with any duplicates removed.
func UniqueStrings(s []string) []string {
	unique := make([]string, 0, len(s))
	for i, val := range s {
		var seen bool
		for j := 0; j < i; j++ {
			if s[j] == val {
				seen = true
				break
			}
		}
		if !seen {
			unique = append(unique, val)
		}
	}
	return unique
}

// UniqueStringsReuse returns a slice with any duplicates removed.
// It will modify the input slice.
func UniqueStringsReuse(s []string) []string {
	result := s[:0]
	for i, val := range s {
		var seen bool

		for j := 0; j < i; j++ {
			if s[j] == val {
				seen = true
				break
			}
		}

		if !seen {
			result = append(result, val)
		}
	}
	return result
}

// UniqueStringsSorted returns a sorted slice with any duplicates removed.
// It will modify the input slice.
func UniqueStringsSorted(s []string) []string {
	if len(s) == 0 {
		return nil
	}
	ss := sort.StringSlice(s)
	ss.Sort()
	i := 0
	for j := 1; j < len(s); j++ {
		if !ss.Less(i, j) {
			continue
		}
		i++
		s[i] = s[j]
	}

	return s[:i+1]
}

// ReaderToBytes takes an io.Reader argument, reads from it
// and returns bytes.
func ReaderToBytes(lines io.Reader) ([]byte, error) {
	if lines == nil {
		return []byte{}, nil
	}
	b := bp.GetBuffer()
	defer bp.PutBuffer(b)

	if _, err := b.ReadFrom(lines); err != nil {
		return nil, err
	}

	bc := make([]byte, b.Len())
	copy(bc, b.Bytes())
	return bc, nil
}

// ReaderToString is the same as ReaderToBytes, but returns a string.
func ReaderToString(lines io.Reader) string {
	if lines == nil {
		return ""
	}
	b := bp.GetBuffer()
	defer bp.PutBuffer(b)
	if _, err := b.ReadFrom(lines); err != nil {
		return err.Error()
	}

	return b.String()
}

// ReaderContains reports whether subslice is within r.
func ReaderContains(r io.Reader, subslice []byte) bool {
	if r == nil || len(subslice) == 0 {
		return false
	}

	bufflen := len(subslice) * 4
	halflen := bufflen / 2
	buff := make([]byte, bufflen)
	var err error
	var n, i int

	for {
		i++
		if i == 1 {
			n, err = io.ReadAtLeast(r, buff[:halflen], halflen)
		} else {
			if i != 2 {
				// shift left to catch overlapping matches
				copy(buff[:], buff[halflen:])
			}
			n, err = io.ReadAtLeast(r, buff[halflen:], halflen)
		}

		if n > 0 && bytes.Contains(buff, subslice) {
			return true
		}

		if err != nil {
			break
		}
	}
	return false
}

// GetTitleFunc returns a func that can be used to transform a string to
// title case.
//
// # The supported styles are
//
// - "Go" (strings.Title)
// - "AP" (see https://www.apstylebook.com/)
// - "Chicago" (see http://www.chicagomanualofstyle.org/home.html)
// - "FirstUpper" (only the first character is upper case)
// - "None" (no transformation)
//
// If an unknown or empty style is provided, AP style is what you get.
func GetTitleFunc(style string) func(s string) string {
	switch strings.ToLower(style) {
	case "go":
		//nolint SA1019: strings.Title is deprecated: The rule Title uses for word boundaries does not handle Unicode punctuation properly. Use golang.org/x/text/cases instead
		return strings.Title
	case "chicago":
		tc := transform.NewTitleConverter(transform.ChicagoStyle)
		return tc.Title
	case "none":
		return func(s string) string { return s }
	case "firstupper":
		return FirstUpper
	default:
		tc := transform.NewTitleConverter(transform.APStyle)
		return tc.Title
	}
}

// HasStringsPrefix tests whether the string slice s begins with prefix slice s.
func HasStringsPrefix(s, prefix []string) bool {
	return len(s) >= len(prefix) && compareStringSlices(s[0:len(prefix)], prefix)
}

// HasStringsSuffix tests whether the string slice s ends with suffix slice s.
func HasStringsSuffix(s, suffix []string) bool {
	return len(s) >= len(suffix) && compareStringSlices(s[len(s)-len(suffix):], suffix)
}

func compareStringSlices(a, b []string) bool {
	if a == nil && b == nil {
		return true
	}

	if a == nil || b == nil {
		return false
	}

	if len(a) != len(b) {
		return false
	}

	for i := range a {
		if a[i] != b[i] {
			return false
		}
	}

	return true
}

<<<<<<< HEAD
// DistinctLogger ignores duplicate log statements.
type DistinctLogger struct {
	loggers.Logger
	sync.RWMutex
	m map[string]bool
}

func (l *DistinctLogger) Reset() {
	l.Lock()
	defer l.Unlock()

	l.m = make(map[string]bool)
}

// Println will log the string returned from fmt.Sprintln given the arguments,
// but not if it has been logged before.
func (l *DistinctLogger) Println(v ...any) {
	// fmt.Sprint doesn't add space between string arguments
	logStatement := strings.TrimSpace(fmt.Sprintln(v...))
	l.printIfNotPrinted("println", logStatement, func() {
		l.Logger.Println(logStatement)
	})
}

// Printf will log the string returned from fmt.Sprintf given the arguments,
// but not if it has been logged before.
func (l *DistinctLogger) Printf(format string, v ...any) {
	logStatement := fmt.Sprintf(format, v...)
	l.printIfNotPrinted("printf", logStatement, func() {
		l.Logger.Printf(format, v...)
	})
}

func (l *DistinctLogger) Debugf(format string, v ...any) {
	logStatement := fmt.Sprintf(format, v...)
	l.printIfNotPrinted("debugf", logStatement, func() {
		l.Logger.Debugf(format, v...)
	})
}

func (l *DistinctLogger) Debugln(v ...any) {
	logStatement := fmt.Sprint(v...)
	l.printIfNotPrinted("debugln", logStatement, func() {
		l.Logger.Debugln(v...)
	})
}

func (l *DistinctLogger) Infof(format string, v ...any) {
	logStatement := fmt.Sprintf(format, v...)
	l.printIfNotPrinted("info", logStatement, func() {
		l.Logger.Infof(format, v...)
	})
}

func (l *DistinctLogger) Infoln(v ...any) {
	logStatement := fmt.Sprint(v...)
	l.printIfNotPrinted("infoln", logStatement, func() {
		l.Logger.Infoln(v...)
	})
}

func (l *DistinctLogger) Warnf(format string, v ...any) {
	logStatement := fmt.Sprintf(format, v...)
	l.printIfNotPrinted("warnf", logStatement, func() {
		l.Logger.Warnf(format, v...)
	})
}

func (l *DistinctLogger) Warnln(v ...any) {
	logStatement := fmt.Sprint(v...)
	l.printIfNotPrinted("warnln", logStatement, func() {
		l.Logger.Warnln(v...)
	})
}

func (l *DistinctLogger) Errorf(format string, v ...any) {
	logStatement := fmt.Sprint(v...)
	l.printIfNotPrinted("errorf", logStatement, func() {
		l.Logger.Errorf(format, v...)
	})
}

func (l *DistinctLogger) Errorln(v ...any) {
	logStatement := fmt.Sprint(v...)
	l.printIfNotPrinted("errorln", logStatement, func() {
		l.Logger.Errorln(v...)
	})
}

func (l *DistinctLogger) hasPrinted(key string) bool {
	l.RLock()
	defer l.RUnlock()
	_, found := l.m[key]
	return found
}

func (l *DistinctLogger) printIfNotPrinted(level, logStatement string, print func()) {
	key := level + logStatement
	if l.hasPrinted(key) {
		return
	}
	l.Lock()
	defer l.Unlock()
	l.m[key] = true // Placing this after print() can cause duplicate warning entries to be logged when --panicOnWarning is true.
	print()
}

// NewDistinctErrorLogger creates a new DistinctLogger that logs ERRORs
func NewDistinctErrorLogger() loggers.Logger {
	return &DistinctLogger{m: make(map[string]bool), Logger: loggers.NewErrorLogger()}
}

// NewDistinctLogger creates a new DistinctLogger that logs to the provided logger.
func NewDistinctLogger(logger loggers.Logger) loggers.Logger {
	return &DistinctLogger{m: make(map[string]bool), Logger: logger}
}

// NewDistinctWarnLogger creates a new DistinctLogger that logs WARNs
func NewDistinctWarnLogger() loggers.Logger {
	return &DistinctLogger{m: make(map[string]bool), Logger: loggers.NewWarningLogger()}
}

var (
	// DistinctErrorLog can be used to avoid spamming the logs with errors.
	DistinctErrorLog = NewDistinctErrorLogger()

	// DistinctWarnLog can be used to avoid spamming the logs with warnings.
	DistinctWarnLog = NewDistinctWarnLogger()
)

// InitLoggers resets the global distinct loggers.
func InitLoggers() {
	DistinctErrorLog.Reset()
	DistinctWarnLog.Reset()
}

=======
>>>>>>> 0dbe0f1a
// Deprecated informs about a deprecation, but only once for a given set of arguments' values.
// If the err flag is enabled, it logs as an ERROR (will exit with -1) and the text will
// point at the next Hugo release.
// The idea is two remove an item in two Hugo releases to give users and theme authors
// plenty of time to fix their templates.
func Deprecated(item, alternative string, err bool) {
	if err {
<<<<<<< HEAD
		DistinctErrorLog.Errorf("%s is deprecated and will be removed in Hugo %s. %s", item, neohugo.CurrentVersion.Next().ReleaseVersion(), alternative)
=======
		loggers.Log().Errorf("%s is deprecated and will be removed in Hugo %s. %s", item, hugo.CurrentVersion.Next().ReleaseVersion(), alternative)
>>>>>>> 0dbe0f1a
	} else {
		loggers.Log().Warnf("%s is deprecated and will be removed in a future release. %s", item, alternative)
	}
}

// SliceToLower goes through the source slice and lowers all values.
func SliceToLower(s []string) []string {
	if s == nil {
		return nil
	}

	l := make([]string, len(s))
	for i, v := range s {
		l[i] = strings.ToLower(v)
	}

	return l
}

// MD5String takes a string and returns its MD5 hash.
func MD5String(f string) string {
	hash := md5.Sum([]byte(f))
	return hex.EncodeToString(hash[:])
}

// MD5FromFileFast creates a MD5 hash from the given file. It only reads parts of
// the file for speed, so don't use it if the files are very subtly different.
// It will not close the file.
func MD5FromFileFast(r io.ReadSeeker) (string, error) {
	const (
		// Do not change once set in stone!
		maxChunks = 8
		peekSize  = 64
		seek      = 2048
	)

	h := md5.New()
	buff := make([]byte, peekSize)

	for i := 0; i < maxChunks; i++ {
		if i > 0 {
			_, err := r.Seek(seek, 0)
			if err != nil {
				if err == io.EOF {
					break
				}
				return "", err
			}
		}

		_, err := io.ReadAtLeast(r, buff, peekSize)
		if err != nil {
			if err == io.EOF || err == io.ErrUnexpectedEOF {
				if _, err = h.Write(buff); err != nil {
					return "", err
				}
				break
			}
			return "", err
		}
		if _, err = h.Write(buff); err != nil {
			return "", err
		}
	}

	return hex.EncodeToString(h.Sum(nil)), nil
}

// MD5FromReader creates a MD5 hash from the given reader.
func MD5FromReader(r io.Reader) (string, error) {
	h := md5.New()
	if _, err := io.Copy(h, r); err != nil {
		return "", nil
	}
	return hex.EncodeToString(h.Sum(nil)), nil
}

// IsWhitespace determines if the given rune is whitespace.
func IsWhitespace(r rune) bool {
	return r == ' ' || r == '\t' || r == '\n' || r == '\r'
}

// NormalizeHugoFlags facilitates transitions of Hugo command-line flags,
// e.g. --baseUrl to --baseURL, --uglyUrls to --uglyURLs
func NormalizeHugoFlags(f *pflag.FlagSet, name string) pflag.NormalizedName {
	switch name {
	case "baseUrl":
		name = "baseURL"
	case "uglyUrls":
		name = "uglyURLs"
	}
	return pflag.NormalizedName(name)
}

// PrintFs prints the given filesystem to the given writer starting from the given path.
// This is useful for debugging.
func PrintFs(fs afero.Fs, path string, w io.Writer) error {
	if fs == nil {
		return nil
	}

	// nolint
	afero.Walk(fs, path, func(path string, info os.FileInfo, err error) error {
		fmt.Println(path)
		return nil
	})

	return nil
}<|MERGE_RESOLUTION|>--- conflicted
+++ resolved
@@ -27,14 +27,8 @@
 	"unicode"
 	"unicode/utf8"
 
-<<<<<<< HEAD
 	"github.com/neohugo/neohugo/common/loggers"
-
 	"github.com/neohugo/neohugo/common/neohugo"
-=======
-	"github.com/gohugoio/hugo/common/hugo"
-	"github.com/gohugoio/hugo/common/loggers"
->>>>>>> 0dbe0f1a
 
 	"github.com/spf13/afero"
 
@@ -269,145 +263,6 @@
 	return true
 }
 
-<<<<<<< HEAD
-// DistinctLogger ignores duplicate log statements.
-type DistinctLogger struct {
-	loggers.Logger
-	sync.RWMutex
-	m map[string]bool
-}
-
-func (l *DistinctLogger) Reset() {
-	l.Lock()
-	defer l.Unlock()
-
-	l.m = make(map[string]bool)
-}
-
-// Println will log the string returned from fmt.Sprintln given the arguments,
-// but not if it has been logged before.
-func (l *DistinctLogger) Println(v ...any) {
-	// fmt.Sprint doesn't add space between string arguments
-	logStatement := strings.TrimSpace(fmt.Sprintln(v...))
-	l.printIfNotPrinted("println", logStatement, func() {
-		l.Logger.Println(logStatement)
-	})
-}
-
-// Printf will log the string returned from fmt.Sprintf given the arguments,
-// but not if it has been logged before.
-func (l *DistinctLogger) Printf(format string, v ...any) {
-	logStatement := fmt.Sprintf(format, v...)
-	l.printIfNotPrinted("printf", logStatement, func() {
-		l.Logger.Printf(format, v...)
-	})
-}
-
-func (l *DistinctLogger) Debugf(format string, v ...any) {
-	logStatement := fmt.Sprintf(format, v...)
-	l.printIfNotPrinted("debugf", logStatement, func() {
-		l.Logger.Debugf(format, v...)
-	})
-}
-
-func (l *DistinctLogger) Debugln(v ...any) {
-	logStatement := fmt.Sprint(v...)
-	l.printIfNotPrinted("debugln", logStatement, func() {
-		l.Logger.Debugln(v...)
-	})
-}
-
-func (l *DistinctLogger) Infof(format string, v ...any) {
-	logStatement := fmt.Sprintf(format, v...)
-	l.printIfNotPrinted("info", logStatement, func() {
-		l.Logger.Infof(format, v...)
-	})
-}
-
-func (l *DistinctLogger) Infoln(v ...any) {
-	logStatement := fmt.Sprint(v...)
-	l.printIfNotPrinted("infoln", logStatement, func() {
-		l.Logger.Infoln(v...)
-	})
-}
-
-func (l *DistinctLogger) Warnf(format string, v ...any) {
-	logStatement := fmt.Sprintf(format, v...)
-	l.printIfNotPrinted("warnf", logStatement, func() {
-		l.Logger.Warnf(format, v...)
-	})
-}
-
-func (l *DistinctLogger) Warnln(v ...any) {
-	logStatement := fmt.Sprint(v...)
-	l.printIfNotPrinted("warnln", logStatement, func() {
-		l.Logger.Warnln(v...)
-	})
-}
-
-func (l *DistinctLogger) Errorf(format string, v ...any) {
-	logStatement := fmt.Sprint(v...)
-	l.printIfNotPrinted("errorf", logStatement, func() {
-		l.Logger.Errorf(format, v...)
-	})
-}
-
-func (l *DistinctLogger) Errorln(v ...any) {
-	logStatement := fmt.Sprint(v...)
-	l.printIfNotPrinted("errorln", logStatement, func() {
-		l.Logger.Errorln(v...)
-	})
-}
-
-func (l *DistinctLogger) hasPrinted(key string) bool {
-	l.RLock()
-	defer l.RUnlock()
-	_, found := l.m[key]
-	return found
-}
-
-func (l *DistinctLogger) printIfNotPrinted(level, logStatement string, print func()) {
-	key := level + logStatement
-	if l.hasPrinted(key) {
-		return
-	}
-	l.Lock()
-	defer l.Unlock()
-	l.m[key] = true // Placing this after print() can cause duplicate warning entries to be logged when --panicOnWarning is true.
-	print()
-}
-
-// NewDistinctErrorLogger creates a new DistinctLogger that logs ERRORs
-func NewDistinctErrorLogger() loggers.Logger {
-	return &DistinctLogger{m: make(map[string]bool), Logger: loggers.NewErrorLogger()}
-}
-
-// NewDistinctLogger creates a new DistinctLogger that logs to the provided logger.
-func NewDistinctLogger(logger loggers.Logger) loggers.Logger {
-	return &DistinctLogger{m: make(map[string]bool), Logger: logger}
-}
-
-// NewDistinctWarnLogger creates a new DistinctLogger that logs WARNs
-func NewDistinctWarnLogger() loggers.Logger {
-	return &DistinctLogger{m: make(map[string]bool), Logger: loggers.NewWarningLogger()}
-}
-
-var (
-	// DistinctErrorLog can be used to avoid spamming the logs with errors.
-	DistinctErrorLog = NewDistinctErrorLogger()
-
-	// DistinctWarnLog can be used to avoid spamming the logs with warnings.
-	DistinctWarnLog = NewDistinctWarnLogger()
-)
-
-// InitLoggers resets the global distinct loggers.
-func InitLoggers() {
-	DistinctErrorLog.Reset()
-	DistinctWarnLog.Reset()
-}
-
-=======
->>>>>>> 0dbe0f1a
 // Deprecated informs about a deprecation, but only once for a given set of arguments' values.
 // If the err flag is enabled, it logs as an ERROR (will exit with -1) and the text will
 // point at the next Hugo release.
@@ -415,11 +270,7 @@
 // plenty of time to fix their templates.
 func Deprecated(item, alternative string, err bool) {
 	if err {
-<<<<<<< HEAD
-		DistinctErrorLog.Errorf("%s is deprecated and will be removed in Hugo %s. %s", item, neohugo.CurrentVersion.Next().ReleaseVersion(), alternative)
-=======
-		loggers.Log().Errorf("%s is deprecated and will be removed in Hugo %s. %s", item, hugo.CurrentVersion.Next().ReleaseVersion(), alternative)
->>>>>>> 0dbe0f1a
+		loggers.Log().Errorf("%s is deprecated and will be removed in Hugo %s. %s", item, neohugo.CurrentVersion.Next().ReleaseVersion(), alternative)
 	} else {
 		loggers.Log().Warnf("%s is deprecated and will be removed in a future release. %s", item, alternative)
 	}
