--- conflicted
+++ resolved
@@ -34,11 +34,6 @@
 
 	"github.com/mitchellh/hashstructure"
 
-<<<<<<< HEAD
-=======
-	"github.com/gohugoio/hugo/common/hugo"
-
->>>>>>> e32a493b
 	"github.com/spf13/afero"
 
 	"github.com/jdkato/prose/transform"
@@ -227,7 +222,7 @@
 // GetTitleFunc returns a func that can be used to transform a string to
 // title case.
 //
-// The supported styles are
+// # The supported styles are
 //
 // - "Go" (strings.Title)
 // - "AP" (see https://www.apstylebook.com/)
@@ -529,11 +524,7 @@
 		return nil
 	}
 
-<<<<<<< HEAD
 	err := afero.Walk(fs, path, func(path string, info os.FileInfo, err error) error {
-=======
-	afero.Walk(fs, path, func(path string, info os.FileInfo, err error) error {
->>>>>>> e32a493b
 		fmt.Println(path)
 		return nil
 	})
