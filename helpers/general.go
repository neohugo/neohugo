--- conflicted
+++ resolved
@@ -27,12 +27,6 @@
 	"unicode"
 	"unicode/utf8"
 
-<<<<<<< HEAD
-	"github.com/neohugo/neohugo/common/loggers"
-	"github.com/neohugo/neohugo/common/neohugo"
-
-=======
->>>>>>> ac7cffa7
 	"github.com/spf13/afero"
 
 	"github.com/jdkato/prose/transform"
@@ -56,20 +50,6 @@
 	}
 	l.Close()
 	return nil, nil, fmt.Errorf("unable to obtain a valid tcp port: %v", addr)
-<<<<<<< HEAD
-}
-
-// InStringArray checks if a string is an element of a slice of strings
-// and returns a boolean value.
-func InStringArray(arr []string, el string) bool {
-	for _, v := range arr {
-		if v == el {
-			return true
-		}
-	}
-	return false
-=======
->>>>>>> ac7cffa7
 }
 
 // FirstUpper returns a string with the first character as upper case.
@@ -269,22 +249,6 @@
 	return true
 }
 
-<<<<<<< HEAD
-// Deprecated informs about a deprecation, but only once for a given set of arguments' values.
-// If the err flag is enabled, it logs as an ERROR (will exit with -1) and the text will
-// point at the next Hugo release.
-// The idea is two remove an item in two Hugo releases to give users and theme authors
-// plenty of time to fix their templates.
-func Deprecated(item, alternative string, err bool) {
-	if err {
-		loggers.Log().Errorf("%s is deprecated and will be removed in Hugo %s. %s", item, neohugo.CurrentVersion.Next().ReleaseVersion(), alternative)
-	} else {
-		loggers.Log().Warnf("%s is deprecated and will be removed in a future release. %s", item, alternative)
-	}
-}
-
-=======
->>>>>>> ac7cffa7
 // SliceToLower goes through the source slice and lowers all values.
 func SliceToLower(s []string) []string {
 	if s == nil {
