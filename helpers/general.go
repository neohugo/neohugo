--- conflicted
+++ resolved
@@ -29,13 +29,8 @@
 	"unicode/utf8"
 
 	"github.com/neohugo/neohugo/common/loggers"
+
 	"github.com/neohugo/neohugo/common/neohugo"
-
-<<<<<<< HEAD
-	"github.com/mitchellh/hashstructure"
-=======
-	"github.com/gohugoio/hugo/common/hugo"
->>>>>>> 0e8ab20a
 
 	"github.com/spf13/afero"
 
@@ -531,29 +526,9 @@
 		fmt.Println(path)
 		return nil
 	})
-<<<<<<< HEAD
 	if err != nil {
 		return err
 	}
 
 	return nil
-}
-
-// HashString returns a hash from the given elements.
-// It will panic if the hash cannot be calculated.
-func HashString(elements ...any) string {
-	var o any
-	if len(elements) == 1 {
-		o = elements[0]
-	} else {
-		o = elements
-	}
-
-	hash, err := hashstructure.Hash(o, nil)
-	if err != nil {
-		panic(err)
-	}
-	return strconv.FormatUint(hash, 10)
-=======
->>>>>>> 0e8ab20a
 }