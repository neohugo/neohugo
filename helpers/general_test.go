--- conflicted
+++ resolved
@@ -19,12 +19,7 @@
 	"strings"
 	"testing"
 
-<<<<<<< HEAD
-	"github.com/neohugo/neohugo/common/loggers"
 	"github.com/neohugo/neohugo/helpers"
-=======
-	"github.com/gohugoio/hugo/helpers"
->>>>>>> 0dbe0f1a
 
 	qt "github.com/frankban/quicktest"
 	"github.com/spf13/afero"
@@ -58,64 +53,6 @@
 	}
 }
 
-<<<<<<< HEAD
-func TestDistinctLoggerDoesNotLockOnWarningPanic(t *testing.T) {
-	// Testing to make sure logger mutex doesn't lock if warnings cause panics.
-	// func Warnf() of DistinctLogger is defined in general.go
-	l := helpers.NewDistinctLogger(loggers.NewWarningLogger())
-
-	// Set PanicOnWarning to true to reproduce issue 9380
-	// Ensure global variable loggers.PanicOnWarning is reset to old value after test
-	if !loggers.PanicOnWarning.Load() {
-		loggers.PanicOnWarning.Store(true)
-		defer func() {
-			loggers.PanicOnWarning.Store(false)
-		}()
-	}
-
-	// Establish timeout in case a lock occurs:
-	timeIsUp := make(chan bool)
-	timeOutSeconds := 1
-	go func() {
-		time.Sleep(time.Second * time.Duration(timeOutSeconds))
-		timeIsUp <- true
-	}()
-
-	// Attempt to run multiple logging threads in parallel
-	counterC := make(chan int)
-	goroutines := 5
-
-	for i := 0; i < goroutines; i++ {
-		go func() {
-			defer func() {
-				// Intentional panic successfully recovered - notify counter channel
-				// nolint
-				recover()
-				counterC <- 1
-			}()
-
-			l.Warnf("Placeholder template message: %v", "In this test, logging a warning causes a panic.")
-		}()
-	}
-
-	// All goroutines should complete before timeout
-	var counter int
-	for {
-		select {
-		case <-counterC:
-			counter++
-			if counter == goroutines {
-				return
-			}
-		case <-timeIsUp:
-			t.Errorf("Unable to log warnings with --panicOnWarning within alloted time of: %v seconds. Investigate possible mutex locking on panic in distinct warning logger.", timeOutSeconds)
-			return
-		}
-	}
-}
-
-=======
->>>>>>> 0dbe0f1a
 func TestFirstUpper(t *testing.T) {
 	for i, this := range []struct {
 		in     string
