package helpers

import (
	"github.com/neohugo/neohugo/common/loggers"
	"github.com/neohugo/neohugo/config"
	"github.com/spf13/afero"

	"github.com/neohugo/neohugo/hugofs"
	"github.com/neohugo/neohugo/langs"
	"github.com/neohugo/neohugo/modules"
)

func newTestPathSpec(fs *hugofs.Fs, v config.Provider) *PathSpec {
	l := langs.NewDefaultLanguage(v)
	ps, _ := NewPathSpec(fs, l, nil)
	return ps
}

func newTestDefaultPathSpec(configKeyValues ...any) *PathSpec {
	cfg := newTestCfg()
	fs := hugofs.NewMem(cfg)

	for i := 0; i < len(configKeyValues); i += 2 {
		cfg.Set(configKeyValues[i].(string), configKeyValues[i+1])
	}
	return newTestPathSpec(fs, cfg)
}

func newTestCfg() config.Provider {
<<<<<<< HEAD
	v := config.New()
	v.Set("contentDir", "content")
	v.Set("dataDir", "data")
	v.Set("i18nDir", "i18n")
	v.Set("layoutDir", "layouts")
	v.Set("assetDir", "assets")
	v.Set("resourceDir", "resources")
	v.Set("publishDir", "public")
	v.Set("archetypeDir", "archetypes")
	if _, err := langs.LoadLanguageSettings(v, nil); err != nil {
		panic(err)
	}
	if _, err := langs.LoadLanguageSettings(v, nil); err != nil {
		panic(err)
	}
=======
	v := config.NewWithTestDefaults()
	langs.LoadLanguageSettings(v, nil)
	langs.LoadLanguageSettings(v, nil)
>>>>>>> d0f731c0
	mod, err := modules.CreateProjectModule(v)
	if err != nil {
		panic(err)
	}
	v.Set("allModules", modules.Modules{mod})

	return v
}

func newTestContentSpec() *ContentSpec {
	v := config.NewWithTestDefaults()
	spec, err := NewContentSpec(v, loggers.NewErrorLogger(), afero.NewMemMapFs(), nil)
	if err != nil {
		panic(err)
	}
	return spec
}<|MERGE_RESOLUTION|>--- conflicted
+++ resolved
@@ -27,27 +27,11 @@
 }
 
 func newTestCfg() config.Provider {
-<<<<<<< HEAD
-	v := config.New()
-	v.Set("contentDir", "content")
-	v.Set("dataDir", "data")
-	v.Set("i18nDir", "i18n")
-	v.Set("layoutDir", "layouts")
-	v.Set("assetDir", "assets")
-	v.Set("resourceDir", "resources")
-	v.Set("publishDir", "public")
-	v.Set("archetypeDir", "archetypes")
-	if _, err := langs.LoadLanguageSettings(v, nil); err != nil {
-		panic(err)
-	}
-	if _, err := langs.LoadLanguageSettings(v, nil); err != nil {
-		panic(err)
-	}
-=======
 	v := config.NewWithTestDefaults()
+	//nolint
 	langs.LoadLanguageSettings(v, nil)
+	//nolint
 	langs.LoadLanguageSettings(v, nil)
->>>>>>> d0f731c0
 	mod, err := modules.CreateProjectModule(v)
 	if err != nil {
 		panic(err)
