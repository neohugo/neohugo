--- conflicted
+++ resolved
@@ -49,11 +49,7 @@
 type ContentSpec struct {
 	Converters          markup.ConverterProvider
 	anchorNameSanitizer converter.AnchorNameSanitizer
-<<<<<<< HEAD
-	getRenderer         func(t hooks.RendererType, id interface{}) interface{} //nolint
-=======
-	getRenderer         func(t hooks.RendererType, id any) any
->>>>>>> 69c59008
+	getRenderer         func(t hooks.RendererType, id any) any //nolint
 
 	// SummaryLength is the length of the summary that Hugo extracts from a content.
 	summaryLength int
