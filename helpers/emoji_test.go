// Copyright 2016 The Hugo Authors. All rights reserved.
//
// Licensed under the Apache License, Version 2.0 (the "License");
// you may not use this file except in compliance with the License.
// You may obtain a copy of the License at
// http://www.apache.org/licenses/LICENSE-2.0
//
// Unless required by applicable law or agreed to in writing, software
// distributed under the License is distributed on an "AS IS" BASIS,
// WITHOUT WARRANTIES OR CONDITIONS OF ANY KIND, either express or implied.
// See the License for the specific language governing permissions and
// limitations under the License.
package helpers

import (
	"reflect"
	"testing"
<<<<<<< HEAD

	"github.com/kyokomi/emoji/v2"
	"github.com/neohugo/neohugo/bufferpool"
=======
>>>>>>> ac7cffa7
)

func TestEmojiCustom(t *testing.T) {
	for i, this := range []struct {
		input  string
		expect []byte
	}{
		{"A :smile: a day", []byte("A 😄 a day")},
		{"A few :smile:s a day", []byte("A few 😄s a day")},
		{"A :smile: and a :beer: makes the day for sure.", []byte("A 😄 and a 🍺 makes the day for sure.")},
		{"A :smile: and: a :beer:", []byte("A 😄 and: a 🍺")},
		{"A :diamond_shape_with_a_dot_inside: and then some.", []byte("A 💠 and then some.")},
		{":smile:", []byte("😄")},
		{":smi", []byte(":smi")},
		{"A :smile:", []byte("A 😄")},
		{":beer:!", []byte("🍺!")},
		{"::smile:", []byte(":😄")},
		{":beer::", []byte("🍺:")},
		{" :beer: :", []byte(" 🍺 :")},
		{":beer: and :smile: and another :beer:!", []byte("🍺 and 😄 and another 🍺!")},
		{" :beer: : ", []byte(" 🍺 : ")},
		{"No smiles for you!", []byte("No smiles for you!")},
		{" The motto: no smiles! ", []byte(" The motto: no smiles! ")},
		{":hugo_is_the_best_static_gen:", []byte(":hugo_is_the_best_static_gen:")},
		{"은행 :smile: 은행", []byte("은행 😄 은행")},
		// #2198
		{"See: A :beer:!", []byte("See: A 🍺!")},
		{`Aaaaaaaaaa: aaaaaaaaaa aaaaaaaaaa aaaaaaaaaa.

:beer:`, []byte(`Aaaaaaaaaa: aaaaaaaaaa aaaaaaaaaa aaaaaaaaaa.

🍺`)},
		{"test :\n```bash\nthis is a test\n```\n\ntest\n\n:cool::blush:::pizza:\\:blush : : blush: :pizza:", []byte("test :\n```bash\nthis is a test\n```\n\ntest\n\n🆒😊:🍕\\:blush : : blush: 🍕")},
		{
			// 2391
			"[a](http://gohugo.io) :smile: [r](http://gohugo.io/introduction/overview/) :beer:",
			[]byte(`[a](http://gohugo.io) 😄 [r](http://gohugo.io/introduction/overview/) 🍺`),
		},
	} {

		result := Emojify([]byte(this.input))

		if !reflect.DeepEqual(result, this.expect) {
			t.Errorf("[%d] got %q but expected %q", i, result, this.expect)
		}

	}
}<|MERGE_RESOLUTION|>--- conflicted
+++ resolved
@@ -15,12 +15,6 @@
 import (
 	"reflect"
 	"testing"
-<<<<<<< HEAD
-
-	"github.com/kyokomi/emoji/v2"
-	"github.com/neohugo/neohugo/bufferpool"
-=======
->>>>>>> ac7cffa7
 )
 
 func TestEmojiCustom(t *testing.T) {
