// Copyright 2023 The Hugo Authors. All rights reserved.
//
// Licensed under the Apache License, Version 2.0 (the "License");
// you may not use this file except in compliance with the License.
// You may obtain a copy of the License at
// http://www.apache.org/licenses/LICENSE-2.0
//
// Unless required by applicable law or agreed to in writing, software
// distributed under the License is distributed on an "AS IS" BASIS,
// WITHOUT WARRANTIES OR CONDITIONS OF ANY KIND, either express or implied.
// See the License for the specific language governing permissions and
// limitations under the License.

package helpers

import (
	"errors"
	"fmt"
	"io"
	"os"
	"path"
	"path/filepath"
	"regexp"
	"sort"
	"strings"
	"unicode"

<<<<<<< HEAD
	"github.com/neohugo/neohugo/common/herrors"
	"github.com/neohugo/neohugo/common/text"
=======
	"github.com/gohugoio/hugo/common/herrors"
	"github.com/gohugoio/hugo/common/text"
	"github.com/gohugoio/hugo/htesting"
>>>>>>> ac7cffa7

	"github.com/neohugo/neohugo/hugofs"

	"github.com/neohugo/neohugo/common/hugio"
	"github.com/spf13/afero"
)

// MakePath takes a string with any characters and replace it
// so the string could be used in a path.
// It does so by creating a Unicode-sanitized string, with the spaces replaced,
// whilst preserving the original casing of the string.
// E.g. Social Media -> Social-Media
func (p *PathSpec) MakePath(s string) string {
	return p.UnicodeSanitize(s)
}

// MakePathsSanitized applies MakePathSanitized on every item in the slice
func (p *PathSpec) MakePathsSanitized(paths []string) {
	for i, path := range paths {
		paths[i] = p.MakePathSanitized(path)
	}
}

// MakePathSanitized creates a Unicode-sanitized string, with the spaces replaced
func (p *PathSpec) MakePathSanitized(s string) string {
	if p.Cfg.DisablePathToLower() {
		return p.MakePath(s)
	}
	return strings.ToLower(p.MakePath(s))
}

// ToSlashTrimLeading is just a filepath.ToSlaas with an added / prefix trimmer.
func ToSlashTrimLeading(s string) string {
	return strings.TrimPrefix(filepath.ToSlash(s), "/")
}

// MakeTitle converts the path given to a suitable title, trimming whitespace
// and replacing hyphens with whitespace.
func MakeTitle(inpath string) string {
	return strings.Replace(strings.TrimSpace(inpath), "-", " ", -1)
}

// From https://golang.org/src/net/url/url.go
func ishex(c rune) bool {
	switch {
	case '0' <= c && c <= '9':
		return true
	case 'a' <= c && c <= 'f':
		return true
	case 'A' <= c && c <= 'F':
		return true
	}
	return false
}

// UnicodeSanitize sanitizes string to be used in Hugo URL's, allowing only
// a predefined set of special Unicode characters.
// If RemovePathAccents configuration flag is enabled, Unicode accents
// are also removed.
// Hyphens in the original input are maintained.
// Spaces will be replaced with a single hyphen, and sequential replacement hyphens will be reduced to one.
func (p *PathSpec) UnicodeSanitize(s string) string {
	if p.Cfg.RemovePathAccents() {
		s = text.RemoveAccentsString(s)
	}

	source := []rune(s)
	target := make([]rune, 0, len(source))
	var (
		prependHyphen bool
		wasHyphen     bool
	)

	for i, r := range source {
		isAllowed := r == '.' || r == '/' || r == '\\' || r == '_' || r == '#' || r == '+' || r == '~' || r == '-' || r == '@'
		isAllowed = isAllowed || unicode.IsLetter(r) || unicode.IsDigit(r) || unicode.IsMark(r)
		isAllowed = isAllowed || (r == '%' && i+2 < len(source) && ishex(source[i+1]) && ishex(source[i+2]))

		if isAllowed {
			// track explicit hyphen in input; no need to add a new hyphen if
			// we just saw one.
			wasHyphen = r == '-'

			if prependHyphen {
				// if currently have a hyphen, don't prepend an extra one
				if !wasHyphen {
					target = append(target, '-')
				}
				prependHyphen = false
			}
			target = append(target, r)
		} else if len(target) > 0 && !wasHyphen && unicode.IsSpace(r) {
			prependHyphen = true
		}
	}

	return string(target)
}

func MakePathRelative(inPath string, possibleDirectories ...string) (string, error) {
	for _, currentPath := range possibleDirectories {
		if strings.HasPrefix(inPath, currentPath) {
			return strings.TrimPrefix(inPath, currentPath), nil
		}
	}
	return inPath, errors.New("can't extract relative path, unknown prefix")
}

// Should be good enough for Hugo.
var isFileRe = regexp.MustCompile(`.*\..{1,6}$`)

// GetDottedRelativePath expects a relative path starting after the content directory.
// It returns a relative path with dots ("..") navigating up the path structure.
func GetDottedRelativePath(inPath string) string {
	inPath = path.Clean(filepath.ToSlash(inPath))

	if inPath == "." {
		return "./"
	}

	if !isFileRe.MatchString(inPath) && !strings.HasSuffix(inPath, "/") {
		inPath += "/"
	}

	if !strings.HasPrefix(inPath, "/") {
		inPath = "/" + inPath
	}

	dir, _ := path.Split(inPath)

	sectionCount := strings.Count(dir, "/")

	if sectionCount == 0 || dir == "/" {
		return "./"
	}

	var dottedPath string

	for i := 1; i < sectionCount; i++ {
		dottedPath += "../"
	}

	return dottedPath
}

type NamedSlice struct {
	Name  string
	Slice []string
}

func (n NamedSlice) String() string {
	if len(n.Slice) == 0 {
		return n.Name
	}
	return fmt.Sprintf("%s%s{%s}", n.Name, FilePathSeparator, strings.Join(n.Slice, ","))
}

func ExtractAndGroupRootPaths(paths []string) []NamedSlice {
	if len(paths) == 0 {
		return nil
	}

	pathsCopy := make([]string, len(paths))
	hadSlashPrefix := strings.HasPrefix(paths[0], FilePathSeparator)

	for i, p := range paths {
		pathsCopy[i] = strings.Trim(filepath.ToSlash(p), "/")
	}

	sort.Strings(pathsCopy)

	pathsParts := make([][]string, len(pathsCopy))

	for i, p := range pathsCopy {
		pathsParts[i] = strings.Split(p, "/")
	}

	var groups [][]string

	for i, p1 := range pathsParts {
		c1 := -1

		for j, p2 := range pathsParts {
			if i == j {
				continue
			}

			c2 := -1

			for i, v := range p1 {
				if i >= len(p2) {
					break
				}
				if v != p2[i] {
					break
				}

				c2 = i
			}

			if c1 == -1 || (c2 != -1 && c2 < c1) {
				c1 = c2
			}
		}

		if c1 != -1 {
			groups = append(groups, p1[:c1+1])
		} else {
			groups = append(groups, p1)
		}
	}

	groupsStr := make([]string, len(groups))
	for i, g := range groups {
		groupsStr[i] = strings.Join(g, "/")
	}

	groupsStr = UniqueStringsSorted(groupsStr)

	var result []NamedSlice

	for _, g := range groupsStr {
		name := filepath.FromSlash(g)
		if hadSlashPrefix {
			name = FilePathSeparator + name
		}
		ns := NamedSlice{Name: name}
		for _, p := range pathsCopy {
			if !strings.HasPrefix(p, g) {
				continue
			}

			p = strings.TrimPrefix(p, g)
			if p != "" {
				ns.Slice = append(ns.Slice, p)
			}
		}

		ns.Slice = UniqueStrings(ExtractRootPaths(ns.Slice))

		result = append(result, ns)
	}

	return result
}

// ExtractRootPaths extracts the root paths from the supplied list of paths.
// The resulting root path will not contain any file separators, but there
// may be duplicates.
// So "/content/section/" becomes "content"
func ExtractRootPaths(paths []string) []string {
	r := make([]string, len(paths))
	for i, p := range paths {
		root := filepath.ToSlash(p)
		sections := strings.Split(root, "/")
		for _, section := range sections {
			if section != "" {
				root = section
				break
			}
		}
		r[i] = root
	}
	return r
}

// FindCWD returns the current working directory from where the Hugo
// executable is run.
func FindCWD() (string, error) {
	serverFile, err := filepath.Abs(os.Args[0])
	if err != nil {
		return "", fmt.Errorf("can't get absolute path for executable: %v", err)
	}

	path := filepath.Dir(serverFile)
	realFile, err := filepath.EvalSymlinks(serverFile)
	if err != nil {
		if _, err = os.Stat(serverFile + ".exe"); err == nil {
			realFile = filepath.Clean(serverFile + ".exe")
		}
	}

	if err == nil && realFile != serverFile {
		path = filepath.Dir(realFile)
	}

	return path, nil
}

// SymbolicWalk is like filepath.Walk, but it follows symbolic links.
func SymbolicWalk(fs afero.Fs, root string, walker hugofs.WalkFunc) error {
	if _, isOs := fs.(*afero.OsFs); isOs {
		// Mainly to track symlinks.
		fs = hugofs.NewBaseFileDecorator(fs)
	}

	w := hugofs.NewWalkway(hugofs.WalkwayConfig{
		Fs:     fs,
		Root:   root,
		WalkFn: walker,
	})

	return w.Walk()
}

// LstatIfPossible can be used to call Lstat if possible, else Stat.
func LstatIfPossible(fs afero.Fs, path string) (os.FileInfo, error) {
	if lstater, ok := fs.(afero.Lstater); ok {
		fi, _, err := lstater.LstatIfPossible(path)
		return fi, err
	}

	return fs.Stat(path)
}

// SafeWriteToDisk is the same as WriteToDisk
// but it also checks to see if file/directory already exists.
func SafeWriteToDisk(inpath string, r io.Reader, fs afero.Fs) (err error) {
	return afero.SafeWriteReader(fs, inpath, r)
}

// WriteToDisk writes content to disk.
func WriteToDisk(inpath string, r io.Reader, fs afero.Fs) (err error) {
	return afero.WriteReader(fs, inpath, r)
}

// OpenFilesForWriting opens all the given filenames for writing.
func OpenFilesForWriting(fs afero.Fs, filenames ...string) (io.WriteCloser, error) {
	var writeClosers []io.WriteCloser
	for _, filename := range filenames {
		f, err := OpenFileForWriting(fs, filename)
		if err != nil {
			for _, wc := range writeClosers {
				wc.Close()
			}
			return nil, err
		}
		writeClosers = append(writeClosers, f)
	}

	return hugio.NewMultiWriteCloser(writeClosers...), nil
}

// OpenFileForWriting opens or creates the given file. If the target directory
// does not exist, it gets created.
func OpenFileForWriting(fs afero.Fs, filename string) (afero.File, error) {
	filename = filepath.Clean(filename)
	// Create will truncate if file already exists.
	// os.Create will create any new files with mode 0666 (before umask).
	f, err := fs.Create(filename)
	if err != nil {
		if !herrors.IsNotExist(err) {
			return nil, err
		}
		if err = fs.MkdirAll(filepath.Dir(filename), 0o777); err != nil { //  before umask
			return nil, err
		}
		f, err = fs.Create(filename)
	}

	return f, err
}

// GetCacheDir returns a cache dir from the given filesystem and config.
// The dir will be created if it does not exist.
func GetCacheDir(fs afero.Fs, cacheDir string) (string, error) {
	cacheDir = cacheDirDefault(cacheDir)

	if cacheDir != "" {
		exists, err := DirExists(cacheDir, fs)
		if err != nil {
			return "", err
		}
		if !exists {
			err := fs.MkdirAll(cacheDir, 0o777) // Before umask
			if err != nil {
				return "", fmt.Errorf("failed to create cache dir: %w", err)
			}
		}
		return cacheDir, nil
	}

	const hugoCacheBase = "hugo_cache"

	// Avoid filling up the home dir with Hugo cache dirs from development.
	if !htesting.IsTest {
		userCacheDir, err := os.UserCacheDir()
		if err == nil {
			cacheDir := filepath.Join(userCacheDir, hugoCacheBase)
			if err := fs.Mkdir(cacheDir, 0777); err == nil || os.IsExist(err) {
				return cacheDir, nil
			}
		}
	}

	// Fall back to a cache in /tmp.
	userName := os.Getenv("USER")
	if userName != "" {
		return GetTempDir(hugoCacheBase+"_"+userName, fs), nil
	} else {
		return GetTempDir(hugoCacheBase, fs), nil
	}
}

func cacheDirDefault(cacheDir string) string {
	// Always use the cacheDir config if set.
	if len(cacheDir) > 1 {
		return addTrailingFileSeparator(cacheDir)
	}

	// See Issue #8714.
	// Turns out that Cloudflare also sets NETLIFY=true in its build environment,
	// but all of these 3 should not give any false positives.
	if os.Getenv("NETLIFY") == "true" && os.Getenv("PULL_REQUEST") != "" && os.Getenv("DEPLOY_PRIME_URL") != "" {
		// Netlify's cache behaviour is not documented, the currently best example
		// is this project:
		// https://github.com/philhawksworth/content-shards/blob/master/gulpfile.js
		return "/opt/build/cache/hugo_cache/"
	}

	// This will fall back to an hugo_cache folder in either os.UserCacheDir or the tmp dir, which should work fine for most CI
	// providers. See this for a working CircleCI setup:
	// https://github.com/bep/hugo-sass-test/blob/6c3960a8f4b90e8938228688bc49bdcdd6b2d99e/.circleci/config.yml
	// If not, they can set the HUGO_CACHEDIR environment variable or cacheDir config key.
	return ""
}

func addTrailingFileSeparator(s string) string {
	if !strings.HasSuffix(s, FilePathSeparator) {
		s = s + FilePathSeparator
	}
	return s
}

// GetTempDir returns a temporary directory with the given sub path.
func GetTempDir(subPath string, fs afero.Fs) string {
	return afero.GetTempDir(fs, subPath)
}

// DirExists checks if a path exists and is a directory.
func DirExists(path string, fs afero.Fs) (bool, error) {
	return afero.DirExists(fs, path)
}

// IsDir checks if a given path is a directory.
func IsDir(path string, fs afero.Fs) (bool, error) {
	return afero.IsDir(fs, path)
}

// IsEmpty checks if a given path is empty, meaning it doesn't contain any regular files.
func IsEmpty(path string, fs afero.Fs) (bool, error) {
	var hasFile bool
	err := afero.Walk(fs, path, func(path string, info os.FileInfo, err error) error {
		if info.IsDir() {
			return nil
		}
		hasFile = true
		return filepath.SkipDir
	})
	return !hasFile, err
}

// Exists checks if a file or directory exists.
func Exists(path string, fs afero.Fs) (bool, error) {
	return afero.Exists(fs, path)
}

// AddTrailingSlash adds a trailing Unix styled slash (/) if not already
// there.
func AddTrailingSlash(path string) string {
	if !strings.HasSuffix(path, "/") {
		path += "/"
	}
	return path
}<|MERGE_RESOLUTION|>--- conflicted
+++ resolved
@@ -25,14 +25,9 @@
 	"strings"
 	"unicode"
 
-<<<<<<< HEAD
 	"github.com/neohugo/neohugo/common/herrors"
 	"github.com/neohugo/neohugo/common/text"
-=======
-	"github.com/gohugoio/hugo/common/herrors"
-	"github.com/gohugoio/hugo/common/text"
-	"github.com/gohugoio/hugo/htesting"
->>>>>>> ac7cffa7
+	"github.com/neohugo/neohugo/htesting"
 
 	"github.com/neohugo/neohugo/hugofs"
 
@@ -422,7 +417,7 @@
 		userCacheDir, err := os.UserCacheDir()
 		if err == nil {
 			cacheDir := filepath.Join(userCacheDir, hugoCacheBase)
-			if err := fs.Mkdir(cacheDir, 0777); err == nil || os.IsExist(err) {
+			if err := fs.Mkdir(cacheDir, 0o777); err == nil || os.IsExist(err) {
 				return cacheDir, nil
 			}
 		}
