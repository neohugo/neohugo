--- conflicted
+++ resolved
@@ -229,12 +229,7 @@
 	}
 
 	for i, test := range tests {
-<<<<<<< HEAD
-		c.Run(fmt.Sprintf("%v/%t%t%t/%s", test, defaultInSubDir, addLanguage, multilingual, lang), func(c *qt.C) {
-=======
 		c.Run(fmt.Sprintf("%v/defaultInSubDir=%t;addLanguage=%t;multilingual=%t/%s", test, defaultInSubDir, addLanguage, multilingual, lang), func(c *qt.C) {
-
->>>>>>> 0dbe0f1a
 			v.Set("baseURL", test.baseURL)
 			v.Set("canonifyURLs", test.canonify)
 			defaultContentLanguage := lang
