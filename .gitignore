<<<<<<< HEAD
# binary
/neohugo
/hugo
hugo.exe
neohugo.exe

docs/public*
/.idea
.vscode/*
hugo.exe
*.test
*.prof
nohup.out
cover.out
*.swp
*.swo
.DS_Store
*~
vendor/*/
*.bench
*.debug
coverage*.out

dock.sh

GoBuilds
dist

hugolib/hugo_stats.json
resources/sunset.jpg

vendor
.hugo_build.lock

tags*
=======

*.test
imports.*
>>>>>>> cd59216d
<|MERGE_RESOLUTION|>--- conflicted
+++ resolved
@@ -1,4 +1,3 @@
-<<<<<<< HEAD
 # binary
 /neohugo
 /hugo
@@ -34,8 +33,6 @@
 .hugo_build.lock
 
 tags*
-=======
 
 *.test
-imports.*
->>>>>>> cd59216d
+imports.*