--- conflicted
+++ resolved
@@ -58,10 +58,6 @@
 }
 
 func (b *Batcher) run() {
-<<<<<<< HEAD
-	tick := time.Tick(b.interval) //nolint
-=======
->>>>>>> cd59216d
 	evs := make([]fsnotify.Event, 0)
 OuterLoop:
 	for {
