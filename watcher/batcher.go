// Copyright 2020 The Hugo Authors. All rights reserved.
//
// Licensed under the Apache License, Version 2.0 (the "License");
// you may not use this file except in compliance with the License.
// You may obtain a copy of the License at
// http://www.apache.org/licenses/LICENSE-2.0
//
// Unless required by applicable law or agreed to in writing, software
// distributed under the License is distributed on an "AS IS" BASIS,
// WITHOUT WARRANTIES OR CONDITIONS OF ANY KIND, either express or implied.
// See the License for the specific language governing permissions and
// limitations under the License.

package watcher

import (
	"time"

	"github.com/fsnotify/fsnotify"
	"github.com/neohugo/neohugo/watcher/filenotify"
)

// Batcher batches file watch events in a given interval.
type Batcher struct {
	filenotify.FileWatcher
	ticker *time.Ticker
	done   chan struct{}

	Events chan []fsnotify.Event // Events are returned on this channel
}

// New creates and starts a Batcher with the given time interval.
// It will fall back to a poll based watcher if native isn's supported.
// To always use polling, set poll to true.
func New(intervalBatcher, intervalPoll time.Duration, poll bool) (*Batcher, error) {
	var err error
	var watcher filenotify.FileWatcher

	if poll {
		watcher = filenotify.NewPollingWatcher(intervalPoll)
	} else {
		watcher, err = filenotify.New(intervalPoll)
	}

	if err != nil {
		return nil, err
	}

	batcher := &Batcher{}
	batcher.FileWatcher = watcher
	batcher.ticker = time.NewTicker(intervalBatcher)
	batcher.done = make(chan struct{}, 1)
	batcher.Events = make(chan []fsnotify.Event, 1)

	go batcher.run()

	return batcher, nil
}

func (b *Batcher) run() {
<<<<<<< HEAD
	tick := time.Tick(b.interval) //nolint
=======
>>>>>>> 0e8ab20a
	evs := make([]fsnotify.Event, 0)
OuterLoop:
	for {
		select {
		case ev := <-b.FileWatcher.Events():
			evs = append(evs, ev)
		case <-b.ticker.C:
			if len(evs) == 0 {
				continue
			}
			b.Events <- evs
			evs = make([]fsnotify.Event, 0)
		case <-b.done:
			break OuterLoop
		}
	}
	close(b.done)
}

// Close stops the watching of the files.
func (b *Batcher) Close() {
	b.done <- struct{}{}
	b.FileWatcher.Close()
	b.ticker.Stop()
}<|MERGE_RESOLUTION|>--- conflicted
+++ resolved
@@ -58,10 +58,6 @@
 }
 
 func (b *Batcher) run() {
-<<<<<<< HEAD
-	tick := time.Tick(b.interval) //nolint
-=======
->>>>>>> 0e8ab20a
 	evs := make([]fsnotify.Event, 0)
 OuterLoop:
 	for {
