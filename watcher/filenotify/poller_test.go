// Package filenotify is adapted from https://github.com/moby/moby/tree/master/pkg/filenotify, Apache-2.0 License.
// Hopefully this can be replaced with an external package sometime in the future, see https://github.com/fsnotify/fsnotify/issues/9
package filenotify

import (
	"fmt"
	"os"
	"path/filepath"
	"runtime"
	"testing"
	"time"

	qt "github.com/frankban/quicktest"
	"github.com/fsnotify/fsnotify"
	"github.com/neohugo/neohugo/htesting"
)

const (
	subdir1       = "subdir1"
	subdir2       = "subdir2"
	watchWaitTime = 200 * time.Millisecond
)

var (
	isMacOs   = runtime.GOOS == "darwin"
	isWindows = runtime.GOOS == "windows" //nolint
	isCI      = htesting.IsCI()
)

func TestPollerAddRemove(t *testing.T) {
	c := qt.New(t)
	w := NewPollingWatcher(watchWaitTime)

	c.Assert(w.Add("foo"), qt.Not(qt.IsNil))
	c.Assert(w.Remove("foo"), qt.Not(qt.IsNil))

	f, err := os.CreateTemp("", "asdf")
	if err != nil {
		t.Fatal(err)
	}
	c.Cleanup(func() {
		c.Assert(w.Close(), qt.IsNil)
		os.Remove(f.Name())
	})
	c.Assert(w.Add(f.Name()), qt.IsNil)
	c.Assert(w.Remove(f.Name()), qt.IsNil)
}

func TestPollerEvent(t *testing.T) {
	c := qt.New(t)

	for _, poll := range []bool{true, false} {
		if !(poll || isMacOs) || isCI {
			// Only run the fsnotify tests on MacOS locally.
			continue
		}
		method := "fsnotify"
		if poll {
			method = "poll"
		}

		c.Run(fmt.Sprintf("%s, Watch dir", method), func(c *qt.C) {
			dir, w := preparePollTest(c, poll)
			subdir := filepath.Join(dir, subdir1)
			c.Assert(w.Add(subdir), qt.IsNil)

			filename := filepath.Join(subdir, "file1")

			// Write to one file.
<<<<<<< HEAD
			c.Assert(ioutil.WriteFile(filename, []byte("changed"), 0o600), qt.IsNil)
=======
			c.Assert(os.WriteFile(filename, []byte("changed"), 0600), qt.IsNil)
>>>>>>> cd59216d

			var expected []fsnotify.Event

			if poll {
				expected = append(expected, fsnotify.Event{Name: filename, Op: fsnotify.Write})
				assertEvents(c, w, expected...)
			} else {
				// fsnotify sometimes emits Chmod before Write,
				// which is hard to test, so skip it here.
				drainEvents(c, w)
			}

			// Remove one file.
			filename = filepath.Join(subdir, "file2")
			c.Assert(os.Remove(filename), qt.IsNil)
			assertEvents(c, w, fsnotify.Event{Name: filename, Op: fsnotify.Remove})

			// Add one file.
			filename = filepath.Join(subdir, "file3")
<<<<<<< HEAD
			c.Assert(ioutil.WriteFile(filename, []byte("new"), 0o600), qt.IsNil)
=======
			c.Assert(os.WriteFile(filename, []byte("new"), 0600), qt.IsNil)
>>>>>>> cd59216d
			assertEvents(c, w, fsnotify.Event{Name: filename, Op: fsnotify.Create})

			// Remove entire directory.
			subdir = filepath.Join(dir, subdir2)
			c.Assert(w.Add(subdir), qt.IsNil)

			c.Assert(os.RemoveAll(subdir), qt.IsNil)

			expected = expected[:0]

			// This looks like a bug in fsnotify on MacOS. There are
			// 3 files in this directory, yet we get Remove events
			// for one of them + the directory.
			if !poll {
				expected = append(expected, fsnotify.Event{Name: filepath.Join(subdir, "file2"), Op: fsnotify.Remove})
			}
			expected = append(expected, fsnotify.Event{Name: subdir, Op: fsnotify.Remove})
			assertEvents(c, w, expected...)
		})

		c.Run(fmt.Sprintf("%s, Add should not trigger event", method), func(c *qt.C) {
			dir, w := preparePollTest(c, poll)
			subdir := filepath.Join(dir, subdir1)
			w.Add(subdir) //nolint
			assertEvents(c, w)
			// Create a new sub directory and add it to the watcher.
			subdir = filepath.Join(dir, subdir1, subdir2)
			c.Assert(os.Mkdir(subdir, 0o777), qt.IsNil)
			w.Add(subdir) //nolint
			// This should create only one event.
			assertEvents(c, w, fsnotify.Event{Name: subdir, Op: fsnotify.Create})
		})

	}
}

func TestPollerClose(t *testing.T) {
	c := qt.New(t)
	w := NewPollingWatcher(watchWaitTime)
	f1, err := os.CreateTemp("", "f1")
	c.Assert(err, qt.IsNil)
	defer os.Remove(f1.Name())
	f2, err := os.CreateTemp("", "f2")
	c.Assert(err, qt.IsNil)
	filename1 := f1.Name()
	filename2 := f2.Name()
	f1.Close()
	f2.Close()

	c.Assert(w.Add(filename1), qt.IsNil)
	c.Assert(w.Add(filename2), qt.IsNil)
	c.Assert(w.Close(), qt.IsNil)
	c.Assert(w.Close(), qt.IsNil)
<<<<<<< HEAD
	c.Assert(ioutil.WriteFile(filename1, []byte("new"), 0o600), qt.IsNil)
	c.Assert(ioutil.WriteFile(filename2, []byte("new"), 0o600), qt.IsNil)
=======
	c.Assert(os.WriteFile(filename1, []byte("new"), 0600), qt.IsNil)
	c.Assert(os.WriteFile(filename2, []byte("new"), 0600), qt.IsNil)
>>>>>>> cd59216d
	// No more event as the watchers are closed.
	assertEvents(c, w)

	f2, err = os.CreateTemp("", "f2")
	c.Assert(err, qt.IsNil)

	defer os.Remove(f2.Name())

	c.Assert(w.Add(f2.Name()), qt.Not(qt.IsNil))
}

func TestCheckChange(t *testing.T) {
	c := qt.New(t)

	dir := prepareTestDirWithSomeFiles(c, "check-change")

	stat := func(s ...string) os.FileInfo {
		fi, err := os.Stat(filepath.Join(append([]string{dir}, s...)...))
		c.Assert(err, qt.IsNil)
		return fi
	}

	f0, f1, f2 := stat(subdir2, "file0"), stat(subdir2, "file1"), stat(subdir2, "file2")
	d1 := stat(subdir1)

	// Note that on Windows, only the 0200 bit (owner writable) of mode is used.
	c.Assert(os.Chmod(filepath.Join(filepath.Join(dir, subdir2, "file1")), 0o400), qt.IsNil)
	f1_2 := stat(subdir2, "file1")

<<<<<<< HEAD
	c.Assert(ioutil.WriteFile(filepath.Join(filepath.Join(dir, subdir2, "file2")), []byte("changed"), 0o600), qt.IsNil)
=======
	c.Assert(os.WriteFile(filepath.Join(filepath.Join(dir, subdir2, "file2")), []byte("changed"), 0600), qt.IsNil)
>>>>>>> cd59216d
	f2_2 := stat(subdir2, "file2")

	c.Assert(checkChange(f0, nil), qt.Equals, fsnotify.Remove)
	c.Assert(checkChange(nil, f0), qt.Equals, fsnotify.Create)
	c.Assert(checkChange(f1, f1_2), qt.Equals, fsnotify.Chmod)
	c.Assert(checkChange(f2, f2_2), qt.Equals, fsnotify.Write)
	c.Assert(checkChange(nil, nil), qt.Equals, fsnotify.Op(0))
	c.Assert(checkChange(d1, f1), qt.Equals, fsnotify.Op(0))
	c.Assert(checkChange(f1, d1), qt.Equals, fsnotify.Op(0))
}

func BenchmarkPoller(b *testing.B) {
	runBench := func(b *testing.B, item *itemToWatch) {
		b.ResetTimer()
		for i := 0; i < b.N; i++ {
			evs, err := item.checkForChanges()
			if err != nil {
				b.Fatal(err)
			}
			if len(evs) != 0 {
				b.Fatal("got events")
			}

		}
	}

	b.Run("Check for changes in dir", func(b *testing.B) {
		c := qt.New(b)
		dir := prepareTestDirWithSomeFiles(c, "bench-check")
		item, err := newItemToWatch(dir)
		c.Assert(err, qt.IsNil)
		runBench(b, item)
	})

	b.Run("Check for changes in file", func(b *testing.B) {
		c := qt.New(b)
		dir := prepareTestDirWithSomeFiles(c, "bench-check-file")
		filename := filepath.Join(dir, subdir1, "file1")
		item, err := newItemToWatch(filename)
		c.Assert(err, qt.IsNil)
		runBench(b, item)
	})
}

func prepareTestDirWithSomeFiles(c *qt.C, id string) string {
<<<<<<< HEAD
	dir, err := ioutil.TempDir("", fmt.Sprintf("test-poller-dir-%s", id))
	c.Assert(err, qt.IsNil)
	c.Assert(os.MkdirAll(filepath.Join(dir, subdir1), 0o777), qt.IsNil)
	c.Assert(os.MkdirAll(filepath.Join(dir, subdir2), 0o777), qt.IsNil)

	for i := 0; i < 3; i++ {
		c.Assert(ioutil.WriteFile(filepath.Join(dir, subdir1, fmt.Sprintf("file%d", i)), []byte("hello1"), 0o600), qt.IsNil)
	}

	for i := 0; i < 3; i++ {
		c.Assert(ioutil.WriteFile(filepath.Join(dir, subdir2, fmt.Sprintf("file%d", i)), []byte("hello2"), 0o600), qt.IsNil)
=======
	dir := c.TB.TempDir()
	c.Assert(os.MkdirAll(filepath.Join(dir, subdir1), 0777), qt.IsNil)
	c.Assert(os.MkdirAll(filepath.Join(dir, subdir2), 0777), qt.IsNil)

	for i := 0; i < 3; i++ {
		c.Assert(os.WriteFile(filepath.Join(dir, subdir1, fmt.Sprintf("file%d", i)), []byte("hello1"), 0600), qt.IsNil)
	}

	for i := 0; i < 3; i++ {
		c.Assert(os.WriteFile(filepath.Join(dir, subdir2, fmt.Sprintf("file%d", i)), []byte("hello2"), 0600), qt.IsNil)
>>>>>>> cd59216d
	}

	c.Cleanup(func() {
		os.RemoveAll(dir)
	})

	return dir
}

func preparePollTest(c *qt.C, poll bool) (string, FileWatcher) {
	var w FileWatcher
	if poll {
		w = NewPollingWatcher(watchWaitTime)
	} else {
		var err error
		w, err = NewEventWatcher()
		c.Assert(err, qt.IsNil)
	}

	dir := prepareTestDirWithSomeFiles(c, fmt.Sprint(poll))

	c.Cleanup(func() {
		w.Close()
	})
	return dir, w
}

func assertEvents(c *qt.C, w FileWatcher, evs ...fsnotify.Event) {
	c.Helper()
	i := 0
	check := func() error {
		for {
			select {
			case got := <-w.Events():
				if i > len(evs)-1 {
					return fmt.Errorf("got too many event(s): %q", got)
				}
				expected := evs[i]
				i++
				if expected.Name != got.Name {
					return fmt.Errorf("got wrong filename, expected %q: %v", expected.Name, got.Name)
				} else if got.Op&expected.Op != expected.Op {
					return fmt.Errorf("got wrong event type, expected %q: %v", expected.Op, got.Op)
				}
			case e := <-w.Errors():
				return fmt.Errorf("got unexpected error waiting for events %v", e)
			case <-time.After(watchWaitTime + (watchWaitTime / 2)):
				return nil
			}
		}
	}
	c.Assert(check(), qt.IsNil)
	c.Assert(i, qt.Equals, len(evs))
}

func drainEvents(c *qt.C, w FileWatcher) {
	c.Helper()
	check := func() error {
		for {
			select {
			case <-w.Events():
			case e := <-w.Errors():
				return fmt.Errorf("got unexpected error waiting for events %v", e)
			case <-time.After(watchWaitTime * 2):
				return nil
			}
		}
	}
	c.Assert(check(), qt.IsNil)
}<|MERGE_RESOLUTION|>--- conflicted
+++ resolved
@@ -67,11 +67,7 @@
 			filename := filepath.Join(subdir, "file1")
 
 			// Write to one file.
-<<<<<<< HEAD
-			c.Assert(ioutil.WriteFile(filename, []byte("changed"), 0o600), qt.IsNil)
-=======
-			c.Assert(os.WriteFile(filename, []byte("changed"), 0600), qt.IsNil)
->>>>>>> cd59216d
+			c.Assert(os.WriteFile(filename, []byte("changed"), 0o600), qt.IsNil)
 
 			var expected []fsnotify.Event
 
@@ -91,11 +87,7 @@
 
 			// Add one file.
 			filename = filepath.Join(subdir, "file3")
-<<<<<<< HEAD
-			c.Assert(ioutil.WriteFile(filename, []byte("new"), 0o600), qt.IsNil)
-=======
-			c.Assert(os.WriteFile(filename, []byte("new"), 0600), qt.IsNil)
->>>>>>> cd59216d
+			c.Assert(os.WriteFile(filename, []byte("new"), 0o600), qt.IsNil)
 			assertEvents(c, w, fsnotify.Event{Name: filename, Op: fsnotify.Create})
 
 			// Remove entire directory.
@@ -149,13 +141,8 @@
 	c.Assert(w.Add(filename2), qt.IsNil)
 	c.Assert(w.Close(), qt.IsNil)
 	c.Assert(w.Close(), qt.IsNil)
-<<<<<<< HEAD
-	c.Assert(ioutil.WriteFile(filename1, []byte("new"), 0o600), qt.IsNil)
-	c.Assert(ioutil.WriteFile(filename2, []byte("new"), 0o600), qt.IsNil)
-=======
-	c.Assert(os.WriteFile(filename1, []byte("new"), 0600), qt.IsNil)
-	c.Assert(os.WriteFile(filename2, []byte("new"), 0600), qt.IsNil)
->>>>>>> cd59216d
+	c.Assert(os.WriteFile(filename1, []byte("new"), 0o600), qt.IsNil)
+	c.Assert(os.WriteFile(filename2, []byte("new"), 0o600), qt.IsNil)
 	// No more event as the watchers are closed.
 	assertEvents(c, w)
 
@@ -185,11 +172,7 @@
 	c.Assert(os.Chmod(filepath.Join(filepath.Join(dir, subdir2, "file1")), 0o400), qt.IsNil)
 	f1_2 := stat(subdir2, "file1")
 
-<<<<<<< HEAD
-	c.Assert(ioutil.WriteFile(filepath.Join(filepath.Join(dir, subdir2, "file2")), []byte("changed"), 0o600), qt.IsNil)
-=======
-	c.Assert(os.WriteFile(filepath.Join(filepath.Join(dir, subdir2, "file2")), []byte("changed"), 0600), qt.IsNil)
->>>>>>> cd59216d
+	c.Assert(os.WriteFile(filepath.Join(filepath.Join(dir, subdir2, "file2")), []byte("changed"), 0o600), qt.IsNil)
 	f2_2 := stat(subdir2, "file2")
 
 	c.Assert(checkChange(f0, nil), qt.Equals, fsnotify.Remove)
@@ -235,30 +218,16 @@
 }
 
 func prepareTestDirWithSomeFiles(c *qt.C, id string) string {
-<<<<<<< HEAD
-	dir, err := ioutil.TempDir("", fmt.Sprintf("test-poller-dir-%s", id))
-	c.Assert(err, qt.IsNil)
+	dir := c.TB.TempDir()
 	c.Assert(os.MkdirAll(filepath.Join(dir, subdir1), 0o777), qt.IsNil)
 	c.Assert(os.MkdirAll(filepath.Join(dir, subdir2), 0o777), qt.IsNil)
 
 	for i := 0; i < 3; i++ {
-		c.Assert(ioutil.WriteFile(filepath.Join(dir, subdir1, fmt.Sprintf("file%d", i)), []byte("hello1"), 0o600), qt.IsNil)
+		c.Assert(os.WriteFile(filepath.Join(dir, subdir1, fmt.Sprintf("file%d", i)), []byte("hello1"), 0o600), qt.IsNil)
 	}
 
 	for i := 0; i < 3; i++ {
-		c.Assert(ioutil.WriteFile(filepath.Join(dir, subdir2, fmt.Sprintf("file%d", i)), []byte("hello2"), 0o600), qt.IsNil)
-=======
-	dir := c.TB.TempDir()
-	c.Assert(os.MkdirAll(filepath.Join(dir, subdir1), 0777), qt.IsNil)
-	c.Assert(os.MkdirAll(filepath.Join(dir, subdir2), 0777), qt.IsNil)
-
-	for i := 0; i < 3; i++ {
-		c.Assert(os.WriteFile(filepath.Join(dir, subdir1, fmt.Sprintf("file%d", i)), []byte("hello1"), 0600), qt.IsNil)
-	}
-
-	for i := 0; i < 3; i++ {
-		c.Assert(os.WriteFile(filepath.Join(dir, subdir2, fmt.Sprintf("file%d", i)), []byte("hello2"), 0600), qt.IsNil)
->>>>>>> cd59216d
+		c.Assert(os.WriteFile(filepath.Join(dir, subdir2, fmt.Sprintf("file%d", i)), []byte("hello2"), 0o600), qt.IsNil)
 	}
 
 	c.Cleanup(func() {
