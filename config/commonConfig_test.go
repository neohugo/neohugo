--- conflicted
+++ resolved
@@ -162,9 +162,6 @@
 	c.Assert(err, qt.IsNil)
 	c.Assert(m, qt.IsNotNil)
 	c.Assert(m("json"), qt.IsTrue)
-<<<<<<< HEAD
-=======
-
 }
 
 func TestBuildConfigCacheBusterstTailwindSetup(t *testing.T) {
@@ -198,5 +195,4 @@
 	m, err := conf.MatchCacheBuster(l, "assets/watching/hugo_stats.json")
 	c.Assert(err, qt.IsNil)
 	c.Assert(m("css"), qt.IsTrue)
->>>>>>> 0dbe0f1a
 }