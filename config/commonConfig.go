--- conflicted
+++ resolved
@@ -19,11 +19,7 @@
 	"strings"
 	"sync"
 
-<<<<<<< HEAD
 	"github.com/neohugo/neohugo/common/types"
-=======
-	"github.com/gohugoio/hugo/common/types"
->>>>>>> e32a493b
 
 	"github.com/gobwas/glob"
 	"github.com/mitchellh/mapstructure"
@@ -209,15 +205,6 @@
 	_ = mapstructure.WeakDecode(m, s)
 
 	for i, redir := range s.Redirects {
-<<<<<<< HEAD
-		// Get it in line with the Hugo server.
-		redir.To = strings.TrimSuffix(redir.To, "index.html")
-		if !strings.HasPrefix(redir.To, "https") && !strings.HasSuffix(redir.To, "/") {
-			// There are some tricky infinite loop situations when dealing
-			// when the target does not have a trailing slash.
-			// This can certainly be handled better, but not time for that now.
-			return nil, fmt.Errorf("unsupported redirect to value %q in server config; currently this must be either a remote destination or a local folder, e.g. \"/blog/\" or \"/blog/index.html\"", redir.To)
-=======
 		// Get it in line with the Hugo server for OK responses.
 		// We currently treat the 404 as a special case, they are always "ugly", so keep them as is.
 		if redir.Status != 404 {
@@ -228,7 +215,6 @@
 				// This can certainly be handled better, but not time for that now.
 				return nil, fmt.Errorf("unsupported redirect to value %q in server config; currently this must be either a remote destination or a local folder, e.g. \"/blog/\" or \"/blog/index.html\"", redir.To)
 			}
->>>>>>> e32a493b
 		}
 		s.Redirects[i] = redir
 	}
