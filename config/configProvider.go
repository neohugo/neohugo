// Copyright 2019 The Hugo Authors. All rights reserved.
//
// Licensed under the Apache License, Version 2.0 (the "License");
// you may not use this file except in compliance with the License.
// You may obtain a copy of the License at
// http://www.apache.org/licenses/LICENSE-2.0
//
// Unless required by applicable law or agreed to in writing, software
// distributed under the License is distributed on an "AS IS" BASIS,
// WITHOUT WARRANTIES OR CONDITIONS OF ANY KIND, either express or implied.
// See the License for the specific language governing permissions and
// limitations under the License.

package config

import (
<<<<<<< HEAD
	"github.com/neohugo/neohugo/common/maps"
	"github.com/neohugo/neohugo/common/types"
=======
	"time"

	"github.com/gohugoio/hugo/common/maps"
	"github.com/gohugoio/hugo/common/types"
	"github.com/gohugoio/hugo/common/urls"
	"github.com/gohugoio/hugo/langs"
>>>>>>> cd59216d
)

// AllProvider is a sub set of all config settings.
type AllProvider interface {
	Language() *langs.Language
	Languages() langs.Languages
	LanguagesDefaultFirst() langs.Languages
	BaseURL() urls.BaseURL
	BaseURLLiveReload() urls.BaseURL
	Environment() string
	IsMultihost() bool
	IsMultiLingual() bool
	NoBuildLock() bool
	BaseConfig() BaseConfig
	Dirs() CommonDirs
	Quiet() bool
	DirsBase() CommonDirs
	GetConfigSection(string) any
	GetConfig() any
	CanonifyURLs() bool
	DisablePathToLower() bool
	RemovePathAccents() bool
	IsUglyURLs(section string) bool
	DefaultContentLanguage() string
	DefaultContentLanguageInSubdir() bool
	IsLangDisabled(string) bool
	SummaryLength() int
	Paginate() int
	PaginatePath() string
	BuildExpired() bool
	BuildFuture() bool
	BuildDrafts() bool
	Running() bool
	PrintUnusedTemplates() bool
	EnableMissingTranslationPlaceholders() bool
	TemplateMetrics() bool
	TemplateMetricsHints() bool
	LogI18nWarnings() bool
	CreateTitle(s string) string
	IgnoreFile(s string) bool
	NewContentEditor() string
	Timeout() time.Duration
	StaticDirs() []string
	IgnoredErrors() map[string]bool
	WorkingDir() string
}

// Provider provides the configuration settings for Hugo.
type Provider interface {
	GetString(key string) string
	GetInt(key string) int
	GetBool(key string) bool
	GetParams(key string) maps.Params
	GetStringMap(key string) map[string]any
	GetStringMapString(key string) map[string]string
	GetStringSlice(key string) []string
	Get(key string) any
	Set(key string, value any)
	Keys() []string
	Merge(key string, value any)
	SetDefaults(params maps.Params)
	SetDefaultMergeStrategy()
	WalkParams(walkFn func(params ...maps.KeyParams) bool)
	IsSet(key string) bool
}

// GetStringSlicePreserveString returns a string slice from the given config and key.
// It differs from the GetStringSlice method in that if the config value is a string,
// we do not attempt to split it into fields.
func GetStringSlicePreserveString(cfg Provider, key string) []string {
	sd := cfg.Get(key)
	return types.ToStringSlicePreserveString(sd)
}

func setIfNotSet(cfg Provider, key string, value any) {
	if !cfg.IsSet(key) {
		cfg.Set(key, value)
	}
}<|MERGE_RESOLUTION|>--- conflicted
+++ resolved
@@ -14,17 +14,12 @@
 package config
 
 import (
-<<<<<<< HEAD
+	"time"
+
 	"github.com/neohugo/neohugo/common/maps"
 	"github.com/neohugo/neohugo/common/types"
-=======
-	"time"
-
-	"github.com/gohugoio/hugo/common/maps"
-	"github.com/gohugoio/hugo/common/types"
-	"github.com/gohugoio/hugo/common/urls"
-	"github.com/gohugoio/hugo/langs"
->>>>>>> cd59216d
+	"github.com/neohugo/neohugo/common/urls"
+	"github.com/neohugo/neohugo/langs"
 )
 
 // AllProvider is a sub set of all config settings.
@@ -99,6 +94,7 @@
 	return types.ToStringSlicePreserveString(sd)
 }
 
+// nolint
 func setIfNotSet(cfg Provider, key string, value any) {
 	if !cfg.IsSet(key) {
 		cfg.Set(key, value)
