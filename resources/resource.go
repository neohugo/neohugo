// Copyright 2022 The Hugo Authors. All rights reserved.
//
// Licensed under the Apache License, Version 2.0 (the "License");
// you may not use this file except in compliance with the License.
// You may obtain a copy of the License at
// http://www.apache.org/licenses/LICENSE-2.0
//
// Unless required by applicable law or agreed to in writing, software
// distributed under the License is distributed on an "AS IS" BASIS,
// WITHOUT WARRANTIES OR CONDITIONS OF ANY KIND, either express or implied.
// See the License for the specific language governing permissions and
// limitations under the License.

package resources

import (
	"context"
	"errors"
	"fmt"
	"io"
	"os"
	"path"
	"path/filepath"
	"strings"
	"sync"

	"github.com/neohugo/neohugo/resources/internal"

	"github.com/neohugo/neohugo/common/herrors"

	"github.com/neohugo/neohugo/hugofs"

	"github.com/neohugo/neohugo/media"
	"github.com/neohugo/neohugo/source"

	"github.com/neohugo/neohugo/common/hugio"
	"github.com/neohugo/neohugo/common/maps"
	"github.com/neohugo/neohugo/resources/page"
	"github.com/neohugo/neohugo/resources/resource"
	"github.com/spf13/afero"

	"github.com/neohugo/neohugo/helpers"
)

var (
	_ resource.ContentResource         = (*genericResource)(nil)
	_ resource.ReadSeekCloserResource  = (*genericResource)(nil)
	_ resource.Resource                = (*genericResource)(nil)
	_ resource.Source                  = (*genericResource)(nil)
	_ resource.Cloner                  = (*genericResource)(nil)
	_ resource.ResourcesLanguageMerger = (*resource.Resources)(nil)
	_ permalinker                      = (*genericResource)(nil)
	_ resource.Identifier              = (*genericResource)(nil)
	_ fileInfo                         = (*genericResource)(nil)
)

type ResourceSourceDescriptor struct {
	// TargetPaths is a callback to fetch paths's relative to its owner.
	TargetPaths func() page.TargetPaths

	// Need one of these to load the resource content.
	SourceFile         source.File
	OpenReadSeekCloser resource.OpenReadSeekCloser

	FileInfo os.FileInfo

	// If OpenReadSeekerCloser is not set, we use this to open the file.
	SourceFilename string

	Fs afero.Fs

	Data map[string]any

	// Set when its known up front, else it's resolved from the target filename.
	MediaType media.Type

	// The relative target filename without any language code.
	RelTargetFilename string

	// Any base paths prepended to the target path. This will also typically be the
	// language code, but setting it here means that it should not have any effect on
	// the permalink.
	// This may be several values. In multihost mode we may publish the same resources to
	// multiple targets.
	TargetBasePaths []string

	// Delay publishing until either Permalink or RelPermalink is called. Maybe never.
	LazyPublish bool
}

func (r ResourceSourceDescriptor) Filename() string {
	if r.SourceFile != nil {
		return r.SourceFile.Filename()
	}
	return r.SourceFilename
}

type ResourceTransformer interface {
	resource.Resource
	Transformer
}

type Transformer interface {
	Transform(...ResourceTransformation) (ResourceTransformer, error)
	TransformWithContext(context.Context, ...ResourceTransformation) (ResourceTransformer, error)
}

func NewFeatureNotAvailableTransformer(key string, elements ...any) ResourceTransformation {
	return transformerNotAvailable{
		key: internal.NewResourceTransformationKey(key, elements...),
	}
}

type transformerNotAvailable struct {
	key internal.ResourceTransformationKey
}

func (t transformerNotAvailable) Transform(ctx *ResourceTransformationCtx) error {
	return herrors.ErrFeatureNotAvailable
}

func (t transformerNotAvailable) Key() internal.ResourceTransformationKey {
	return t.key
}

// resourceCopier is for internal use.
type resourceCopier interface {
	cloneTo(targetPath string) resource.Resource
}

// Copy copies r to the targetPath given.
func Copy(r resource.Resource, targetPath string) resource.Resource {
	if r.Err() != nil {
		panic(fmt.Sprintf("Resource has an .Err: %s", r.Err()))
	}
	return r.(resourceCopier).cloneTo(targetPath)
}

type baseResourceResource interface {
	resource.Cloner
	resourceCopier
	resource.ContentProvider
	resource.Resource
	resource.Identifier
}

type baseResourceInternal interface {
	resource.Source
	fileInfo
	metaAssigner
	targetPather
	ReadSeekCloser() (hugio.ReadSeekCloser, error)

	// For internal use.
	cloneWithUpdates(*transformationUpdate) (baseResource, error)
	tryTransformedFileCache(key string, u *transformationUpdate) io.ReadCloser
	specProvider
	getResourcePaths() *resourcePathDescriptor
	getTargetFilenames() []string
	openPublishFileForWriting(relTargetPath string) (io.WriteCloser, error)
	relTargetPathForRel(rel string, addBaseTargetPath, isAbs, isURL bool) string
}

type specProvider interface {
	getSpec() *Spec
}

type baseResource interface {
	baseResourceResource
	baseResourceInternal
}

type commonResource struct{}

// Slice is for internal use.
// for the template functions. See collections.Slice.
func (commonResource) Slice(in any) (any, error) {
	switch items := in.(type) {
	case resource.Resources:
		return items, nil
	case []any:
		groups := make(resource.Resources, len(items))
		for i, v := range items {
			g, ok := v.(resource.Resource)
			if !ok {
				return nil, fmt.Errorf("type %T is not a Resource", v)
			}
			groups[i] = g
			{
			}
		}
		return groups, nil
	default:
		return nil, fmt.Errorf("invalid slice type %T", items)
	}
}

type dirFile struct {
	// This is the directory component with Unix-style slashes.
	dir string
	// This is the file component.
	file string
}

func (d dirFile) path() string {
	return path.Join(d.dir, d.file)
}

type fileInfo interface {
	getSourceFilename() string
	setSourceFilename(string)
	setSourceFilenameIsHash(bool)
	setSourceFs(afero.Fs)
	getFileInfo() hugofs.FileMetaInfo
	hash() (string, error)
	size() int
}

// genericResource represents a generic linkable resource.
type genericResource struct {
	*resourcePathDescriptor
	*resourceFileInfo
	*resourceContent

	spec *Spec

	title  string
	name   string
	params map[string]any
	data   map[string]any

	resourceType string
	mediaType    media.Type
}

func (l *genericResource) Clone() resource.Resource {
	return l.clone()
}

func (l *genericResource) cloneTo(targetPath string) resource.Resource {
	c := l.clone()

	targetPath = helpers.ToSlashTrimLeading(targetPath)
	dir, file := path.Split(targetPath)

	c.resourcePathDescriptor = &resourcePathDescriptor{
		relTargetDirFile: dirFile{dir: dir, file: file},
	}

	return c
}

func (l *genericResource) Content(context.Context) (any, error) {
	if err := l.initContent(); err != nil {
		return nil, err
	}

	return l.content, nil
}

func (r *genericResource) Err() resource.ResourceError {
	return nil
}

func (l *genericResource) Data() any {
	return l.data
}

func (l *genericResource) Key() string {
	basePath := l.spec.Cfg.BaseURL().BasePath
	if basePath == "" {
		return l.RelPermalink()
	}
	return strings.TrimPrefix(l.RelPermalink(), basePath)
}

func (l *genericResource) MediaType() media.Type {
	return l.mediaType
}

func (l *genericResource) setMediaType(mediaType media.Type) {
	l.mediaType = mediaType
}

func (l *genericResource) Name() string {
	return l.name
}

func (l *genericResource) Params() maps.Params {
	return l.params
}

func (l *genericResource) Permalink() string {
	return l.spec.PermalinkForBaseURL(l.relPermalinkForRel(l.relTargetDirFile.path(), true), l.spec.Cfg.BaseURL().HostURL())
}

func (l *genericResource) Publish() error {
	var err error
<<<<<<< HEAD

	var fr hugio.ReadSeekCloser
	fr, err = l.ReadSeekCloser()
	if err != nil {
		return err
	}
	defer fr.Close()
=======
	l.publishInit.Do(func() {
		targetFilenames := l.getTargetFilenames()
		if l.sourceFilenameIsHash {
			// This is a processed image. We want to avoid copying it if it hasn't changed.
			var changedFilenames []string
			for _, targetFilename := range targetFilenames {
				if _, err := l.getSpec().BaseFs.PublishFs.Stat(targetFilename); err == nil {
					continue
				}
				changedFilenames = append(changedFilenames, targetFilename)
			}
			if len(changedFilenames) == 0 {
				return
			}
			targetFilenames = changedFilenames
		}
		var fr hugio.ReadSeekCloser
		fr, err = l.ReadSeekCloser()
		if err != nil {
			return
		}
		defer fr.Close()

		var fw io.WriteCloser
		fw, err = helpers.OpenFilesForWriting(l.spec.BaseFs.PublishFs, targetFilenames...)
		if err != nil {
			return
		}
		defer fw.Close()
>>>>>>> ac7cffa7

	var fw io.WriteCloser
	fw, err = helpers.OpenFilesForWriting(l.spec.BaseFs.PublishFs, l.getTargetFilenames()...)
	if err != nil {
		return err
	}
	defer fw.Close()

	_, err = io.Copy(fw, fr)

	return err
}

func (l *genericResource) RelPermalink() string {
	return l.relPermalinkFor(l.relTargetDirFile.path())
}

func (l *genericResource) ResourceType() string {
	return l.resourceType
}

func (l *genericResource) String() string {
	return fmt.Sprintf("Resource(%s: %s)", l.resourceType, l.name)
}

// Path is stored with Unix style slashes.
func (l *genericResource) TargetPath() string {
	return l.relTargetDirFile.path()
}

func (l *genericResource) Title() string {
	return l.title
}

func (l *genericResource) createBasePath(rel string, isURL bool) string {
	if l.targetPathBuilder == nil {
		return rel
	}
	tp := l.targetPathBuilder()

	if isURL {
		return path.Join(tp.SubResourceBaseLink, rel)
	}

	// TODO(bep) path
	return path.Join(filepath.ToSlash(tp.SubResourceBaseTarget), rel)
}

func (l *genericResource) initContent() error {
	var err error
	l.contentInit.Do(func() {
		var r hugio.ReadSeekCloser
		r, err = l.ReadSeekCloser()
		if err != nil {
			return
		}
		defer r.Close()

		var b []byte
		b, err = io.ReadAll(r)
		if err != nil {
			return
		}

		l.content = string(b)
	})

	return err
}

func (l *genericResource) setName(name string) {
	l.name = name
}

func (l *genericResource) getResourcePaths() *resourcePathDescriptor {
	return l.resourcePathDescriptor
}

func (l *genericResource) getSpec() *Spec {
	return l.spec
}

func (l *genericResource) getTargetFilenames() []string {
	paths := l.relTargetPaths()
	for i, p := range paths {
		paths[i] = filepath.Clean(p)
	}
	return paths
}

func (l *genericResource) setTitle(title string) {
	l.title = title
}

func (r *genericResource) tryTransformedFileCache(key string, u *transformationUpdate) io.ReadCloser {
	fi, f, meta, found := r.spec.ResourceCache.getFromFile(key)
	if !found {
		return nil
	}
	u.sourceFilename = &fi.Name
	mt, _ := r.spec.MediaTypes().GetByType(meta.MediaTypeV)
	u.mediaType = mt
	u.data = meta.MetaData
	u.targetPath = meta.Target
	return f
}

func (r *genericResource) mergeData(in map[string]any) {
	if len(in) == 0 {
		return
	}
	if r.data == nil {
		r.data = make(map[string]any)
	}
	for k, v := range in {
		if _, found := r.data[k]; !found {
			r.data[k] = v
		}
	}
}

func (rc *genericResource) cloneWithUpdates(u *transformationUpdate) (baseResource, error) {
	r := rc.clone()

	if u.content != nil {
		r.contentInit.Do(func() {
			r.content = *u.content
			r.openReadSeekerCloser = func() (hugio.ReadSeekCloser, error) {
				return hugio.NewReadSeekerNoOpCloserFromString(r.content), nil
			}
		})
	}

	r.mediaType = u.mediaType

	if u.sourceFilename != nil {
		r.setSourceFilename(*u.sourceFilename)
	}

	if u.sourceFs != nil {
		r.setSourceFs(u.sourceFs)
	}

	if u.targetPath == "" {
		return nil, errors.New("missing targetPath")
	}

	fpath, fname := path.Split(u.targetPath)
	r.resourcePathDescriptor.relTargetDirFile = dirFile{dir: fpath, file: fname}

	r.mergeData(u.data)

	return r, nil
}

func (l genericResource) clone() *genericResource {
	gi := *l.resourceFileInfo
	rp := *l.resourcePathDescriptor
	l.resourceFileInfo = &gi
	l.resourcePathDescriptor = &rp
	l.resourceContent = &resourceContent{}
	return &l
}

<<<<<<< HEAD
// returns an opened file or nil if nothing to write (it may already be published).
func (l *genericResource) openDestinationsForWriting() (w io.WriteCloser, err error) {
	l.publishInit.Do(func() {
		targetFilenames := l.getTargetFilenames()
		var changedFilenames []string

		// Fast path:
		// This is a processed version of the original;
		// check if it already exists at the destination.
		for _, targetFilename := range targetFilenames {
			if _, err := l.getSpec().BaseFs.PublishFs.Stat(targetFilename); err == nil {
				continue
			}

			changedFilenames = append(changedFilenames, targetFilename)
		}

		if len(changedFilenames) == 0 {
			return
		}

		w, err = helpers.OpenFilesForWriting(l.getSpec().BaseFs.PublishFs, changedFilenames...)
	})

	return
}

func (l *genericResource) openPublishFileForWriting(relTargetPath string) (w io.WriteCloser, err error) {
	return helpers.OpenFilesForWriting(l.spec.BaseFs.PublishFs, l.relTargetPathsFor(relTargetPath)...)
=======
func (r *genericResource) openPublishFileForWriting(relTargetPath string) (io.WriteCloser, error) {
	return helpers.OpenFilesForWriting(r.spec.BaseFs.PublishFs, r.relTargetPathsFor(relTargetPath)...)
>>>>>>> ac7cffa7
}

func (l *genericResource) permalinkFor(target string) string {
	return l.spec.PermalinkForBaseURL(l.relPermalinkForRel(target, true), l.spec.Cfg.BaseURL().HostURL())
}

func (l *genericResource) relPermalinkFor(target string) string {
	return l.relPermalinkForRel(target, false)
}

func (l *genericResource) relPermalinkForRel(rel string, isAbs bool) string {
	return l.spec.PathSpec.URLizeFilename(l.relTargetPathForRel(rel, false, isAbs, true))
}

func (l *genericResource) relTargetPathForRel(rel string, addBaseTargetPath, isAbs, isURL bool) string {
	if addBaseTargetPath && len(l.baseTargetPathDirs) > 1 {
		panic("multiple baseTargetPathDirs")
	}
	var basePath string
	if addBaseTargetPath && len(l.baseTargetPathDirs) > 0 {
		basePath = l.baseTargetPathDirs[0]
	}

	return l.relTargetPathForRelAndBasePath(rel, basePath, isAbs, isURL)
}

func (l *genericResource) relTargetPathForRelAndBasePath(rel, basePath string, isAbs, isURL bool) string {
	rel = l.createBasePath(rel, isURL)

	if l.spec.Cfg.IsMultihost() && basePath != "" {
		rel = path.Join(basePath, rel)
	}

	if l.baseOffset != "" {
		rel = path.Join(l.baseOffset, rel)
	}

	if isURL {
		bp := l.spec.PathSpec.GetBasePath(!isAbs)
		if bp != "" {
			rel = path.Join(bp, rel)
		}
	}

	if len(rel) == 0 || rel[0] != '/' {
		rel = "/" + rel
	}

	return rel
}

func (l *genericResource) relTargetPaths() []string {
	return l.relTargetPathsForRel(l.TargetPath())
}

func (l *genericResource) relTargetPathsFor(target string) []string {
	return l.relTargetPathsForRel(target)
}

func (l *genericResource) relTargetPathsForRel(rel string) []string {
	if len(l.baseTargetPathDirs) == 0 {
		return []string{l.relTargetPathForRelAndBasePath(rel, "", false, false)}
	}

	targetPaths := make([]string, len(l.baseTargetPathDirs))
	for i, dir := range l.baseTargetPathDirs {
		targetPaths[i] = l.relTargetPathForRelAndBasePath(rel, dir, false, false)
	}
	return targetPaths
}

func (l *genericResource) updateParams(params map[string]any) {
	if l.params == nil {
		l.params = params
		return
	}

	// Sets the params not already set
	for k, v := range params {
		if _, found := l.params[k]; !found {
			l.params[k] = v
		}
	}
}

type targetPather interface {
	TargetPath() string
}

type permalinker interface {
	targetPather
	permalinkFor(target string) string
	relPermalinkFor(target string) string
	relTargetPaths() []string
	relTargetPathsFor(target string) []string
}

type resourceContent struct {
	content     string    //nolint
	contentInit sync.Once //nolint
	publishInit sync.Once //nolint
}

type resourceFileInfo struct {
	// Will be set if this resource is backed by something other than a file.
	openReadSeekerCloser resource.OpenReadSeekCloser

	// This may be set to tell us to look in another filesystem for this resource.
	// We, by default, use the sourceFs filesystem in the spec below.
	sourceFs afero.Fs

	// Absolute filename to the source, including any content folder path.
	// Note that this is absolute in relation to the filesystem it is stored in.
	// It can be a base path filesystem, and then this filename will not match
	// the path to the file on the real filesystem.
	sourceFilename string

	// For performance. This means that whenever the content changes, the filename changes.
	sourceFilenameIsHash bool

	fi hugofs.FileMetaInfo

	// A hash of the source content. Is only calculated in caching situations.
	h *resourceHash
}

func (fi *resourceFileInfo) ReadSeekCloser() (hugio.ReadSeekCloser, error) {
	if fi.openReadSeekerCloser != nil {
		return fi.openReadSeekerCloser()
	}

	f, err := fi.getSourceFs().Open(fi.getSourceFilename())
	if err != nil {
		return nil, err
	}
	return f, nil
}

func (fi *resourceFileInfo) getFileInfo() hugofs.FileMetaInfo {
	return fi.fi
}

func (fi *resourceFileInfo) getSourceFilename() string {
	return fi.sourceFilename
}

func (fi *resourceFileInfo) setSourceFilename(s string) {
	// Make sure it's always loaded by sourceFilename.
	fi.openReadSeekerCloser = nil
	fi.sourceFilename = s
}

func (fi *resourceFileInfo) setSourceFilenameIsHash(b bool) {
	fi.sourceFilenameIsHash = b
}

func (fi *resourceFileInfo) getSourceFs() afero.Fs {
	return fi.sourceFs
}

func (fi *resourceFileInfo) setSourceFs(fs afero.Fs) {
	fi.sourceFs = fs
}

func (fi *resourceFileInfo) hash() (string, error) {
	var err error
	fi.h.init.Do(func() {
		var hash string
		var f hugio.ReadSeekCloser
		f, err = fi.ReadSeekCloser()
		if err != nil {
			err = fmt.Errorf("failed to open source file: %w", err)
			return
		}
		defer f.Close()

		hash, err = helpers.MD5FromFileFast(f)
		if err != nil {
			return
		}
		fi.h.value = hash
	})

	return fi.h.value, err
}

func (fi *resourceFileInfo) size() int {
	if fi.fi == nil {
		return 0
	}

	return int(fi.fi.Size())
}

type resourceHash struct {
	value string
	init  sync.Once
}

type resourcePathDescriptor struct {
	// The relative target directory and filename.
	relTargetDirFile dirFile

	// Callback used to construct a target path relative to its owner.
	targetPathBuilder func() page.TargetPaths

	// This will normally be the same as above, but this will only apply to publishing
	// of resources. It may be multiple values when in multihost mode.
	baseTargetPathDirs []string

	// baseOffset is set when the output format's path has a offset, e.g. for AMP.
	baseOffset string //nolint
}<|MERGE_RESOLUTION|>--- conflicted
+++ resolved
@@ -296,15 +296,6 @@
 
 func (l *genericResource) Publish() error {
 	var err error
-<<<<<<< HEAD
-
-	var fr hugio.ReadSeekCloser
-	fr, err = l.ReadSeekCloser()
-	if err != nil {
-		return err
-	}
-	defer fr.Close()
-=======
 	l.publishInit.Do(func() {
 		targetFilenames := l.getTargetFilenames()
 		if l.sourceFilenameIsHash {
@@ -334,16 +325,9 @@
 			return
 		}
 		defer fw.Close()
->>>>>>> ac7cffa7
-
-	var fw io.WriteCloser
-	fw, err = helpers.OpenFilesForWriting(l.spec.BaseFs.PublishFs, l.getTargetFilenames()...)
-	if err != nil {
-		return err
-	}
-	defer fw.Close()
-
-	_, err = io.Copy(fw, fr)
+
+		_, err = io.Copy(fw, fr)
+	})
 
 	return err
 }
@@ -499,40 +483,8 @@
 	return &l
 }
 
-<<<<<<< HEAD
-// returns an opened file or nil if nothing to write (it may already be published).
-func (l *genericResource) openDestinationsForWriting() (w io.WriteCloser, err error) {
-	l.publishInit.Do(func() {
-		targetFilenames := l.getTargetFilenames()
-		var changedFilenames []string
-
-		// Fast path:
-		// This is a processed version of the original;
-		// check if it already exists at the destination.
-		for _, targetFilename := range targetFilenames {
-			if _, err := l.getSpec().BaseFs.PublishFs.Stat(targetFilename); err == nil {
-				continue
-			}
-
-			changedFilenames = append(changedFilenames, targetFilename)
-		}
-
-		if len(changedFilenames) == 0 {
-			return
-		}
-
-		w, err = helpers.OpenFilesForWriting(l.getSpec().BaseFs.PublishFs, changedFilenames...)
-	})
-
-	return
-}
-
-func (l *genericResource) openPublishFileForWriting(relTargetPath string) (w io.WriteCloser, err error) {
-	return helpers.OpenFilesForWriting(l.spec.BaseFs.PublishFs, l.relTargetPathsFor(relTargetPath)...)
-=======
 func (r *genericResource) openPublishFileForWriting(relTargetPath string) (io.WriteCloser, error) {
 	return helpers.OpenFilesForWriting(r.spec.BaseFs.PublishFs, r.relTargetPathsFor(relTargetPath)...)
->>>>>>> ac7cffa7
 }
 
 func (l *genericResource) permalinkFor(target string) string {
