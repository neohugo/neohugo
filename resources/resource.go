--- conflicted
+++ resolved
@@ -14,11 +14,8 @@
 package resources
 
 import (
-<<<<<<< HEAD
+	"context"
 	"errors"
-=======
-	"context"
->>>>>>> 0e8ab20a
 	"fmt"
 	"io"
 	"os"
