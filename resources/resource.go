--- conflicted
+++ resolved
@@ -268,7 +268,6 @@
 	}
 	defer fr.Close()
 
-<<<<<<< HEAD
 	var fw io.WriteCloser
 	fw, err = helpers.OpenFilesForWriting(l.spec.BaseFs.PublishFs, l.getTargetFilenames()...)
 	if err != nil {
@@ -277,10 +276,6 @@
 	defer fw.Close()
 
 	_, err = io.Copy(fw, fr)
-=======
-		_, err = io.Copy(fw, fr)
-	})
->>>>>>> 9b681ecf
 
 	return err
 }
