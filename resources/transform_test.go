// Copyright 2023 The Hugo Authors. All rights reserved.
//
// Licensed under the Apache License, Version 2.0 (the "License");
// you may not use this file except in compliance with the License.
// You may obtain a copy of the License at
// http://www.apache.org/licenses/LICENSE-2.0
//
// Unless required by applicable law or agreed to in writing, software
// distributed under the License is distributed on an "AS IS" BASIS,
// WITHOUT WARRANTIES OR CONDITIONS OF ANY KIND, either express or implied.
// See the License for the specific language governing permissions and
// limitations under the License.

package resources_test

import (
	"context"
	"encoding/base64"
	"fmt"
	"io"
	"path/filepath"
	"strconv"
	"strings"
	"sync"
	"testing"

<<<<<<< HEAD
	"github.com/neohugo/neohugo/htesting"
=======
	"github.com/gohugoio/hugo/htesting"
	"github.com/gohugoio/hugo/media"
	"github.com/gohugoio/hugo/resources"
>>>>>>> cd59216d

	"github.com/neohugo/neohugo/common/herrors"
	"github.com/neohugo/neohugo/hugofs"

<<<<<<< HEAD
	"github.com/neohugo/neohugo/media"
	"github.com/neohugo/neohugo/resources/images"
	"github.com/neohugo/neohugo/resources/internal"
=======
	"github.com/gohugoio/hugo/resources/images"
	"github.com/gohugoio/hugo/resources/internal"
>>>>>>> cd59216d

	"github.com/neohugo/neohugo/helpers"

	"github.com/neohugo/neohugo/resources/resource"
	"github.com/spf13/afero"

	qt "github.com/frankban/quicktest"
)

const gopher = `iVBORw0KGgoAAAANSUhEUgAAAEsAAAA8CAAAAAALAhhPAAAFfUlEQVRYw62XeWwUVRzHf2+OPbo9d7tsWyiyaZti6eWGAhISoIGKECEKCAiJJkYTiUgTMYSIosYYBBIUIxoSPIINEBDi2VhwkQrVsj1ESgu9doHWdrul7ba73WNm3vOPtsseM9MdwvvrzTs+8/t95ze/33sI5BqiabU6m9En8oNjduLnAEDLUsQXFF8tQ5oxK3vmnNmDSMtrncks9Hhtt/qeWZapHb1ha3UqYSWVl2ZmpWgaXMXGohQAvmeop3bjTRtv6SgaK/Pb9/bFzUrYslbFAmHPp+3WhAYdr+7GN/YnpN46Opv55VDsJkoEpMrY/vO2BIYQ6LLvm0ThY3MzDzzeSJeeWNyTkgnIE5ePKsvKlcg/0T9QMzXalwXMlj54z4c0rh/mzEfr+FgWEz2w6uk8dkzFAgcARAgNp1ZYef8bH2AgvuStbc2/i6CiWGj98y2tw2l4FAXKkQBIf+exyRnteY83LfEwDQAYCoK+P6bxkZm/0966LxcAAILHB56kgD95PPxltuYcMtFTWw/FKkY/6Opf3GGd9ZF+Qp6mzJxzuRSractOmJrH1u8XTvWFHINNkLQLMR+XHXvfPPHw967raE1xxwtA36IMRfkAAG29/7mLuQcb2WOnsJReZGfpiHsSBX81cvMKywYZHhX5hFPtOqPGWZCXnhWGAu6lX91ElKXSalcLXu3UaOXVay57ZSe5f6Gpx7J2MXAsi7EqSp09b/MirKSyJfnfEEgeDjl8FgDAfvewP03zZ+AJ0m9aFRM8eEHBDRKjfcreDXnZdQuAxXpT2NRJ7xl3UkLBhuVGU16gZiGOgZmrSbRdqkILuL/yYoSXHHkl9KXgqNu3PB8oRg0geC5vFmLjad6mUyTKLmF3OtraWDIfACyXqmephaDABawfpi6tqqBZytfQMqOz6S09iWXhktrRaB8Xz4Yi/8gyABDm5NVe6qq/3VzPrcjELWrebVuyY2T7ar4zQyybUCtsQ5Es1FGaZVrRVQwAgHGW2ZCRZshI5bGQi7HesyE972pOSeMM0dSktlzxRdrlqb3Osa6CCS8IJoQQQgBAbTAa5l5epO34rJszibJI8rxLfGzcp1dRosutGeb2VDNgqYrwTiPNsLxXiPi3dz7LiS1WBRBDBOnqEjyy3aQb+/bLiJzz9dIkscVBBLxMfSEac7kO4Fpkngi0ruNBeSOal+u8jgOuqPz12nryMLCniEjtOOOmpt+KEIqsEdocJjYXwrh9OZqWJQyPCTo67LNS/TdxLAv6R5ZNK9npEjbYdT33gRo4o5oTqR34R+OmaSzDBWsAIPhuRcgyoteNi9gF0KzNYWVItPf2TLoXEg+7isNC7uJkgo1iQWOfRSP9NR11RtbZZ3OMG/VhL6jvx+J1m87+RCfJChAtEBQkSBX2PnSiihc/Twh3j0h7qdYQAoRVsRGmq7HU2QRbaxVGa1D6nIOqaIWRjyRZpHMQKWKpZM5feA+lzC4ZFultV8S6T0mzQGhQohi5I8iw+CsqBSxhFMuwyLgSwbghGb0AiIKkSDmGZVmJSiKihsiyOAUs70UkywooYP0bii9GdH4sfr1UNysd3fUyLLMQN+rsmo3grHl9VNJHbbwxoa47Vw5gupIqrZcjPh9R4Nye3nRDk199V+aetmvVtDRE8/+cbgAAgMIWGb3UA0MGLE9SCbWX670TDy1y98c3D27eppUjsZ6fql3jcd5rUe7+ZIlLNQny3Rd+E5Tct3WVhTM5RBCEdiEK0b6B+/ca2gYU393nFj/n1AygRQxPIUA043M42u85+z2SnssKrPl8Mx76NL3E6eXc3be7OD+H4WHbJkKI8AU8irbITQjZ+0hQcPEgId/Fn/pl9crKH02+5o2b9T/eMx7pKoskYgAAAABJRU5ErkJggg==`

func gopherPNG() io.Reader { return base64.NewDecoder(base64.StdEncoding, strings.NewReader(gopher)) }

func TestTransform(t *testing.T) {

	createTransformer := func(c *qt.C, spec *resources.Spec, filename, content string) resources.Transformer {
		filename = filepath.FromSlash(filename)
<<<<<<< HEAD
		fs := spec.Fs.Source
		c.Assert(afero.WriteFile(fs, filename, []byte(content), 0o777), qt.IsNil)
		r, _ := spec.New(ResourceSourceDescriptor{Fs: fs, SourceFilename: filename})
		return r.(Transformer)
=======
		err := afero.WriteFile(spec.Fs.Source, filepath.Join("assets", filename), []byte(content), 0777)
		c.Assert(err, qt.IsNil)
		r, err := spec.New(resources.ResourceSourceDescriptor{Fs: spec.BaseFs.Assets.Fs, SourceFilename: filename})
		c.Assert(err, qt.IsNil)
		c.Assert(r, qt.Not(qt.IsNil), qt.Commentf(filename))
		return r.(resources.Transformer)
>>>>>>> cd59216d
	}

	createContentReplacer := func(name, old, new string) resources.ResourceTransformation {
		return &testTransformation{
			name: name,
			transform: func(ctx *resources.ResourceTransformationCtx) error {
				in := helpers.ReaderToString(ctx.From)
				in = strings.Replace(in, old, new, 1)
				ctx.AddOutPathIdentifier("." + name)
				fmt.Fprint(ctx.To, in)
				return nil
			},
		}
	}

	// Verify that we publish the same file once only.
	assertNoDuplicateWrites := func(c *qt.C, spec *resources.Spec) {
		c.Helper()
		hugofs.WalkFilesystems(spec.Fs.PublishDir, func(fs afero.Fs) bool {
			if dfs, ok := fs.(hugofs.DuplicatesReporter); ok {
				c.Assert(dfs.ReportDuplicates(), qt.Equals, "")
			}
			return false
		})
	}

	assertShouldExist := func(c *qt.C, spec *resources.Spec, filename string, should bool) {
		c.Helper()
		exists, _ := helpers.Exists(filepath.FromSlash(filename), spec.Fs.WorkingDirReadOnly)
		c.Assert(exists, qt.Equals, should)
	}

	c := qt.New(t)

	c.Run("All values", func(c *qt.C) {
		c.Parallel()

		spec := newTestResourceSpec(specDescriptor{c: c})

		transformation := &testTransformation{
			name: "test",
			transform: func(ctx *resources.ResourceTransformationCtx) error {
				// Content
				in := helpers.ReaderToString(ctx.From)
				in = strings.Replace(in, "blue", "green", 1)
				fmt.Fprint(ctx.To, in)

				// Media type
				ctx.OutMediaType = media.Builtin.CSVType

				// Change target
				ctx.ReplaceOutPathExtension(".csv")

				// Add some data to context
				ctx.Data["mydata"] = "Hugo Rocks!"

				return nil
			},
		}

		r := createTransformer(c, spec, "f1.txt", "color is blue")

		tr, err := r.Transform(transformation)
		c.Assert(err, qt.IsNil)
		content, err := tr.(resource.ContentProvider).Content(context.Background())
		c.Assert(err, qt.IsNil)

		c.Assert(content, qt.Equals, "color is green")
		c.Assert(tr.MediaType(), eq, media.Builtin.CSVType)
		c.Assert(tr.RelPermalink(), qt.Equals, "/f1.csv")
		assertShouldExist(c, spec, "public/f1.csv", true)

		data := tr.Data().(map[string]any)
		c.Assert(data["mydata"], qt.Equals, "Hugo Rocks!")

		assertNoDuplicateWrites(c, spec)
	})

	c.Run("Meta only", func(c *qt.C) {
		c.Parallel()

		spec := newTestResourceSpec(specDescriptor{c: c})

		transformation := &testTransformation{
			name: "test",
			transform: func(ctx *resources.ResourceTransformationCtx) error {
				// Change media type only
				ctx.OutMediaType = media.Builtin.CSVType
				ctx.ReplaceOutPathExtension(".csv")

				return nil
			},
		}

		r := createTransformer(c, spec, "f1.txt", "color is blue")

		tr, err := r.Transform(transformation)
		c.Assert(err, qt.IsNil)
		content, err := tr.(resource.ContentProvider).Content(context.Background())
		c.Assert(err, qt.IsNil)

		c.Assert(content, qt.Equals, "color is blue")
		c.Assert(tr.MediaType(), eq, media.Builtin.CSVType)

		// The transformed file should only be published if RelPermalink
		// or Permalink is called.
		n := htesting.Rnd.Intn(3)
		shouldExist := true
		switch n {
		case 0:
			tr.RelPermalink()
		case 1:
			tr.Permalink()
		default:
			shouldExist = false
		}

		assertShouldExist(c, spec, "public/f1.csv", shouldExist)
		assertNoDuplicateWrites(c, spec)
	})

	c.Run("Memory-cached transformation", func(c *qt.C) {
		c.Parallel()

		spec := newTestResourceSpec(specDescriptor{c: c})

		// Two transformations with same id, different behaviour.
		t1 := createContentReplacer("t1", "blue", "green")
		t2 := createContentReplacer("t1", "color", "car")

		for i, transformation := range []resources.ResourceTransformation{t1, t2} {
			r := createTransformer(c, spec, "f1.txt", "color is blue")
			tr, _ := r.Transform(transformation)
			content, err := tr.(resource.ContentProvider).Content(context.Background())
			c.Assert(err, qt.IsNil)
			c.Assert(content, qt.Equals, "color is green", qt.Commentf("i=%d", i))

			assertShouldExist(c, spec, "public/f1.t1.txt", false)
		}

		assertNoDuplicateWrites(c, spec)
	})

	c.Run("File-cached transformation", func(c *qt.C) {
		c.Parallel()

		fs := afero.NewMemMapFs()

		for i := 0; i < 2; i++ {
			spec := newTestResourceSpec(specDescriptor{c: c, fs: fs})

			r := createTransformer(c, spec, "f1.txt", "color is blue")

			var transformation resources.ResourceTransformation

			if i == 0 {
				// There is currently a hardcoded list of transformations that we
				// persist to disk (tocss, postcss).
				transformation = &testTransformation{
					name: "tocss",
					transform: func(ctx *resources.ResourceTransformationCtx) error {
						in := helpers.ReaderToString(ctx.From)
						in = strings.Replace(in, "blue", "green", 1)
						ctx.AddOutPathIdentifier("." + "cached")
						ctx.OutMediaType = media.Builtin.CSVType
						ctx.Data = map[string]any{
							"Hugo": "Rocks!",
						}
						fmt.Fprint(ctx.To, in)
						return nil
					},
				}
			} else {
				// Force read from file cache.
				transformation = &testTransformation{
					name: "tocss",
					transform: func(ctx *resources.ResourceTransformationCtx) error {
						return herrors.ErrFeatureNotAvailable
					},
				}
			}

			msg := qt.Commentf("i=%d", i)

			tr, _ := r.Transform(transformation)
			c.Assert(tr.RelPermalink(), qt.Equals, "/f1.cached.txt", msg)
			content, err := tr.(resource.ContentProvider).Content(context.Background())
			c.Assert(err, qt.IsNil)
			c.Assert(content, qt.Equals, "color is green", msg)
			c.Assert(tr.MediaType(), eq, media.Builtin.CSVType)
			c.Assert(tr.Data(), qt.DeepEquals, map[string]any{
				"Hugo": "Rocks!",
			})

			assertNoDuplicateWrites(c, spec)
			assertShouldExist(c, spec, "public/f1.cached.txt", true)

		}
	})

	c.Run("Access RelPermalink first", func(c *qt.C) {
		c.Parallel()

		spec := newTestResourceSpec(specDescriptor{c: c})

		t1 := createContentReplacer("t1", "blue", "green")

		r := createTransformer(c, spec, "f1.txt", "color is blue")

		tr, _ := r.Transform(t1)

		relPermalink := tr.RelPermalink()

		content, err := tr.(resource.ContentProvider).Content(context.Background())
		c.Assert(err, qt.IsNil)

		c.Assert(relPermalink, qt.Equals, "/f1.t1.txt")
		c.Assert(content, qt.Equals, "color is green")
		c.Assert(tr.MediaType(), eq, media.Builtin.TextType)

		assertNoDuplicateWrites(c, spec)
		assertShouldExist(c, spec, "public/f1.t1.txt", true)
	})

	c.Run("Content two", func(c *qt.C) {
		c.Parallel()

		spec := newTestResourceSpec(specDescriptor{c: c})

		t1 := createContentReplacer("t1", "blue", "green")
		t2 := createContentReplacer("t1", "color", "car")

		r := createTransformer(c, spec, "f1.txt", "color is blue")

		tr, _ := r.Transform(t1, t2)
		content, err := tr.(resource.ContentProvider).Content(context.Background())
		c.Assert(err, qt.IsNil)

		c.Assert(content, qt.Equals, "car is green")
		c.Assert(tr.MediaType(), eq, media.Builtin.TextType)

		assertNoDuplicateWrites(c, spec)
	})

	c.Run("Content two chained", func(c *qt.C) {
		c.Parallel()

		spec := newTestResourceSpec(specDescriptor{c: c})

		t1 := createContentReplacer("t1", "blue", "green")
		t2 := createContentReplacer("t2", "color", "car")

		r := createTransformer(c, spec, "f1.txt", "color is blue")

		tr1, _ := r.Transform(t1)
		tr2, _ := tr1.Transform(t2)

		content1, err := tr1.(resource.ContentProvider).Content(context.Background())
		c.Assert(err, qt.IsNil)
		content2, err := tr2.(resource.ContentProvider).Content(context.Background())
		c.Assert(err, qt.IsNil)

		c.Assert(content1, qt.Equals, "color is green")
		c.Assert(content2, qt.Equals, "car is green")

		assertNoDuplicateWrites(c, spec)
	})

	c.Run("Content many", func(c *qt.C) {
		c.Parallel()

		spec := newTestResourceSpec(specDescriptor{c: c})

		const count = 26 // A-Z

		transformations := make([]resources.ResourceTransformation, count)
		for i := 0; i < count; i++ {
			transformations[i] = createContentReplacer(fmt.Sprintf("t%d", i), fmt.Sprint(i), string(rune(i+65)))
		}

		var countstr strings.Builder
		for i := 0; i < count; i++ {
			countstr.WriteString(fmt.Sprint(i))
		}

		r := createTransformer(c, spec, "f1.txt", countstr.String())

		tr, _ := r.Transform(transformations...)
		content, err := tr.(resource.ContentProvider).Content(context.Background())
		c.Assert(err, qt.IsNil)

		c.Assert(content, qt.Equals, "ABCDEFGHIJKLMNOPQRSTUVWXYZ")

		assertNoDuplicateWrites(c, spec)
	})

	c.Run("Image", func(c *qt.C) {
		c.Parallel()

		spec := newTestResourceSpec(specDescriptor{c: c})

		transformation := &testTransformation{
			name: "test",
			transform: func(ctx *resources.ResourceTransformationCtx) error {
				ctx.AddOutPathIdentifier(".changed")
				return nil
			},
		}
<<<<<<< HEAD
		rs := helpers.ReaderToString(gopherPNG())
		r := createTransformer(spec, "gopher.png", rs)
=======

		r := createTransformer(c, spec, "gopher.png", helpers.ReaderToString(gopherPNG()))
>>>>>>> cd59216d

		tr, err := r.Transform(transformation)
		c.Assert(err, qt.IsNil)
		c.Assert(tr.MediaType(), eq, media.Builtin.PNGType)

		img, ok := tr.(images.ImageResource)
		c.Assert(ok, qt.Equals, true)

		c.Assert(img.Width(), qt.Equals, 75)
		c.Assert(img.Height(), qt.Equals, 60)

		// RelPermalink called.
		resizedPublished1, err := img.Resize("40x40")
		c.Assert(err, qt.IsNil)
		c.Assert(resizedPublished1.Height(), qt.Equals, 40)
		c.Assert(resizedPublished1.RelPermalink(), qt.Equals, "/gopher.changed_hu2e827f5a78333ebc04166dd643235dea_1462_40x40_resize_linear_3.png")
		assertShouldExist(c, spec, "public/gopher.changed_hu2e827f5a78333ebc04166dd643235dea_1462_40x40_resize_linear_3.png", true)

		// Permalink called.
		resizedPublished2, err := img.Resize("30x30")
		c.Assert(err, qt.IsNil)
		c.Assert(resizedPublished2.Height(), qt.Equals, 30)
		c.Assert(resizedPublished2.Permalink(), qt.Equals, "https://example.com/gopher.changed_hu2e827f5a78333ebc04166dd643235dea_1462_30x30_resize_linear_3.png")
		assertShouldExist(c, spec, "public/gopher.changed_hu2e827f5a78333ebc04166dd643235dea_1462_30x30_resize_linear_3.png", true)

		// Not published because none of RelPermalink or Permalink was called.
		resizedNotPublished, err := img.Resize("50x50")
		c.Assert(err, qt.IsNil)
		c.Assert(resizedNotPublished.Height(), qt.Equals, 50)
		// c.Assert(resized.RelPermalink(), qt.Equals, "/gopher.changed_hu2e827f5a78333ebc04166dd643235dea_1462_50x50_resize_linear_2.png")
		assertShouldExist(c, spec, "public/gopher.changed_hu2e827f5a78333ebc04166dd643235dea_1462_50x50_resize_linear_3.png", false)

		assertNoDuplicateWrites(c, spec)
	})

	c.Run("Concurrent", func(c *qt.C) {
		spec := newTestResourceSpec(specDescriptor{c: c})

		transformers := make([]resources.Transformer, 10)
		transformations := make([]resources.ResourceTransformation, 10)

		for i := 0; i < 10; i++ {
			transformers[i] = createTransformer(c, spec, fmt.Sprintf("f%d.txt", i), fmt.Sprintf("color is %d", i))
			transformations[i] = createContentReplacer("test", strconv.Itoa(i), "blue")
		}

		var wg sync.WaitGroup

		for i := 0; i < 13; i++ {
			wg.Add(1)
			go func(i int) {
				defer wg.Done()
				for j := 0; j < 23; j++ {
					id := (i + j) % 10
					tr, err := transformers[id].Transform(transformations[id])
					c.Assert(err, qt.IsNil)
					content, err := tr.(resource.ContentProvider).Content(context.Background())
					c.Assert(err, qt.IsNil)
					c.Assert(content, qt.Equals, "color is blue")
					c.Assert(tr.RelPermalink(), qt.Equals, fmt.Sprintf("/f%d.test.txt", id))
				}
			}(i)
		}
		wg.Wait()

		assertNoDuplicateWrites(c, spec)
	})
}

type testTransformation struct {
	name      string
	transform func(ctx *resources.ResourceTransformationCtx) error
}

func (t *testTransformation) Key() internal.ResourceTransformationKey {
	return internal.NewResourceTransformationKey(t.name)
}

func (t *testTransformation) Transform(ctx *resources.ResourceTransformationCtx) error {
	return t.transform(ctx)
}<|MERGE_RESOLUTION|>--- conflicted
+++ resolved
@@ -24,25 +24,15 @@
 	"sync"
 	"testing"
 
-<<<<<<< HEAD
 	"github.com/neohugo/neohugo/htesting"
-=======
-	"github.com/gohugoio/hugo/htesting"
-	"github.com/gohugoio/hugo/media"
-	"github.com/gohugoio/hugo/resources"
->>>>>>> cd59216d
+	"github.com/neohugo/neohugo/media"
+	"github.com/neohugo/neohugo/resources"
 
 	"github.com/neohugo/neohugo/common/herrors"
 	"github.com/neohugo/neohugo/hugofs"
 
-<<<<<<< HEAD
-	"github.com/neohugo/neohugo/media"
 	"github.com/neohugo/neohugo/resources/images"
 	"github.com/neohugo/neohugo/resources/internal"
-=======
-	"github.com/gohugoio/hugo/resources/images"
-	"github.com/gohugoio/hugo/resources/internal"
->>>>>>> cd59216d
 
 	"github.com/neohugo/neohugo/helpers"
 
@@ -57,22 +47,14 @@
 func gopherPNG() io.Reader { return base64.NewDecoder(base64.StdEncoding, strings.NewReader(gopher)) }
 
 func TestTransform(t *testing.T) {
-
 	createTransformer := func(c *qt.C, spec *resources.Spec, filename, content string) resources.Transformer {
 		filename = filepath.FromSlash(filename)
-<<<<<<< HEAD
-		fs := spec.Fs.Source
-		c.Assert(afero.WriteFile(fs, filename, []byte(content), 0o777), qt.IsNil)
-		r, _ := spec.New(ResourceSourceDescriptor{Fs: fs, SourceFilename: filename})
-		return r.(Transformer)
-=======
-		err := afero.WriteFile(spec.Fs.Source, filepath.Join("assets", filename), []byte(content), 0777)
+		err := afero.WriteFile(spec.Fs.Source, filepath.Join("assets", filename), []byte(content), 0o777)
 		c.Assert(err, qt.IsNil)
 		r, err := spec.New(resources.ResourceSourceDescriptor{Fs: spec.BaseFs.Assets.Fs, SourceFilename: filename})
 		c.Assert(err, qt.IsNil)
 		c.Assert(r, qt.Not(qt.IsNil), qt.Commentf(filename))
 		return r.(resources.Transformer)
->>>>>>> cd59216d
 	}
 
 	createContentReplacer := func(name, old, new string) resources.ResourceTransformation {
@@ -381,13 +363,8 @@
 				return nil
 			},
 		}
-<<<<<<< HEAD
-		rs := helpers.ReaderToString(gopherPNG())
-		r := createTransformer(spec, "gopher.png", rs)
-=======
 
 		r := createTransformer(c, spec, "gopher.png", helpers.ReaderToString(gopherPNG()))
->>>>>>> cd59216d
 
 		tr, err := r.Transform(transformation)
 		c.Assert(err, qt.IsNil)
