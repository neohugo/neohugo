--- conflicted
+++ resolved
@@ -82,8 +82,6 @@
 			c.Assert(got, qt.DeepEquals, test.want)
 		})
 	}
-<<<<<<< HEAD
-=======
 }
 
 func TestOptionsNewRequest(t *testing.T) {
@@ -115,8 +113,6 @@
 	c.Assert(err, qt.IsNil)
 	c.Assert(req.Method, qt.Equals, "GET")
 	c.Assert(req.Header["User-Agent"], qt.DeepEquals, []string{"foo"})
-
->>>>>>> cd59216d
 }
 
 func TestCalculateResourceID(t *testing.T) {
