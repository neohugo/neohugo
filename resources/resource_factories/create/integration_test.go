// Copyright 2023 The Hugo Authors. All rights reserved.
//
// Licensed under the Apache License, Version 2.0 (the "License");
// you may not use this file except in compliance with the License.
// You may obtain a copy of the License at
// http://www.apache.org/licenses/LICENSE-2.0
//
// Unless required by applicable law or agreed to in writing, software
// distributed under the License is distributed on an "AS IS" BASIS,
// WITHOUT WARRANTIES OR CONDITIONS OF ANY KIND, either express or implied.
// See the License for the specific language governing permissions and
// limitations under the License.

package create_test

import (
	"fmt"
	"math/rand"
	"net/http"
	"net/http/httptest"
	"strings"
	"testing"

	"github.com/neohugo/neohugo/hugolib"
)

<<<<<<< HEAD
func TestGetResourceHead(t *testing.T) {
=======
func TestGetRemoteHead(t *testing.T) {

>>>>>>> ac7cffa7
	files := `
-- config.toml --
[security]
  [security.http]
    methods = ['(?i)GET|POST|HEAD']
    urls = ['.*gohugo\.io.*']

-- layouts/index.html --
{{ $url := "https://gohugo.io/img/hugo.png" }}
{{ $opts := dict "method" "head" }}
{{ with resources.GetRemote $url $opts }}
  {{ with .Err }}
    {{ errorf "Unable to get remote resource: %s" . }}
  {{ else }}
    Head Content: {{ .Content }}. Head Data: {{ .Data }}
  {{ end }}
{{ else }}
  {{ errorf "Unable to get remote resource: %s" $url }}
{{ end }}
`

	b := hugolib.NewIntegrationTestBuilder(
		hugolib.IntegrationTestConfig{
			T:           t,
			TxtarString: files,
		},
	)

	b.Build()

	b.AssertFileContent("public/index.html",
		"Head Content: .",
		"Head Data: map[ContentLength:18210 ContentType:image/png Status:200 OK StatusCode:200 TransferEncoding:[]]",
	)
<<<<<<< HEAD
=======

}

func TestGetRemoteRetry(t *testing.T) {
	t.Parallel()

	temporaryHTTPCodes := []int{408, 429, 500, 502, 503, 504}
	numPages := 20

	handler := func(w http.ResponseWriter, r *http.Request) {
		if rand.Intn(3) == 0 {
			w.WriteHeader(temporaryHTTPCodes[rand.Intn(len(temporaryHTTPCodes))])
			return
		}
		w.Header().Add("Content-Type", "text/plain")
		w.Write([]byte("Response for " + r.URL.Path + "."))
	}

	srv := httptest.NewServer(http.HandlerFunc(handler))
	t.Cleanup(func() { srv.Close() })

	filesTemplate := `
-- hugo.toml --
disableKinds = ["home", "taxonomy", "term"]
timeout = "TIMEOUT"
[security]
[security.http]
urls = ['.*']
mediaTypes = ['text/plain']
-- layouts/_default/single.html --
{{ $url := printf "%s%s" "URL" .RelPermalink}}
{{ $opts := dict }}
{{ with resources.GetRemote $url $opts }}
  {{ with .Err }}
    {{ errorf "Got Err: %s. Data: %v" . .Data }}
  {{ else }}
    Content: {{ .Content }}
  {{ end }}
{{ else }}
  {{ errorf "Unable to get remote resource: %s" $url }}
{{ end }}
`

	for i := 0; i < numPages; i++ {
		filesTemplate += fmt.Sprintf("-- content/post/p%d.md --\n", i)
	}

	filesTemplate = strings.ReplaceAll(filesTemplate, "URL", srv.URL)

	t.Run("OK", func(t *testing.T) {
		files := strings.ReplaceAll(filesTemplate, "TIMEOUT", "60s")
		b := hugolib.NewIntegrationTestBuilder(
			hugolib.IntegrationTestConfig{
				T:           t,
				TxtarString: files,
			},
		)

		b.Build()

		for i := 0; i < numPages; i++ {
			b.AssertFileContent(fmt.Sprintf("public/post/p%d/index.html", i), fmt.Sprintf("Content: Response for /post/p%d/.", i))
		}
	})

	t.Run("Timeout", func(t *testing.T) {
		files := strings.ReplaceAll(filesTemplate, "TIMEOUT", "100ms")
		b, err := hugolib.NewIntegrationTestBuilder(
			hugolib.IntegrationTestConfig{
				T:           t,
				TxtarString: files,
			},
		).BuildE()

		// This is hard to get stable on GitHub Actions, it sometimes succeeds due to timing issues.
		if err != nil {
			b.AssertLogContains("Got Err")
			b.AssertLogContains("Retry timeout")
			b.AssertLogContains("ContentLength:0")
		}

	})

>>>>>>> ac7cffa7
}<|MERGE_RESOLUTION|>--- conflicted
+++ resolved
@@ -24,12 +24,7 @@
 	"github.com/neohugo/neohugo/hugolib"
 )
 
-<<<<<<< HEAD
-func TestGetResourceHead(t *testing.T) {
-=======
 func TestGetRemoteHead(t *testing.T) {
-
->>>>>>> ac7cffa7
 	files := `
 -- config.toml --
 [security]
@@ -64,9 +59,6 @@
 		"Head Content: .",
 		"Head Data: map[ContentLength:18210 ContentType:image/png Status:200 OK StatusCode:200 TransferEncoding:[]]",
 	)
-<<<<<<< HEAD
-=======
-
 }
 
 func TestGetRemoteRetry(t *testing.T) {
@@ -81,6 +73,7 @@
 			return
 		}
 		w.Header().Add("Content-Type", "text/plain")
+		// nolint
 		w.Write([]byte("Response for " + r.URL.Path + "."))
 	}
 
@@ -139,15 +132,11 @@
 				TxtarString: files,
 			},
 		).BuildE()
-
 		// This is hard to get stable on GitHub Actions, it sometimes succeeds due to timing issues.
 		if err != nil {
 			b.AssertLogContains("Got Err")
 			b.AssertLogContains("Retry timeout")
 			b.AssertLogContains("ContentLength:0")
 		}
-
 	})
-
->>>>>>> ac7cffa7
 }