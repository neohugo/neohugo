// Copyright 2019 The Hugo Authors. All rights reserved.
//
// Licensed under the Apache License, Version 2.0 (the "License");
// you may not use this file except in compliance with the License.
// You may obtain a copy of the License at
// http://www.apache.org/licenses/LICENSE-2.0
//
// Unless required by applicable law or agreed to in writing, software
// distributed under the License is distributed on an "AS IS" BASIS,
// WITHOUT WARRANTIES OR CONDITIONS OF ANY KIND, either express or implied.
// See the License for the specific language governing permissions and
// limitations under the License.

package page

import (
	"fmt"
	"testing"
	"time"

	"github.com/neohugo/neohugo/htesting/hqt"
	"github.com/neohugo/neohugo/source"

	"github.com/neohugo/neohugo/resources/resource"

	qt "github.com/frankban/quicktest"
)

var eq = qt.CmpEquals(hqt.DeepAllowUnexported(
	&testPage{},
	&source.FileInfo{},
))

func TestDefaultSort(t *testing.T) {
	t.Parallel()
	c := qt.New(t)
	d1 := time.Now()
	d2 := d1.Add(-1 * time.Hour)
	d3 := d1.Add(-2 * time.Hour)
	d4 := d1.Add(-3 * time.Hour)

	p := createSortTestPages(4)

	// first by weight
	setSortVals([4]time.Time{d1, d2, d3, d4}, [4]string{"b", "a", "c", "d"}, [4]int{4, 3, 2, 1}, p)
	SortByDefault(p)

	c.Assert(p[0].Weight(), qt.Equals, 1)

	// Consider zero weight, issue #2673
	setSortVals([4]time.Time{d1, d2, d3, d4}, [4]string{"b", "a", "d", "c"}, [4]int{0, 0, 0, 1}, p)
	SortByDefault(p)

	c.Assert(p[0].Weight(), qt.Equals, 1)

	// next by date
	setSortVals([4]time.Time{d3, d4, d1, d2}, [4]string{"a", "b", "c", "d"}, [4]int{1, 1, 1, 1}, p)
	SortByDefault(p)
	c.Assert(p[0].Date(), qt.Equals, d1)

	// finally by link title
	setSortVals([4]time.Time{d3, d3, d3, d3}, [4]string{"b", "c", "a", "d"}, [4]int{1, 1, 1, 1}, p)
	SortByDefault(p)
	c.Assert(p[0].LinkTitle(), qt.Equals, "al")
	c.Assert(p[1].LinkTitle(), qt.Equals, "bl")
	c.Assert(p[2].LinkTitle(), qt.Equals, "cl")
}

// https://github.com/neohugo/neohugo/issues/4953
func TestSortByLinkTitle(t *testing.T) {
	t.Parallel()
	c := qt.New(t)
	pages := createSortTestPages(6)

	for i, p := range pages {
		pp := p.(*testPage)
		if i < 5 {
			pp.title = fmt.Sprintf("title%d", i)
		}

		if i > 2 {
			pp.linkTitle = fmt.Sprintf("linkTitle%d", i)
		}

	}

	pages.shuffle()

	bylt := pages.ByLinkTitle()

	for i, p := range bylt {
		if i < 3 {
			c.Assert(p.LinkTitle(), qt.Equals, fmt.Sprintf("linkTitle%d", i+3))
		} else {
			c.Assert(p.LinkTitle(), qt.Equals, fmt.Sprintf("title%d", i-3))
		}
	}
}

func TestSortByN(t *testing.T) {
	t.Parallel()
	d1 := time.Now()
	d2 := d1.Add(-2 * time.Hour)
	d3 := d1.Add(-10 * time.Hour)
	d4 := d1.Add(-20 * time.Hour)

	p := createSortTestPages(4)

	for i, this := range []struct {
		sortFunc   func(p Pages) Pages
		assertFunc func(p Pages) bool
	}{
		{(Pages).ByWeight, func(p Pages) bool { return p[0].Weight() == 1 }},
		{(Pages).ByTitle, func(p Pages) bool { return p[0].Title() == "ab" }},
		{(Pages).ByLinkTitle, func(p Pages) bool { return p[0].LinkTitle() == "abl" }},
		{(Pages).ByDate, func(p Pages) bool { return p[0].Date() == d4 }},
		{(Pages).ByPublishDate, func(p Pages) bool { return p[0].PublishDate() == d4 }},
		{(Pages).ByExpiryDate, func(p Pages) bool { return p[0].ExpiryDate() == d4 }},
		{(Pages).ByLastmod, func(p Pages) bool { return p[1].Lastmod() == d3 }},
		{(Pages).ByLength, func(p Pages) bool { return p[0].(resource.LengthProvider).Len() == len(p[0].(*testPage).content) }},
	} {
		setSortVals([4]time.Time{d1, d2, d3, d4}, [4]string{"b", "ab", "cde", "fg"}, [4]int{0, 3, 2, 1}, p)

		sorted := this.sortFunc(p)
		if !this.assertFunc(sorted) {
			t.Errorf("[%d] sort error", i)
		}
	}
}

func TestLimit(t *testing.T) {
	t.Parallel()
	c := qt.New(t)
	p := createSortTestPages(10)
	firstFive := p.Limit(5)
	c.Assert(len(firstFive), qt.Equals, 5)
	for i := 0; i < 5; i++ {
		c.Assert(firstFive[i], qt.Equals, p[i])
	}
	c.Assert(p.Limit(10), eq, p)
	c.Assert(p.Limit(11), eq, p)
}

func TestPageSortReverse(t *testing.T) {
	t.Parallel()
	c := qt.New(t)
	p1 := createSortTestPages(10)
	c.Assert(p1[0].(*testPage).fuzzyWordCount, qt.Equals, 0)
	c.Assert(p1[9].(*testPage).fuzzyWordCount, qt.Equals, 9)
	p2 := p1.Reverse()
	c.Assert(p2[0].(*testPage).fuzzyWordCount, qt.Equals, 9)
	c.Assert(p2[9].(*testPage).fuzzyWordCount, qt.Equals, 0)
	// cached
	c.Assert(pagesEqual(p2, p1.Reverse()), qt.Equals, true)
}

func TestPageSortByParam(t *testing.T) {
	t.Parallel()
	c := qt.New(t)
	var k any = "arbitrarily.nested"

	unsorted := createSortTestPages(10)
	delete(unsorted[9].Params(), "arbitrarily")

	firstSetValue, _ := unsorted[0].Param(k)
	secondSetValue, _ := unsorted[1].Param(k)
	lastSetValue, _ := unsorted[8].Param(k)
	unsetValue, _ := unsorted[9].Param(k)

	c.Assert(firstSetValue, qt.Equals, "xyz100")
	c.Assert(secondSetValue, qt.Equals, "xyz99")
	c.Assert(lastSetValue, qt.Equals, "xyz92")
	c.Assert(unsetValue, qt.Equals, nil)

	sorted := unsorted.ByParam("arbitrarily.nested")
	firstSetSortedValue, _ := sorted[0].Param(k)
	secondSetSortedValue, _ := sorted[1].Param(k)
	lastSetSortedValue, _ := sorted[8].Param(k)
	unsetSortedValue, _ := sorted[9].Param(k)

	c.Assert(firstSetSortedValue, qt.Equals, firstSetValue)
	c.Assert(lastSetSortedValue, qt.Equals, secondSetValue)
	c.Assert(secondSetSortedValue, qt.Equals, lastSetValue)
	c.Assert(unsetSortedValue, qt.Equals, unsetValue)
}

func TestPageSortByParamNumeric(t *testing.T) {
	t.Parallel()
	c := qt.New(t)

	var k any = "arbitrarily.nested"

	n := 10
	unsorted := createSortTestPages(n)
	for i := 0; i < n; i++ {
		v := 100 - i
		if i%2 == 0 {
			v = 100.0 - i
		}

		unsorted[i].(*testPage).params = map[string]any{
			"arbitrarily": map[string]any{
				"nested": v,
			},
		}
	}
	delete(unsorted[9].Params(), "arbitrarily")

	firstSetValue, _ := unsorted[0].Param(k)
	secondSetValue, _ := unsorted[1].Param(k)
	lastSetValue, _ := unsorted[8].Param(k)
	unsetValue, _ := unsorted[9].Param(k)

	c.Assert(firstSetValue, qt.Equals, 100)
	c.Assert(secondSetValue, qt.Equals, 99)
	c.Assert(lastSetValue, qt.Equals, 92)
	c.Assert(unsetValue, qt.Equals, nil)

	sorted := unsorted.ByParam("arbitrarily.nested")
	firstSetSortedValue, _ := sorted[0].Param(k)
	secondSetSortedValue, _ := sorted[1].Param(k)
	lastSetSortedValue, _ := sorted[8].Param(k)
	unsetSortedValue, _ := sorted[9].Param(k)

	c.Assert(firstSetSortedValue, qt.Equals, 92)
	c.Assert(secondSetSortedValue, qt.Equals, 93)
	c.Assert(lastSetSortedValue, qt.Equals, 100)
	c.Assert(unsetSortedValue, qt.Equals, unsetValue)
}

func BenchmarkSortByWeightAndReverse(b *testing.B) {
	p := createSortTestPages(300)

	b.ResetTimer()
	for i := 0; i < b.N; i++ {
		p = p.ByWeight().Reverse()
	}
}

func setSortVals(dates [4]time.Time, titles [4]string, weights [4]int, pages Pages) {
	for i := range dates {
		this := pages[i].(*testPage)
		other := pages[len(dates)-1-i].(*testPage)

		this.date = dates[i]
		this.lastMod = dates[i]
		this.weight = weights[i]
		this.title = titles[i]
		// make sure we compare apples and ... apples ...
		other.linkTitle = this.Title() + "l"
		other.pubDate = dates[i]
		other.expiryDate = dates[i]
		other.content = titles[i] + "_content"
	}
	lastLastMod := pages[2].Lastmod()
	pages[2].(*testPage).lastMod = pages[1].Lastmod()
	pages[1].(*testPage).lastMod = lastLastMod

	for _, p := range pages {
		p.(*testPage).content = ""
	}
}

func createSortTestPages(num int) Pages {
	pages := make(Pages, num)

	for i := 0; i < num; i++ {
		p := newTestPage()
		p.path = fmt.Sprintf("/x/y/p%d.md", i)
<<<<<<< HEAD
		p.title = fmt.Sprintf("Title %d", i%(num))
		p.params = map[string]interface{}{
			"arbitrarily": map[string]interface{}{
=======
		p.title = fmt.Sprintf("Title %d", i%(num+1/2))
		p.params = map[string]any{
			"arbitrarily": map[string]any{
>>>>>>> 69c59008
				"nested": ("xyz" + fmt.Sprintf("%v", 100-i)),
			},
		}

		w := 5

		if i%2 == 0 {
			w = 10
		}
		p.fuzzyWordCount = i
		p.weight = w
		p.description = "initial"

		pages[i] = p
	}

	return pages
}<|MERGE_RESOLUTION|>--- conflicted
+++ resolved
@@ -267,15 +267,9 @@
 	for i := 0; i < num; i++ {
 		p := newTestPage()
 		p.path = fmt.Sprintf("/x/y/p%d.md", i)
-<<<<<<< HEAD
-		p.title = fmt.Sprintf("Title %d", i%(num))
-		p.params = map[string]interface{}{
-			"arbitrarily": map[string]interface{}{
-=======
 		p.title = fmt.Sprintf("Title %d", i%(num+1/2))
 		p.params = map[string]any{
 			"arbitrarily": map[string]any{
->>>>>>> 69c59008
 				"nested": ("xyz" + fmt.Sprintf("%v", 100-i)),
 			},
 		}
