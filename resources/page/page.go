// Copyright 2019 The Hugo Authors. All rights reserved.
//
// Licensed under the Apache License, Version 2.0 (the "License");
// you may not use this file except in compliance with the License.
// You may obtain a copy of the License at
// http://www.apache.org/licenses/LICENSE-2.0
//
// Unless required by applicable law or agreed to in writing, software
// distributed under the License is distributed on an "AS IS" BASIS,
// WITHOUT WARRANTIES OR CONDITIONS OF ANY KIND, either express or implied.
// See the License for the specific language governing permissions and
// limitations under the License.

// Package page contains the core interfaces and types for the Page resource,
// a core component in Hugo.
package page

import (
	"context"
	"html/template"

<<<<<<< HEAD
	"github.com/neohugo/neohugo/identity"
	"github.com/neohugo/neohugo/markup/converter"
=======
	"github.com/gohugoio/hugo/identity"
	"github.com/gohugoio/hugo/markup/converter"
	"github.com/gohugoio/hugo/markup/tableofcontents"
>>>>>>> 0e8ab20a

	"github.com/neohugo/neohugo/config"
	"github.com/neohugo/neohugo/tpl"

	"github.com/neohugo/neohugo/common/maps"
	"github.com/neohugo/neohugo/compare"
	"github.com/neohugo/neohugo/hugofs/files"

	"github.com/neohugo/neohugo/navigation"
	"github.com/neohugo/neohugo/related"
	"github.com/neohugo/neohugo/resources/resource"
	"github.com/neohugo/neohugo/source"
)

// Clear clears any global package state.
func Clear() error {
	spc.clear()
	return nil
}

// AlternativeOutputFormatsProvider provides alternative output formats for a
// Page.
type AlternativeOutputFormatsProvider interface {
	// AlternativeOutputFormats gives the alternative output formats for the
	// current output.
	// Note that we use the term "alternative" and not "alternate" here, as it
	// does not necessarily replace the other format, it is an alternative representation.
	AlternativeOutputFormats() OutputFormats
}

// AuthorProvider provides author information.
type AuthorProvider interface {
	// Deprecated.
	Author() Author
	// Deprecated.
	Authors() AuthorList
}

// ChildCareProvider provides accessors to child resources.
type ChildCareProvider interface {
	// Pages returns a list of pages of all kinds.
	Pages() Pages

	// RegularPages returns a list of pages of kind 'Page'.
	RegularPages() Pages

	// RegularPagesRecursive returns all regular pages below the current
	// section.
	RegularPagesRecursive() Pages

	// Resources returns a list of all resources.
	Resources() resource.Resources
}

// ContentProvider provides the content related values for a Page.
type ContentProvider interface {
	Content(context.Context) (any, error)

	// Plain returns the Page Content stripped of HTML markup.
	Plain(context.Context) string

	// PlainWords returns a string slice from splitting Plain using https://pkg.go.dev/strings#Fields.
	PlainWords(context.Context) []string

	// Summary returns a generated summary of the content.
	// The breakpoint can be set manually by inserting a summary separator in the source file.
	Summary(context.Context) template.HTML

	// Truncated returns whether the Summary  is truncated or not.
	Truncated(context.Context) bool

	// FuzzyWordCount returns the approximate number of words in the content.
	FuzzyWordCount(context.Context) int

	// WordCount returns the number of words in the content.
	WordCount(context.Context) int

	// ReadingTime returns the reading time based on the length of plain text.
	ReadingTime(context.Context) int

	// Len returns the length of the content.
	// This is for internal use only.
	Len(context.Context) int
}

// ContentRenderer provides the content rendering methods for some content.
type ContentRenderer interface {
	// ParseAndRenderContent renders the given content.
	// For internal use only.
	ParseAndRenderContent(ctx context.Context, content []byte, enableTOC bool) (converter.ResultRender, error)
	// For internal use only.
	ParseContent(ctx context.Context, content []byte) (converter.ResultParse, bool, error)
	// For internal use only.
	RenderContent(ctx context.Context, content []byte, doc any) (converter.ResultRender, bool, error)
}

// FileProvider provides the source file.
type FileProvider interface {
	// File returns the source file for this Page,
	// or a zero File if this Page is not backed by a file.
	File() source.File
}

// GetPageProvider provides the GetPage method.
type GetPageProvider interface {
	// GetPage looks up a page for the given ref.
	//    {{ with .GetPage "blog" }}{{ .Title }}{{ end }}
	//
	// This will return nil when no page could be found, and will return
	// an error if the ref is ambiguous.
	GetPage(ref string) (Page, error)

	// GetPageWithTemplateInfo is for internal use only.
	GetPageWithTemplateInfo(info tpl.Info, ref string) (Page, error)
}

// GitInfoProvider provides Git info.
type GitInfoProvider interface {
	// GitInfo returns the Git info for this object.
	GitInfo() source.GitInfo
	// CodeOwners returns the code owners for this object.
	CodeOwners() []string
}

// InSectionPositioner provides section navigation.
type InSectionPositioner interface {
	// NextInSection returns the next page in the same section.
	NextInSection() Page
	// PrevInSection returns the previous page in the same section.
	PrevInSection() Page
}

// InternalDependencies is considered an internal interface.
type InternalDependencies interface {
	// GetRelatedDocsHandler is for internal use only.
	GetRelatedDocsHandler() *RelatedDocsHandler
}

// OutputFormatsProvider provides the OutputFormats of a Page.
type OutputFormatsProvider interface {
	// OutputFormats returns the OutputFormats for this Page.
	OutputFormats() OutputFormats
}

// Page is the core interface in Hugo.
type Page interface {
	ContentProvider
	TableOfContentsProvider
	PageWithoutContent
}

type PageFragment interface {
	resource.ResourceLinksProvider
	resource.ResourceMetaProvider
}

// PageMetaProvider provides page metadata, typically provided via front matter.
type PageMetaProvider interface {
	// The 4 page dates
	resource.Dated

	// Aliases forms the base for redirects generation.
	Aliases() []string

	// BundleType returns the bundle type: `leaf`, `branch` or an empty string.
	BundleType() files.ContentClass

	// A configured description.
	Description() string

	// Whether this is a draft. Will only be true if run with the --buildDrafts (-D) flag.
	Draft() bool

	// IsHome returns whether this is the home page.
	IsHome() bool

	// Configured keywords.
	Keywords() []string

	// The Page Kind. One of page, home, section, taxonomy, term.
	Kind() string

	// The configured layout to use to render this page. Typically set in front matter.
	Layout() string

	// The title used for links.
	LinkTitle() string

	// IsNode returns whether this is an item of one of the list types in Hugo,
	// i.e. not a regular content
	IsNode() bool

	// IsPage returns whether this is a regular content
	IsPage() bool

	// Param looks for a param in Page and then in Site config.
	Param(key any) (any, error)

	// Path gets the relative path, including file name and extension if relevant,
	// to the source of this Page. It will be relative to any content root.
	Path() string

	// This is just a temporary bridge method. Use Path in templates.
	// Pathc is for internal usage only.
	Pathc() string

	// The slug, typically defined in front matter.
	Slug() string

	// This page's language code. Will be the same as the site's.
	Lang() string

	// IsSection returns whether this is a section
	IsSection() bool

	// Section returns the first path element below the content root.
	Section() string

	// Returns a slice of sections (directories if it's a file) to this
	// Page.
	SectionsEntries() []string

	// SectionsPath is SectionsEntries joined with a /.
	SectionsPath() string

	// Sitemap returns the sitemap configuration for this page.
	// This is for internal use only.
	Sitemap() config.Sitemap

	// Type is a discriminator used to select layouts etc. It is typically set
	// in front matter, but will fall back to the root section.
	Type() string

	// The configured weight, used as the first sort value in the default
	// page sort if non-zero.
	Weight() int
}

// PageRenderProvider provides a way for a Page to render content.
type PageRenderProvider interface {
	// Render renders the given layout with this Page as context.
	Render(ctx context.Context, layout ...string) (template.HTML, error)
	// RenderString renders the first value in args with tPaginatorhe content renderer defined
	// for this Page.
	// It takes an optional map as a second argument:
	//
	// display (“inline”):
	// - inline or block. If inline (default), surrounding <p></p> on short snippets will be trimmed.
	// markup (defaults to the Page’s markup)
	RenderString(ctx context.Context, args ...any) (template.HTML, error)
}

// PageWithoutContent is the Page without any of the content methods.
type PageWithoutContent interface {
	RawContentProvider
	resource.Resource
	PageMetaProvider
	resource.LanguageProvider

	// For pages backed by a file.
	FileProvider
	GitInfoProvider

	// Output formats
	OutputFormatsProvider
	AlternativeOutputFormatsProvider

	// Tree navigation
	ChildCareProvider
	TreeProvider

	// Horizontal navigation
	InSectionPositioner
	PageRenderProvider
	PaginatorProvider
	Positioner
	navigation.PageMenusProvider

	// TODO(bep)
	AuthorProvider

	// Page lookups/refs
	GetPageProvider
	RefProvider
	resource.TranslationKeyProvider
	TranslationsProvider
	SitesProvider

	// Helper methods
	ShortcodeInfoProvider
	compare.Eqer

	// Scratch returns a Scratch that can be used to store temporary state.
	// Note that this Scratch gets reset on server rebuilds. See Store() for a variant that survives.
	maps.Scratcher

	// Store returns a Scratch that can be used to store temporary state.
	// In contrast to Scratch(), this Scratch is not reset on server rebuilds.
	Store() *maps.Scratch

	RelatedKeywordsProvider

	// GetTerms gets the terms of a given taxonomy,
	// e.g. GetTerms("categories")
	GetTerms(taxonomy string) Pages

	// Used in change/dependency tracking.
	identity.Provider
<<<<<<< HEAD
=======

	// Headings returns the headings for this page when a filter is set.
	// This is currently only triggered with the Related content feature
	// and the "fragments" type of index.
	HeadingsFiltered(context.Context) tableofcontents.Headings

>>>>>>> 0e8ab20a
	DeprecatedWarningPageMethods
}

// Positioner provides next/prev navigation.
type Positioner interface {
	// Next points up to the next regular page (sorted by Hugo’s default sort).
	Next() Page
	// Prev points down to the previous regular page (sorted by Hugo’s default sort).
	Prev() Page

	// Deprecated: Use Prev. Will be removed in Hugo 0.57
	PrevPage() Page

	// Deprecated: Use Next. Will be removed in Hugo 0.57
	NextPage() Page
}

// RawContentProvider provides the raw, unprocessed content of the page.
type RawContentProvider interface {
	// RawContent returns the raw, unprocessed content of the page excluding any front matter.
	RawContent() string
}

// RefProvider provides the methods needed to create reflinks to pages.
type RefProvider interface {
	// Ref returns an absolute URl to a page.
	Ref(argsm map[string]any) (string, error)

	// RefFrom is for internal use only.
	RefFrom(argsm map[string]any, source any) (string, error)

	// RelRef returns a relative URL to a page.
	RelRef(argsm map[string]any) (string, error)

	// RefFrom is for internal use only.
	RelRefFrom(argsm map[string]any, source any) (string, error)
}

// RelatedKeywordsProvider allows a Page to be indexed.
type RelatedKeywordsProvider interface {
	// Make it indexable as a related.Document
	// RelatedKeywords is meant for internal usage only.
	RelatedKeywords(cfg related.IndexConfig) ([]related.Keyword, error)
}

// ShortcodeInfoProvider provides info about the shortcodes in a Page.
type ShortcodeInfoProvider interface {
	// HasShortcode return whether the page has a shortcode with the given name.
	// This method is mainly motivated with the Hugo Docs site's need for a list
	// of pages with the `todo` shortcode in it.
	HasShortcode(name string) bool
}

// SitesProvider provide accessors to get sites.
type SitesProvider interface {
	// Site returns the current site.
	Site() Site
	// Sites returns all sites.
	Sites() Sites
}

// TableOfContentsProvider provides the table of contents for a Page.
type TableOfContentsProvider interface {
	// TableOfContents returns the table of contents for the page rendered as HTML.
	TableOfContents(context.Context) template.HTML

	// Fragments returns the fragments for this page.
	Fragments(context.Context) *tableofcontents.Fragments
}

// TranslationsProvider provides access to any translations.
type TranslationsProvider interface {
	// IsTranslated returns whether this content file is translated to
	// other language(s).
	IsTranslated() bool

	// AllTranslations returns all translations, including the current Page.
	AllTranslations() Pages

	// Translations returns the translations excluding the current Page.
	Translations() Pages
}

// TreeProvider provides section tree navigation.
type TreeProvider interface {
	// IsAncestor returns whether the current page is an ancestor of other.
	// Note that this method is not relevant for taxonomy lists and taxonomy terms pages.
	IsAncestor(other any) (bool, error)

	// CurrentSection returns the page's current section or the page itself if home or a section.
	// Note that this will return nil for pages that is not regular, home or section pages.
	CurrentSection() Page

	// IsDescendant returns whether the current page is a descendant of other.
	// Note that this method is not relevant for taxonomy lists and taxonomy terms pages.
	IsDescendant(other any) (bool, error)

	// FirstSection returns the section on level 1 below home, e.g. "/docs".
	// For the home page, this will return itself.
	FirstSection() Page

	// InSection returns whether other is in the current section.
	// Note that this will always return false for pages that are
	// not either regular, home or section pages.
	InSection(other any) (bool, error)

	// Parent returns a section's parent section or a page's section.
	// To get a section's subsections, see Page's Sections method.
	Parent() Page

	// Ancestors returns the ancestors of each page
	Ancestors() Pages

	// Sections returns this section's subsections, if any.
	// Note that for non-sections, this method will always return an empty list.
	Sections() Pages

	// Page returns a reference to the Page itself, kept here mostly
	// for legacy reasons.
	Page() Page
}

// DeprecatedWarningPageMethods lists deprecated Page methods that will trigger
// a WARNING if invoked.
// This was added in Hugo 0.55.
type DeprecatedWarningPageMethods any // This was emptied in Hugo 0.93.0.

// Move here to trigger ERROR instead of WARNING.
// TODO(bep) create wrappers and put into the Page once it has some methods.
type DeprecatedErrorPageMethods any

// PageWithContext is a Page with a context.Context.
type PageWithContext struct {
	Page
	Ctx context.Context
}

func (p PageWithContext) Content() (any, error) {
	return p.Page.Content(p.Ctx)
}

func (p PageWithContext) Plain() string {
	return p.Page.Plain(p.Ctx)
}

func (p PageWithContext) PlainWords() []string {
	return p.Page.PlainWords(p.Ctx)
}

func (p PageWithContext) Summary() template.HTML {
	return p.Page.Summary(p.Ctx)
}

func (p PageWithContext) Truncated() bool {
	return p.Page.Truncated(p.Ctx)
}

func (p PageWithContext) FuzzyWordCount() int {
	return p.Page.FuzzyWordCount(p.Ctx)
}

func (p PageWithContext) WordCount() int {
	return p.Page.WordCount(p.Ctx)
}

func (p PageWithContext) ReadingTime() int {
	return p.Page.ReadingTime(p.Ctx)
}

func (p PageWithContext) Len() int {
	return p.Page.Len(p.Ctx)
}<|MERGE_RESOLUTION|>--- conflicted
+++ resolved
@@ -19,14 +19,9 @@
 	"context"
 	"html/template"
 
-<<<<<<< HEAD
 	"github.com/neohugo/neohugo/identity"
 	"github.com/neohugo/neohugo/markup/converter"
-=======
-	"github.com/gohugoio/hugo/identity"
-	"github.com/gohugoio/hugo/markup/converter"
-	"github.com/gohugoio/hugo/markup/tableofcontents"
->>>>>>> 0e8ab20a
+	"github.com/neohugo/neohugo/markup/tableofcontents"
 
 	"github.com/neohugo/neohugo/config"
 	"github.com/neohugo/neohugo/tpl"
@@ -335,15 +330,12 @@
 
 	// Used in change/dependency tracking.
 	identity.Provider
-<<<<<<< HEAD
-=======
 
 	// Headings returns the headings for this page when a filter is set.
 	// This is currently only triggered with the Related content feature
 	// and the "fragments" type of index.
 	HeadingsFiltered(context.Context) tableofcontents.Headings
 
->>>>>>> 0e8ab20a
 	DeprecatedWarningPageMethods
 }
 
