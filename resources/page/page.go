--- conflicted
+++ resolved
@@ -18,19 +18,11 @@
 import (
 	"html/template"
 
-<<<<<<< HEAD
 	"github.com/neohugo/neohugo/identity"
-
-	"github.com/bep/gitmap"
+	"github.com/neohugo/neohugo/markup/converter"
+
 	"github.com/neohugo/neohugo/config"
 	"github.com/neohugo/neohugo/tpl"
-=======
-	"github.com/gohugoio/hugo/identity"
-	"github.com/gohugoio/hugo/markup/converter"
-
-	"github.com/gohugoio/hugo/config"
-	"github.com/gohugoio/hugo/tpl"
->>>>>>> e32a493b
 
 	"github.com/neohugo/neohugo/common/maps"
 	"github.com/neohugo/neohugo/compare"
@@ -77,11 +69,8 @@
 	// RegularPagesRecursive returns all regular pages below the current
 	// section.
 	RegularPagesRecursive() Pages
-<<<<<<< HEAD
-=======
 
 	// Resources returns a list of all resources.
->>>>>>> e32a493b
 	Resources() resource.Resources
 }
 
@@ -412,12 +401,8 @@
 
 // TreeProvider provides section tree navigation.
 type TreeProvider interface {
-<<<<<<< HEAD
-	// IsAncestor returns whether the current page is an ancestor of the given
-=======
 
 	// IsAncestor returns whether the current page is an ancestor of other.
->>>>>>> e32a493b
 	// Note that this method is not relevant for taxonomy lists and taxonomy terms pages.
 	IsAncestor(other any) (bool, error)
 
