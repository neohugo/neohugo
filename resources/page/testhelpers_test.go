--- conflicted
+++ resolved
@@ -257,13 +257,8 @@
 	panic("testpage: not implemented")
 }
 
-<<<<<<< HEAD
 func (p *testPage) Hugo() neohugo.HugoInfo {
-	panic("tespage: not implemented")
-=======
-func (p *testPage) Hugo() hugo.HugoInfo {
-	panic("testpage: not implemented")
->>>>>>> ac7cffa7
+	panic("testpage: not implemented")
 }
 
 func (p *testPage) InSection(other any) (bool, error) {
