// Copyright 2023 The Hugo Authors. All rights reserved.
//
// Licensed under the Apache License, Version 2.0 (the "License");
// you may not use this file except in compliance with the License.
// You may obtain a copy of the License at
// http://www.apache.org/licenses/LICENSE-2.0
//
// Unless required by applicable law or agreed to in writing, software
// distributed under the License is distributed on an "AS IS" BASIS,
// WITHOUT WARRANTIES OR CONDITIONS OF ANY KIND, either express or implied.
// See the License for the specific language governing permissions and
// limitations under the License.

package page

import (
	"context"
	"fmt"
	"html/template"
	"path"
	"path/filepath"
	"time"

<<<<<<< HEAD
	"github.com/neohugo/neohugo/hugofs/files"
	"github.com/neohugo/neohugo/identity"
	"github.com/neohugo/neohugo/tpl"

	"github.com/neohugo/neohugo/modules"

	"github.com/bep/gitmap"
	"github.com/neohugo/neohugo/helpers"
	"github.com/neohugo/neohugo/resources/resource"
=======
	"github.com/gohugoio/hugo/hugofs/files"
	"github.com/gohugoio/hugo/identity"
	"github.com/gohugoio/hugo/markup/tableofcontents"
	"github.com/gohugoio/hugo/tpl"

	"github.com/gohugoio/hugo/resources/resource"
>>>>>>> cd59216d

	"github.com/neohugo/neohugo/navigation"

	"github.com/neohugo/neohugo/common/maps"
	"github.com/neohugo/neohugo/common/neohugo"
	"github.com/neohugo/neohugo/config"
	"github.com/neohugo/neohugo/hugofs"
	"github.com/neohugo/neohugo/langs"
	"github.com/neohugo/neohugo/media"
	"github.com/neohugo/neohugo/related"

	"github.com/neohugo/neohugo/source"
)

var (
	_ resource.LengthProvider = (*testPage)(nil)
	_ Page                    = (*testPage)(nil)
)

var relatedDocsHandler = NewRelatedDocsHandler(related.DefaultConfig)

func newTestPage() *testPage {
	return newTestPageWithFile("/a/b/c.md")
}

func newTestPageWithFile(filename string) *testPage {
	filename = filepath.FromSlash(filename)
	file := source.NewTestFile(filename)

	l, err := langs.NewLanguage(
		"en",
		"en",
		"UTC",
		langs.LanguageConfig{
			LanguageName: "English",
		},
	)
	if err != nil {
		panic(err)
	}

	return &testPage{
		params: make(map[string]any),
		data:   make(map[string]any),
		file:   file,
		currentSection: &testPage{
			sectionEntries: []string{"a", "b", "c"},
		},
<<<<<<< HEAD
		site: testSite{l: langs.NewDefaultLanguage(config.New())},
	}
}

func newTestPathSpec() *helpers.PathSpec {
	return newTestPathSpecFor(config.New())
}

func newTestPathSpecFor(cfg config.Provider) *helpers.PathSpec {
	config.SetBaseTestDefaults(cfg)
	_, err := langs.LoadLanguageSettings(cfg, nil)
	if err != nil {
		panic(err)
	}
	mod, err := modules.CreateProjectModule(cfg)
	if err != nil {
		panic(err)
	}
	cfg.Set("allModules", modules.Modules{mod})
	fs := hugofs.NewMem(cfg)
	s, err := helpers.NewPathSpec(fs, cfg, nil)
	if err != nil {
		panic(err)
=======
		site: testSite{l: l},
>>>>>>> cd59216d
	}
}

type testPage struct {
	kind        string
	description string
	title       string
	linkTitle   string
	lang        string
	section     string
	site        testSite

	content string

	fuzzyWordCount int

	path string

	slug string

	// Dates
	date       time.Time
	lastMod    time.Time
	expiryDate time.Time
	pubDate    time.Time

	weight int

	params map[string]any
	data   map[string]any

	file source.File

	currentSection *testPage
	sectionEntries []string
}

func (p *testPage) Err() resource.ResourceError {
	return nil
}

func (p *testPage) Aliases() []string {
	panic("tespage: not implemented")
}

func (p *testPage) AllTranslations() Pages {
	panic("tespage: not implemented")
}

func (p *testPage) AlternativeOutputFormats() OutputFormats {
	panic("tespage: not implemented")
}

func (p *testPage) Author() Author {
	return Author{}
}

func (p *testPage) Authors() AuthorList {
	return nil
}

func (p *testPage) BaseFileName() string {
	panic("tespage: not implemented")
}

func (p *testPage) BundleType() files.ContentClass {
	panic("tespage: not implemented")
}

func (p *testPage) Content(context.Context) (any, error) {
	panic("tespage: not implemented")
}

func (p *testPage) ContentBaseName() string {
	panic("tespage: not implemented")
}

func (p *testPage) CurrentSection() Page {
	return p.currentSection
}

func (p *testPage) Data() any {
	return p.data
}

func (p *testPage) Sitemap() config.SitemapConfig {
	return config.SitemapConfig{}
}

func (p *testPage) Layout() string {
	return ""
}

func (p *testPage) Date() time.Time {
	return p.date
}

func (p *testPage) Description() string {
	return ""
}

func (p *testPage) Dir() string {
	panic("tespage: not implemented")
}

func (p *testPage) Draft() bool {
	panic("tespage: not implemented")
}

func (p *testPage) Eq(other any) bool {
	return p == other
}

func (p *testPage) ExpiryDate() time.Time {
	return p.expiryDate
}

func (p *testPage) Ext() string {
	panic("tespage: not implemented")
}

func (p *testPage) Extension() string {
	panic("tespage: not implemented")
}

func (p *testPage) File() source.File {
	return p.file
}

func (p *testPage) FileInfo() hugofs.FileMetaInfo {
	panic("tespage: not implemented")
}

func (p *testPage) Filename() string {
	panic("tespage: not implemented")
}

func (p *testPage) FirstSection() Page {
	panic("tespage: not implemented")
}

func (p *testPage) FuzzyWordCount(context.Context) int {
	return p.fuzzyWordCount
}

func (p *testPage) GetPage(ref string) (Page, error) {
	panic("tespage: not implemented")
}

func (p *testPage) GetPageWithTemplateInfo(info tpl.Info, ref string) (Page, error) {
	panic("tespage: not implemented")
}

func (p *testPage) GetParam(key string) any {
	panic("tespage: not implemented")
}

func (p *testPage) GetTerms(taxonomy string) Pages {
	panic("tespage: not implemented")
}

func (p *testPage) GetRelatedDocsHandler() *RelatedDocsHandler {
	return relatedDocsHandler
}

func (p *testPage) GitInfo() source.GitInfo {
	return source.GitInfo{}
}

func (p *testPage) CodeOwners() []string {
	return nil
}

func (p *testPage) HasMenuCurrent(menuID string, me *navigation.MenuEntry) bool {
	panic("tespage: not implemented")
}

func (p *testPage) HasShortcode(name string) bool {
	panic("tespage: not implemented")
}

<<<<<<< HEAD
func (p *testPage) Hugo() neohugo.Info {
	panic("not implemented")
=======
func (p *testPage) Hugo() hugo.HugoInfo {
	panic("tespage: not implemented")
>>>>>>> cd59216d
}

func (p *testPage) InSection(other any) (bool, error) {
	panic("tespage: not implemented")
}

func (p *testPage) IsAncestor(other any) (bool, error) {
	panic("tespage: not implemented")
}

func (p *testPage) IsDescendant(other any) (bool, error) {
	panic("tespage: not implemented")
}

func (p *testPage) IsDraft() bool {
	return false
}

func (p *testPage) IsHome() bool {
	panic("tespage: not implemented")
}

func (p *testPage) IsMenuCurrent(menuID string, inme *navigation.MenuEntry) bool {
	panic("tespage: not implemented")
}

func (p *testPage) IsNode() bool {
	panic("tespage: not implemented")
}

func (p *testPage) IsPage() bool {
	panic("tespage: not implemented")
}

func (p *testPage) IsSection() bool {
	panic("tespage: not implemented")
}

func (p *testPage) IsTranslated() bool {
	panic("tespage: not implemented")
}

func (p *testPage) Keywords() []string {
	return nil
}

func (p *testPage) Kind() string {
	return p.kind
}

func (p *testPage) Lang() string {
	return p.lang
}

func (p *testPage) Language() *langs.Language {
	panic("tespage: not implemented")
}

func (p *testPage) LanguagePrefix() string {
	return ""
}

func (p *testPage) Fragments(context.Context) *tableofcontents.Fragments {
	return nil
}

func (p *testPage) HeadingsFiltered(context.Context) tableofcontents.Headings {
	return nil
}

func (p *testPage) Lastmod() time.Time {
	return p.lastMod
}

func (p *testPage) Len(context.Context) int {
	return len(p.content)
}

func (p *testPage) LinkTitle() string {
	if p.linkTitle == "" {
		if p.title == "" {
			return p.path
		}
		return p.title
	}
	return p.linkTitle
}

func (p *testPage) LogicalName() string {
	panic("tespage: not implemented")
}

func (p *testPage) MediaType() media.Type {
	panic("tespage: not implemented")
}

func (p *testPage) Menus() navigation.PageMenus {
	return navigation.PageMenus{}
}

func (p *testPage) Name() string {
	panic("tespage: not implemented")
}

func (p *testPage) Next() Page {
	panic("tespage: not implemented")
}

func (p *testPage) NextInSection() Page {
	return nil
}

func (p *testPage) NextPage() Page {
	return nil
}

func (p *testPage) OutputFormats() OutputFormats {
	panic("tespage: not implemented")
}

func (p *testPage) Pages() Pages {
	panic("tespage: not implemented")
}

func (p *testPage) RegularPages() Pages {
	panic("tespage: not implemented")
}

func (p *testPage) RegularPagesRecursive() Pages {
	panic("tespage: not implemented")
}

func (p *testPage) Paginate(seq any, options ...any) (*Pager, error) {
	return nil, nil
}

func (p *testPage) Paginator(options ...any) (*Pager, error) {
	return nil, nil
}

func (p *testPage) Param(key any) (any, error) {
	return resource.Param(p, nil, key)
}

func (p *testPage) Params() maps.Params {
	return p.params
}

func (p *testPage) Page() Page {
	return p
}

func (p *testPage) Parent() Page {
	panic("tespage: not implemented")
}

func (p *testPage) Ancestors() Pages {
	panic("tespage: not implemented")
}

func (p *testPage) Path() string {
	return p.path
}

func (p *testPage) Pathc() string {
	return p.path
}

func (p *testPage) Permalink() string {
	panic("tespage: not implemented")
}

func (p *testPage) Plain(context.Context) string {
	panic("tespage: not implemented")
}

func (p *testPage) PlainWords(context.Context) []string {
	panic("tespage: not implemented")
}

func (p *testPage) Prev() Page {
	panic("tespage: not implemented")
}

func (p *testPage) PrevInSection() Page {
	return nil
}

func (p *testPage) PrevPage() Page {
	return nil
}

func (p *testPage) PublishDate() time.Time {
	return p.pubDate
}

func (p *testPage) RSSLink() template.URL {
	return ""
}

func (p *testPage) RawContent() string {
	panic("tespage: not implemented")
}

func (p *testPage) ReadingTime(context.Context) int {
	panic("tespage: not implemented")
}

func (p *testPage) Ref(argsm map[string]any) (string, error) {
	panic("tespage: not implemented")
}

func (p *testPage) RefFrom(argsm map[string]any, source any) (string, error) {
	return "", nil
}

func (p *testPage) RelPermalink() string {
	panic("tespage: not implemented")
}

func (p *testPage) RelRef(argsm map[string]any) (string, error) {
	panic("tespage: not implemented")
}

func (p *testPage) RelRefFrom(argsm map[string]any, source any) (string, error) {
	return "", nil
}

func (p *testPage) Render(ctx context.Context, layout ...string) (template.HTML, error) {
	panic("tespage: not implemented")
}

func (p *testPage) RenderString(ctx context.Context, args ...any) (template.HTML, error) {
	panic("tespage: not implemented")
}

func (p *testPage) ResourceType() string {
	panic("tespage: not implemented")
}

func (p *testPage) Resources() resource.Resources {
	panic("tespage: not implemented")
}

func (p *testPage) Scratch() *maps.Scratch {
	panic("tespage: not implemented")
}

func (p *testPage) Store() *maps.Scratch {
	panic("tespage: not implemented")
}

func (p *testPage) RelatedKeywords(cfg related.IndexConfig) ([]related.Keyword, error) {
	v, err := p.Param(cfg.Name)
	if err != nil {
		return nil, err
	}

	return cfg.ToKeywords(v)
}

func (p *testPage) Section() string {
	return p.section
}

func (p *testPage) Sections() Pages {
	panic("tespage: not implemented")
}

func (p *testPage) SectionsEntries() []string {
	return p.sectionEntries
}

func (p *testPage) SectionsPath() string {
	return path.Join(p.sectionEntries...)
}

func (p *testPage) Site() Site {
	return p.site
}

func (p *testPage) Sites() Sites {
	panic("tespage: not implemented")
}

func (p *testPage) Slug() string {
	return p.slug
}

func (p *testPage) String() string {
	return p.path
}

func (p *testPage) Summary(context.Context) template.HTML {
	panic("tespage: not implemented")
}

func (p *testPage) TableOfContents(context.Context) template.HTML {
	panic("tespage: not implemented")
}

func (p *testPage) Title() string {
	return p.title
}

func (p *testPage) TranslationBaseName() string {
	panic("tespage: not implemented")
}

func (p *testPage) TranslationKey() string {
	return p.path
}

func (p *testPage) Translations() Pages {
	panic("tespage: not implemented")
}

func (p *testPage) Truncated(context.Context) bool {
	panic("tespage: not implemented")
}

func (p *testPage) Type() string {
	return p.section
}

func (p *testPage) URL() string {
	return ""
}

func (p *testPage) UniqueID() string {
	panic("tespage: not implemented")
}

func (p *testPage) Weight() int {
	return p.weight
}

func (p *testPage) WordCount(context.Context) int {
	panic("tespage: not implemented")
}

func (p *testPage) GetIdentity() identity.Identity {
	panic("tespage: not implemented")
}

func createTestPages(num int) Pages {
	pages := make(Pages, num)

	for i := 0; i < num; i++ {
		m := &testPage{
			path:           fmt.Sprintf("/x/y/z/p%d.md", i),
			weight:         5,
			fuzzyWordCount: i + 2, // magic
		}

		if i%2 == 0 {
			m.weight = 10
		}
		pages[i] = m

	}

	return pages
}<|MERGE_RESOLUTION|>--- conflicted
+++ resolved
@@ -21,24 +21,12 @@
 	"path/filepath"
 	"time"
 
-<<<<<<< HEAD
 	"github.com/neohugo/neohugo/hugofs/files"
 	"github.com/neohugo/neohugo/identity"
+	"github.com/neohugo/neohugo/markup/tableofcontents"
 	"github.com/neohugo/neohugo/tpl"
 
-	"github.com/neohugo/neohugo/modules"
-
-	"github.com/bep/gitmap"
-	"github.com/neohugo/neohugo/helpers"
 	"github.com/neohugo/neohugo/resources/resource"
-=======
-	"github.com/gohugoio/hugo/hugofs/files"
-	"github.com/gohugoio/hugo/identity"
-	"github.com/gohugoio/hugo/markup/tableofcontents"
-	"github.com/gohugoio/hugo/tpl"
-
-	"github.com/gohugoio/hugo/resources/resource"
->>>>>>> cd59216d
 
 	"github.com/neohugo/neohugo/navigation"
 
@@ -87,33 +75,7 @@
 		currentSection: &testPage{
 			sectionEntries: []string{"a", "b", "c"},
 		},
-<<<<<<< HEAD
-		site: testSite{l: langs.NewDefaultLanguage(config.New())},
-	}
-}
-
-func newTestPathSpec() *helpers.PathSpec {
-	return newTestPathSpecFor(config.New())
-}
-
-func newTestPathSpecFor(cfg config.Provider) *helpers.PathSpec {
-	config.SetBaseTestDefaults(cfg)
-	_, err := langs.LoadLanguageSettings(cfg, nil)
-	if err != nil {
-		panic(err)
-	}
-	mod, err := modules.CreateProjectModule(cfg)
-	if err != nil {
-		panic(err)
-	}
-	cfg.Set("allModules", modules.Modules{mod})
-	fs := hugofs.NewMem(cfg)
-	s, err := helpers.NewPathSpec(fs, cfg, nil)
-	if err != nil {
-		panic(err)
-=======
 		site: testSite{l: l},
->>>>>>> cd59216d
 	}
 }
 
@@ -295,13 +257,8 @@
 	panic("tespage: not implemented")
 }
 
-<<<<<<< HEAD
-func (p *testPage) Hugo() neohugo.Info {
-	panic("not implemented")
-=======
-func (p *testPage) Hugo() hugo.HugoInfo {
-	panic("tespage: not implemented")
->>>>>>> cd59216d
+func (p *testPage) Hugo() neohugo.HugoInfo {
+	panic("tespage: not implemented")
 }
 
 func (p *testPage) InSection(other any) (bool, error) {
