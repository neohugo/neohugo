// Copyright 2019 The Hugo Authors. All rights reserved.
//
// Licensed under the Apache License, Version 2.0 (the "License");
// you may not use this file except in compliance with the License.
// You may obtain a copy of the License at
// http://www.apache.org/licenses/LICENSE-2.0
//
// Unless required by applicable law or agreed to in writing, software
// distributed under the License is distributed on an "AS IS" BASIS,
// WITHOUT WARRANTIES OR CONDITIONS OF ANY KIND, either express or implied.
// See the License for the specific language governing permissions and
// limitations under the License.

package page

import (
	"sort"

<<<<<<< HEAD
	"github.com/neohugo/neohugo/common/collections"
=======
	"github.com/gohugoio/hugo/common/collections"
	"github.com/gohugoio/hugo/langs"
>>>>>>> d0f731c0

	"github.com/neohugo/neohugo/resources/resource"

	"github.com/neohugo/neohugo/compare"
	"github.com/spf13/cast"
)

var spc = newPageCache()

/*
 * Implementation of a custom sorter for Pages
 */

// A pageSorter implements the sort interface for Pages
type pageSorter struct {
	pages Pages
	by    pageBy
}

// pageBy is a closure used in the Sort.Less method.
type pageBy func(p1, p2 Page) bool

func getOrdinals(p1, p2 Page) (int, int) {
	p1o, ok1 := p1.(collections.Order)
	if !ok1 {
		return -1, -1
	}
	p2o, ok2 := p2.(collections.Order)
	if !ok2 {
		return -1, -1
	}

	return p1o.Ordinal(), p2o.Ordinal()
}

// Sort stable sorts the pages given the receiver's sort order.
func (by pageBy) Sort(pages Pages) {
	ps := &pageSorter{
		pages: pages,
		by:    by, // The Sort method's receiver is the function (closure) that defines the sort order.
	}
	sort.Stable(ps)
}

var (

	// DefaultPageSort is the default sort func for pages in Hugo:
	// Order by Ordinal, Weight, Date, LinkTitle and then full file path.
	DefaultPageSort = func(p1, p2 Page) bool {
		o1, o2 := getOrdinals(p1, p2)
		if o1 != o2 && o1 != -1 && o2 != -1 {
			return o1 < o2
		}
		if p1.Weight() == p2.Weight() {
			if p1.Date().Unix() == p2.Date().Unix() {
				c := collatorStringCompare(func(p Page) string { return p.LinkTitle() }, p1, p2)
				if c == 0 {
					if p1.File().IsZero() || p2.File().IsZero() {
						return p1.File().IsZero()
					}
					return compare.LessStrings(p1.File().Filename(), p2.File().Filename())
				}
				return c < 0
			}
			return p1.Date().Unix() > p2.Date().Unix()
		}

		if p2.Weight() == 0 {
			return true
		}

		if p1.Weight() == 0 {
			return false
		}

		return p1.Weight() < p2.Weight()
	}

	lessPageLanguage = func(p1, p2 Page) bool {
		if p1.Language().Weight == p2.Language().Weight {
			if p1.Date().Unix() == p2.Date().Unix() {
				c := compare.Strings(p1.LinkTitle(), p2.LinkTitle())
				if c == 0 {
					if !p1.File().IsZero() && !p2.File().IsZero() {
						return compare.LessStrings(p1.File().Filename(), p2.File().Filename())
					}
				}
				return c < 0
			}
			return p1.Date().Unix() > p2.Date().Unix()
		}

		if p2.Language().Weight == 0 {
			return true
		}

		if p1.Language().Weight == 0 {
			return false
		}

		return p1.Language().Weight < p2.Language().Weight
	}

	lessPageTitle = func(p1, p2 Page) bool {
		return collatorStringCompare(func(p Page) string { return p.Title() }, p1, p2) < 0
	}

	lessPageLinkTitle = func(p1, p2 Page) bool {
		return collatorStringCompare(func(p Page) string { return p.LinkTitle() }, p1, p2) < 0
	}

	lessPageDate = func(p1, p2 Page) bool {
		return p1.Date().Unix() < p2.Date().Unix()
	}

	lessPagePubDate = func(p1, p2 Page) bool {
		return p1.PublishDate().Unix() < p2.PublishDate().Unix()
	}
)

func (ps *pageSorter) Len() int      { return len(ps.pages) }
func (ps *pageSorter) Swap(i, j int) { ps.pages[i], ps.pages[j] = ps.pages[j], ps.pages[i] }

// Less is part of sort.Interface. It is implemented by calling the "by" closure in the sorter.
func (ps *pageSorter) Less(i, j int) bool { return ps.by(ps.pages[i], ps.pages[j]) }

// Limit limits the number of pages returned to n.
func (p Pages) Limit(n int) Pages {
	if len(p) > n {
		return p[0:n]
	}
	return p
}

var collatorStringSort = func(getString func(Page) string) func(p Pages) {
	return func(p Pages) {
		if len(p) == 0 {
			return
		}
		// Pages may be a mix of multiple languages, so we need to use the language
		// for the currently rendered Site.
		currentSite := p[0].Site().Current()
		coll := langs.GetCollator(currentSite.Language())
		coll.Lock()
		defer coll.Unlock()

		sort.SliceStable(p, func(i, j int) bool {
			return coll.CompareStrings(getString(p[i]), getString(p[j])) < 0
		})
	}
}

var collatorStringCompare = func(getString func(Page) string, p1, p2 Page) int {
	currentSite := p1.Site().Current()
	coll := langs.GetCollator(currentSite.Language())
	coll.Lock()
	c := coll.CompareStrings(getString(p1), getString(p2))
	coll.Unlock()
	return c
}

var collatorStringLess = func(p Page) (less func(s1, s2 string) bool, close func()) {
	currentSite := p.Site().Current()
	coll := langs.GetCollator(currentSite.Language())
	coll.Lock()
	return func(s1, s2 string) bool {
			return coll.CompareStrings(s1, s2) < 1
		},
		func() {
			coll.Unlock()
		}

}

// ByWeight sorts the Pages by weight and returns a copy.
//
// Adjacent invocations on the same receiver will return a cached result.
//
// This may safely be executed  in parallel.
func (p Pages) ByWeight() Pages {
	const key = "pageSort.ByWeight"
	pages, _ := spc.get(key, pageBy(DefaultPageSort).Sort, p)
	return pages
}

// SortByDefault sorts pages by the default sort.
func SortByDefault(pages Pages) {
	pageBy(DefaultPageSort).Sort(pages)
}

// ByTitle sorts the Pages by title and returns a copy.
//
// Adjacent invocations on the same receiver will return a cached result.
//
// This may safely be executed  in parallel.
func (p Pages) ByTitle() Pages {
	const key = "pageSort.ByTitle"

	pages, _ := spc.get(key, collatorStringSort(func(p Page) string { return p.Title() }), p)

	return pages
}

// ByLinkTitle sorts the Pages by link title and returns a copy.
//
// Adjacent invocations on the same receiver will return a cached result.
//
// This may safely be executed  in parallel.
func (p Pages) ByLinkTitle() Pages {
	const key = "pageSort.ByLinkTitle"

	pages, _ := spc.get(key, collatorStringSort(func(p Page) string { return p.LinkTitle() }), p)

	return pages
}

// ByDate sorts the Pages by date and returns a copy.
//
// Adjacent invocations on the same receiver will return a cached result.
//
// This may safely be executed  in parallel.
func (p Pages) ByDate() Pages {
	const key = "pageSort.ByDate"

	pages, _ := spc.get(key, pageBy(lessPageDate).Sort, p)

	return pages
}

// ByPublishDate sorts the Pages by publish date and returns a copy.
//
// Adjacent invocations on the same receiver will return a cached result.
//
// This may safely be executed  in parallel.
func (p Pages) ByPublishDate() Pages {
	const key = "pageSort.ByPublishDate"

	pages, _ := spc.get(key, pageBy(lessPagePubDate).Sort, p)

	return pages
}

// ByExpiryDate sorts the Pages by publish date and returns a copy.
//
// Adjacent invocations on the same receiver will return a cached result.
//
// This may safely be executed  in parallel.
func (p Pages) ByExpiryDate() Pages {
	const key = "pageSort.ByExpiryDate"

	expDate := func(p1, p2 Page) bool {
		return p1.ExpiryDate().Unix() < p2.ExpiryDate().Unix()
	}

	pages, _ := spc.get(key, pageBy(expDate).Sort, p)

	return pages
}

// ByLastmod sorts the Pages by the last modification date and returns a copy.
//
// Adjacent invocations on the same receiver will return a cached result.
//
// This may safely be executed  in parallel.
func (p Pages) ByLastmod() Pages {
	const key = "pageSort.ByLastmod"

	date := func(p1, p2 Page) bool {
		return p1.Lastmod().Unix() < p2.Lastmod().Unix()
	}

	pages, _ := spc.get(key, pageBy(date).Sort, p)

	return pages
}

// ByLength sorts the Pages by length and returns a copy.
//
// Adjacent invocations on the same receiver will return a cached result.
//
// This may safely be executed  in parallel.
func (p Pages) ByLength() Pages {
	const key = "pageSort.ByLength"

	length := func(p1, p2 Page) bool {
		p1l, ok1 := p1.(resource.LengthProvider)
		p2l, ok2 := p2.(resource.LengthProvider)

		if !ok1 {
			return true
		}

		if !ok2 {
			return false
		}

		return p1l.Len() < p2l.Len()
	}

	pages, _ := spc.get(key, pageBy(length).Sort, p)

	return pages
}

// ByLanguage sorts the Pages by the language's Weight.
//
// Adjacent invocations on the same receiver will return a cached result.
//
// This may safely be executed  in parallel.
func (p Pages) ByLanguage() Pages {
	const key = "pageSort.ByLanguage"

	pages, _ := spc.get(key, pageBy(lessPageLanguage).Sort, p)

	return pages
}

// SortByLanguage sorts the pages by language.
func SortByLanguage(pages Pages) {
	pageBy(lessPageLanguage).Sort(pages)
}

// Reverse reverses the order in Pages and returns a copy.
//
// Adjacent invocations on the same receiver will return a cached result.
//
// This may safely be executed  in parallel.
func (p Pages) Reverse() Pages {
	const key = "pageSort.Reverse"

	reverseFunc := func(pages Pages) {
		for i, j := 0, len(pages)-1; i < j; i, j = i+1, j-1 {
			pages[i], pages[j] = pages[j], pages[i]
		}
	}

	pages, _ := spc.get(key, reverseFunc, p)

	return pages
}

// ByParam sorts the pages according to the given page Params key.
//
// Adjacent invocations on the same receiver with the same paramsKey will return a cached result.
//
// This may safely be executed  in parallel.
func (p Pages) ByParam(paramsKey any) Pages {
	if len(p) < 2 {
		return p
	}
	paramsKeyStr := cast.ToString(paramsKey)
	key := "pageSort.ByParam." + paramsKeyStr

	stringLess, close := collatorStringLess(p[0])
	defer close()

	paramsKeyComparator := func(p1, p2 Page) bool {
		v1, _ := p1.Param(paramsKeyStr)
		v2, _ := p2.Param(paramsKeyStr)

		if v1 == nil {
			return false
		}

		if v2 == nil {
			return true
		}

		isNumeric := func(v any) bool {
			switch v.(type) {
			case uint8, uint16, uint32, uint64, int, int8, int16, int32, int64, float32, float64:
				return true
			default:
				return false
			}
		}

		if isNumeric(v1) && isNumeric(v2) {
			return cast.ToFloat64(v1) < cast.ToFloat64(v2)
		}

		s1 := cast.ToString(v1)
		s2 := cast.ToString(v2)

		return stringLess(s1, s2)

	}

	pages, _ := spc.get(key, pageBy(paramsKeyComparator).Sort, p)

	return pages
}<|MERGE_RESOLUTION|>--- conflicted
+++ resolved
@@ -16,12 +16,8 @@
 import (
 	"sort"
 
-<<<<<<< HEAD
 	"github.com/neohugo/neohugo/common/collections"
-=======
-	"github.com/gohugoio/hugo/common/collections"
-	"github.com/gohugoio/hugo/langs"
->>>>>>> d0f731c0
+	"github.com/neohugo/neohugo/langs"
 
 	"github.com/neohugo/neohugo/resources/resource"
 
@@ -193,7 +189,6 @@
 		func() {
 			coll.Unlock()
 		}
-
 }
 
 // ByWeight sorts the Pages by weight and returns a copy.
@@ -407,7 +402,6 @@
 		s2 := cast.ToString(v2)
 
 		return stringLess(s1, s2)
-
 	}
 
 	pages, _ := spc.get(key, pageBy(paramsKeyComparator).Sort, p)
