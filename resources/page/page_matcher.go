// Copyright 2020 The Hugo Authors. All rights reserved.
//
// Licensed under the Apache License, Version 2.0 (the "License");
// you may not use this file except in compliance with the License.
// You may obtain a copy of the License at
// http://www.apache.org/licenses/LICENSE-2.0
//
// Unless required by applicable law or agreed to in writing, software
// distributed under the License is distributed on an "AS IS" BASIS,
// WITHOUT WARRANTIES OR CONDITIONS OF ANY KIND, either express or implied.
// See the License for the specific language governing permissions and
// limitations under the License.

package page

import (
	"path/filepath"
	"strings"

	"github.com/pkg/errors"

<<<<<<< HEAD
=======
	"github.com/gohugoio/hugo/common/maps"
	"github.com/gohugoio/hugo/hugofs/glob"
>>>>>>> 3efc2e2a
	"github.com/mitchellh/mapstructure"
	"github.com/neohugo/neohugo/common/maps"
	"github.com/neohugo/neohugo/hugofs/glob"
)

// A PageMatcher can be used to match a Page with Glob patterns.
// Note that the pattern matching is case insensitive.
type PageMatcher struct {
	// A Glob pattern matching the content path below /content.
	// Expects Unix-styled slashes.
	// Note that this is the virtual path, so it starts at the mount root
	// with a leading "/".
	Path string

	// A Glob pattern matching the Page's Kind(s), e.g. "{home,section}"
	Kind string

	// A Glob pattern matching the Page's language, e.g. "{en,sv}".
	Lang string
}

// Matches returns whether p matches this matcher.
func (m PageMatcher) Matches(p Page) bool {
	if m.Kind != "" {
		g, err := glob.GetGlob(m.Kind)
		if err == nil && !g.Match(p.Kind()) {
			return false
		}
	}

	if m.Lang != "" {
		g, err := glob.GetGlob(m.Lang)
		if err == nil && !g.Match(p.Lang()) {
			return false
		}
	}

	if m.Path != "" {
		g, err := glob.GetGlob(m.Path)
		// TODO(bep) Path() vs filepath vs leading slash.
		p := strings.ToLower(filepath.ToSlash(p.Path()))
		if !(strings.HasPrefix(p, "/")) {
			p = "/" + p
		}
		if err == nil && !g.Match(p) {
			return false
		}
	}

	return true
}

// DecodeCascade decodes in which could be eiter a map or a slice of maps.
func DecodeCascade(in interface{}) (map[PageMatcher]maps.Params, error) {
	m, err := maps.ToSliceStringMap(in)
	if err != nil {
		return map[PageMatcher]maps.Params{
			{}: maps.ToStringMap(in),
		}, nil
	}

	cascade := make(map[PageMatcher]maps.Params)

	for _, vv := range m {
		var m PageMatcher
		if mv, found := vv["_target"]; found {
			err := DecodePageMatcher(mv, &m)
			if err != nil {
				return nil, err
			}
		}
		c, found := cascade[m]
		if found {
			// Merge
			for k, v := range vv {
				if _, found := c[k]; !found {
					c[k] = v
				}
			}
		} else {
			cascade[m] = vv
		}
	}

	return cascade, nil
<<<<<<< HEAD
=======

>>>>>>> 3efc2e2a
}

// DecodePageMatcher decodes m into v.
func DecodePageMatcher(m interface{}, v *PageMatcher) error {
	if err := mapstructure.WeakDecode(m, v); err != nil {
		return err
	}

	v.Kind = strings.ToLower(v.Kind)
	if v.Kind != "" {
		if _, found := kindMap[v.Kind]; !found {
			return errors.Errorf("%q is not a valid Page Kind", v.Kind)
		}
	}

	v.Path = filepath.ToSlash(strings.ToLower(v.Path))

	return nil
}<|MERGE_RESOLUTION|>--- conflicted
+++ resolved
@@ -19,11 +19,8 @@
 
 	"github.com/pkg/errors"
 
-<<<<<<< HEAD
-=======
 	"github.com/gohugoio/hugo/common/maps"
 	"github.com/gohugoio/hugo/hugofs/glob"
->>>>>>> 3efc2e2a
 	"github.com/mitchellh/mapstructure"
 	"github.com/neohugo/neohugo/common/maps"
 	"github.com/neohugo/neohugo/hugofs/glob"
@@ -109,10 +106,7 @@
 	}
 
 	return cascade, nil
-<<<<<<< HEAD
-=======
 
->>>>>>> 3efc2e2a
 }
 
 // DecodePageMatcher decodes m into v.
