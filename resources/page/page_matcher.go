--- conflicted
+++ resolved
@@ -18,12 +18,9 @@
 	"path/filepath"
 	"strings"
 
+	"github.com/gohugoio/hugo/hugofs/glob"
 	"github.com/mitchellh/mapstructure"
-<<<<<<< HEAD
 	"github.com/neohugo/neohugo/common/maps"
-	"github.com/neohugo/neohugo/hugofs/glob"
-=======
->>>>>>> e32a493b
 )
 
 // A PageMatcher can be used to match a Page with Glob patterns.
