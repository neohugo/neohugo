--- conflicted
+++ resolved
@@ -17,14 +17,9 @@
 	"context"
 	"html/template"
 
-<<<<<<< HEAD
 	"github.com/neohugo/neohugo/lazy"
 	"github.com/neohugo/neohugo/markup/converter"
-=======
-	"github.com/gohugoio/hugo/lazy"
-	"github.com/gohugoio/hugo/markup/converter"
-	"github.com/gohugoio/hugo/markup/tableofcontents"
->>>>>>> cd59216d
+	"github.com/neohugo/neohugo/markup/tableofcontents"
 )
 
 // OutputFormatContentProvider represents the method set that is "outputFormat aware" and that we
@@ -79,161 +74,98 @@
 	lcp.init.Reset()
 }
 
-<<<<<<< HEAD
-// nolint
-func (lcp *LazyContentProvider) Content() (any, error) {
-	lcp.init.Do()
-	return lcp.cp.Content()
-}
-
-func (lcp *LazyContentProvider) Plain() string {
-	//nolint
-	lcp.init.Do()
-	return lcp.cp.Plain()
-}
-
-func (lcp *LazyContentProvider) PlainWords() []string {
-	//nolint
-	lcp.init.Do()
-	return lcp.cp.PlainWords()
-}
-
-func (lcp *LazyContentProvider) Summary() template.HTML {
-	//nolint
-	lcp.init.Do()
-	return lcp.cp.Summary()
-}
-
-func (lcp *LazyContentProvider) Truncated() bool {
-	//nolint
-	lcp.init.Do()
-	return lcp.cp.Truncated()
-}
-
-func (lcp *LazyContentProvider) FuzzyWordCount() int {
-	//nolint
-	lcp.init.Do()
-	return lcp.cp.FuzzyWordCount()
-}
-
-func (lcp *LazyContentProvider) WordCount() int {
-	//nolint
-	lcp.init.Do()
-	return lcp.cp.WordCount()
-}
-
-func (lcp *LazyContentProvider) ReadingTime() int {
-	//nolint
-	lcp.init.Do()
-	return lcp.cp.ReadingTime()
-}
-
-func (lcp *LazyContentProvider) Len() int {
-	//nolint
-	lcp.init.Do()
-	return lcp.cp.Len()
-}
-
-func (lcp *LazyContentProvider) Render(layout ...string) (template.HTML, error) {
-	//nolint
-	lcp.init.Do()
-	return lcp.cp.Render(layout...)
-}
-
-// nolint
-func (lcp *LazyContentProvider) RenderString(args ...any) (template.HTML, error) {
-	lcp.init.Do()
-	return lcp.cp.RenderString(args...)
-}
-
-func (lcp *LazyContentProvider) TableOfContents() template.HTML {
-	//nolint
-	lcp.init.Do()
-	return lcp.cp.TableOfContents()
-}
-
-func (lcp *LazyContentProvider) RenderContent(content []byte, renderTOC bool) (converter.Result, error) {
+func (lcp *LazyContentProvider) TableOfContents(ctx context.Context) template.HTML {
 	// nolint
-	lcp.init.Do()
-	return lcp.cp.RenderContent(content, renderTOC)
-=======
-func (lcp *LazyContentProvider) TableOfContents(ctx context.Context) template.HTML {
 	lcp.init.Do(ctx)
 	return lcp.cp.TableOfContents(ctx)
-
 }
 
 func (lcp *LazyContentProvider) Fragments(ctx context.Context) *tableofcontents.Fragments {
+	// nolint
 	lcp.init.Do(ctx)
 	return lcp.cp.Fragments(ctx)
 }
 
 func (lcp *LazyContentProvider) Content(ctx context.Context) (any, error) {
+	// nolint
 	lcp.init.Do(ctx)
 	return lcp.cp.Content(ctx)
 }
 
 func (lcp *LazyContentProvider) Plain(ctx context.Context) string {
+	// nolint
 	lcp.init.Do(ctx)
 	return lcp.cp.Plain(ctx)
 }
 
 func (lcp *LazyContentProvider) PlainWords(ctx context.Context) []string {
+	// nolint
 	lcp.init.Do(ctx)
 	return lcp.cp.PlainWords(ctx)
 }
 
 func (lcp *LazyContentProvider) Summary(ctx context.Context) template.HTML {
+	// nolint
 	lcp.init.Do(ctx)
 	return lcp.cp.Summary(ctx)
 }
 
 func (lcp *LazyContentProvider) Truncated(ctx context.Context) bool {
+	// nolint
 	lcp.init.Do(ctx)
 	return lcp.cp.Truncated(ctx)
 }
 
 func (lcp *LazyContentProvider) FuzzyWordCount(ctx context.Context) int {
+	// nolint
 	lcp.init.Do(ctx)
 	return lcp.cp.FuzzyWordCount(ctx)
 }
 
 func (lcp *LazyContentProvider) WordCount(ctx context.Context) int {
+	// nolint
 	lcp.init.Do(ctx)
 	return lcp.cp.WordCount(ctx)
 }
 
 func (lcp *LazyContentProvider) ReadingTime(ctx context.Context) int {
+	// nolint
 	lcp.init.Do(ctx)
 	return lcp.cp.ReadingTime(ctx)
 }
 
 func (lcp *LazyContentProvider) Len(ctx context.Context) int {
+	// nolint
 	lcp.init.Do(ctx)
 	return lcp.cp.Len(ctx)
 }
 
 func (lcp *LazyContentProvider) Render(ctx context.Context, layout ...string) (template.HTML, error) {
+	// nolint
 	lcp.init.Do(context.TODO())
 	return lcp.cp.Render(ctx, layout...)
 }
 
 func (lcp *LazyContentProvider) RenderString(ctx context.Context, args ...any) (template.HTML, error) {
+	// nolint
 	lcp.init.Do(ctx)
 	return lcp.cp.RenderString(ctx, args...)
 }
 
 func (lcp *LazyContentProvider) ParseAndRenderContent(ctx context.Context, content []byte, renderTOC bool) (converter.ResultRender, error) {
+	// nolint
 	lcp.init.Do(ctx)
 	return lcp.cp.ParseAndRenderContent(ctx, content, renderTOC)
 }
 
 func (lcp *LazyContentProvider) ParseContent(ctx context.Context, content []byte) (converter.ResultParse, bool, error) {
+	// nolint
 	lcp.init.Do(ctx)
 	return lcp.cp.ParseContent(ctx, content)
 }
+
 func (lcp *LazyContentProvider) RenderContent(ctx context.Context, content []byte, doc any) (converter.ResultRender, bool, error) {
+	// nolint
 	lcp.init.Do(ctx)
 	return lcp.cp.RenderContent(ctx, content, doc)
->>>>>>> cd59216d
 }