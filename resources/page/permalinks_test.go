--- conflicted
+++ resolved
@@ -71,10 +71,7 @@
 		name := specNameCleaner.ReplaceAllString(item.spec, "")
 
 		c.Run(name, func(c *qt.C) {
-<<<<<<< HEAD
-=======
-
->>>>>>> 3efc2e2a
+
 			permalinksConfig := map[string]string{
 				"posts": item.spec,
 			}
@@ -178,10 +175,7 @@
 		c.Assert(fn(""), qt.DeepEquals, []string{"a", "b", "c", "d"})
 		c.Assert(fn("[last]"), qt.DeepEquals, []string{"d"})
 		c.Assert(fn("[:last]"), qt.DeepEquals, []string{"a", "b", "c"})
-<<<<<<< HEAD
-=======
-
->>>>>>> 3efc2e2a
+
 	})
 
 	c.Run("Out of bounds", func(c *qt.C) {
@@ -197,13 +191,9 @@
 		c.Assert(fn("[]"), qt.IsNil)
 		c.Assert(fn("[1:}"), qt.IsNil)
 		c.Assert(fn("foo"), qt.IsNil)
-<<<<<<< HEAD
+
 	})
-=======
-
-	})
-
->>>>>>> 3efc2e2a
+
 }
 
 func BenchmarkPermalinkExpand(b *testing.B) {
