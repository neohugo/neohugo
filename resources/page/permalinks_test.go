// Copyright 2023 The Hugo Authors. All rights reserved.
//
// Licensed under the Apache License, Version 2.0 (the "License");
// you may not use this file except in compliance with the License.
// You may obtain a copy of the License at
// http://www.apache.org/licenses/LICENSE-2.0
//
// Unless required by applicable law or agreed to in writing, software
// distributed under the License is distributed on an "AS IS" BASIS,
// WITHOUT WARRANTIES OR CONDITIONS OF ANY KIND, either express or implied.
// See the License for the specific language governing permissions and
// limitations under the License.

package page

import (
	"fmt"
	"regexp"
	"strings"
	"sync"
	"testing"
	"time"

	qt "github.com/frankban/quicktest"
)

// testdataPermalinks is used by a couple of tests; the expandsTo content is
// subject to the data in simplePageJSON.
var testdataPermalinks = []struct {
	spec      string
	valid     bool
	expandsTo string
}{
	{":title", true, "spf13-vim-3.0-release-and-new-website"},
	{"/:year-:month-:title", true, "/2012-04-spf13-vim-3.0-release-and-new-website"},
	{"/:year/:yearday/:month/:monthname/:day/:weekday/:weekdayname/", true, "/2012/97/04/April/06/5/Friday/"}, // Dates
	{"/:section/", true, "/blue/"},                                  // Section
	{"/:title/", true, "/spf13-vim-3.0-release-and-new-website/"},   // Title
	{"/:slug/", true, "/the-slug/"},                                 // Slug
	{"/:slugorfilename/", true, "/the-slug/"},                       // Slug or filename
	{"/:filename/", true, "/test-page/"},                            // Filename
	{"/:06-:1-:2-:Monday", true, "/12-4-6-Friday"},                  // Dates with Go formatting
	{"/:2006_01_02_15_04_05.000", true, "/2012_04_06_03_01_59.000"}, // Complicated custom date format
	{"/:sections/", true, "/a/b/c/"},                                // Sections
	{"/:sections[last]/", true, "/c/"},                              // Sections
	{"/:sections[0]/:sections[last]/", true, "/a/c/"},               // Sections

	// Failures
	{"/blog/:fred", false, ""},
	{"/:year//:title", false, ""},
	{"/:TITLE", false, ""},      // case is not normalized
	{"/:2017", false, ""},       // invalid date format
	{"/:2006-01-02", false, ""}, // valid date format but invalid attribute name
}

func urlize(uri string) string {
	// This is just an approximation of the real urlize function.
	return strings.ToLower(strings.ReplaceAll(uri, " ", "-"))
}

func TestPermalinkExpansion(t *testing.T) {
	t.Parallel()

	c := qt.New(t)

	page := newTestPageWithFile("/test-page/index.md")
	page.title = "Spf13 Vim 3.0 Release and new website"
	d, _ := time.Parse("2006-01-02 15:04:05", "2012-04-06 03:01:59")
	page.date = d
	page.section = "blue"
	page.slug = "The Slug"
	page.kind = "page"

	for _, item := range testdataPermalinks {
		if !item.valid {
			continue
		}

		specNameCleaner := regexp.MustCompile(`[\:\/\[\]]`)
		name := specNameCleaner.ReplaceAllString(item.spec, "")

		c.Run(name, func(c *qt.C) {
			patterns := map[string]map[string]string{
				"page": {
					"posts": item.spec,
				},
			}
			expander, err := NewPermalinkExpander(urlize, patterns)
			c.Assert(err, qt.IsNil)
			expanded, err := expander.Expand("posts", page)
			c.Assert(err, qt.IsNil)
			c.Assert(expanded, qt.Equals, item.expandsTo)
		})

	}
}

func TestPermalinkExpansionMultiSection(t *testing.T) {
	t.Parallel()

	c := qt.New(t)

	page := newTestPage()
	page.title = "Page Title"
	d, _ := time.Parse("2006-01-02", "2012-04-06")
	page.date = d
	page.section = "blue"
	page.slug = "The Slug"
	page.kind = "page"

	page_slug_fallback := newTestPageWithFile("/page-filename/index.md")
	page_slug_fallback.title = "Page Title"
	page_slug_fallback.kind = "page"

	permalinksConfig := map[string]map[string]string{
		"page": {
			"posts":   "/:slug",
			"blog":    "/:section/:year",
			"recipes": "/:slugorfilename",
		},
	}
	expander, err := NewPermalinkExpander(urlize, permalinksConfig)
	c.Assert(err, qt.IsNil)

	expanded, err := expander.Expand("posts", page)
	c.Assert(err, qt.IsNil)
	c.Assert(expanded, qt.Equals, "/the-slug")

	expanded, err = expander.Expand("blog", page)
	c.Assert(err, qt.IsNil)
	c.Assert(expanded, qt.Equals, "/blue/2012")

	expanded, err = expander.Expand("posts", page_slug_fallback)
	c.Assert(err, qt.IsNil)
	c.Assert(expanded, qt.Equals, "/page-title")

	expanded, err = expander.Expand("recipes", page_slug_fallback)
	c.Assert(err, qt.IsNil)
	c.Assert(expanded, qt.Equals, "/page-filename")
}

func TestPermalinkExpansionConcurrent(t *testing.T) {
	t.Parallel()

	c := qt.New(t)

	permalinksConfig := map[string]map[string]string{
		"page": {
			"posts": "/:slug/",
		},
	}

	expander, err := NewPermalinkExpander(urlize, permalinksConfig)
	c.Assert(err, qt.IsNil)

	var wg sync.WaitGroup

	for i := 1; i < 20; i++ {
		wg.Add(1)
		go func(i int) {
			defer wg.Done()
			page := newTestPage()
			page.kind = "page"
			for j := 1; j < 20; j++ {
				page.slug = fmt.Sprintf("slug%d", i+j)
				expanded, err := expander.Expand("posts", page)
				c.Assert(err, qt.IsNil)
				c.Assert(expanded, qt.Equals, fmt.Sprintf("/%s/", page.slug))
			}
		}(i)
	}

	wg.Wait()
}

func TestPermalinkExpansionSliceSyntax(t *testing.T) {
	t.Parallel()

	c := qt.New(t)
	exp, err := NewPermalinkExpander(urlize, nil)
	c.Assert(err, qt.IsNil)
	slice4 := []string{"a", "b", "c", "d"}
	fn4 := func(s string) []string {
		return exp.toSliceFunc(s)(slice4)
	}

	slice1 := []string{"a"}
	fn1 := func(s string) []string {
		return exp.toSliceFunc(s)(slice1)
	}

	c.Run("Basic", func(c *qt.C) {
<<<<<<< HEAD
		c.Assert(fn("[1:3]"), qt.DeepEquals, []string{"b", "c"})
		c.Assert(fn("[1:]"), qt.DeepEquals, []string{"b", "c", "d"})
		c.Assert(fn("[:2]"), qt.DeepEquals, []string{"a", "b"})
		c.Assert(fn("[0:2]"), qt.DeepEquals, []string{"a", "b"})
		c.Assert(fn("[:]"), qt.DeepEquals, []string{"a", "b", "c", "d"})
		c.Assert(fn(""), qt.DeepEquals, []string{"a", "b", "c", "d"})
		c.Assert(fn("[last]"), qt.DeepEquals, []string{"d"})
		c.Assert(fn("[:last]"), qt.DeepEquals, []string{"a", "b", "c"})
=======
		c.Assert(fn4("[1:3]"), qt.DeepEquals, []string{"b", "c"})
		c.Assert(fn4("[1:]"), qt.DeepEquals, []string{"b", "c", "d"})
		c.Assert(fn4("[:2]"), qt.DeepEquals, []string{"a", "b"})
		c.Assert(fn4("[0:2]"), qt.DeepEquals, []string{"a", "b"})
		c.Assert(fn4("[:]"), qt.DeepEquals, []string{"a", "b", "c", "d"})
		c.Assert(fn4(""), qt.DeepEquals, []string{"a", "b", "c", "d"})
		c.Assert(fn4("[last]"), qt.DeepEquals, []string{"d"})
		c.Assert(fn4("[:last]"), qt.DeepEquals, []string{"a", "b", "c"})
		c.Assert(fn1("[last]"), qt.DeepEquals, []string{"a"})
		c.Assert(fn1("[:last]"), qt.DeepEquals, []string{})
		c.Assert(fn1("[1:last]"), qt.DeepEquals, []string{})
		c.Assert(fn1("[1]"), qt.DeepEquals, []string{})

>>>>>>> 0dbe0f1a
	})

	c.Run("Out of bounds", func(c *qt.C) {
		c.Assert(fn4("[1:5]"), qt.DeepEquals, []string{"b", "c", "d"})
		c.Assert(fn4("[-1:5]"), qt.DeepEquals, []string{"a", "b", "c", "d"})
		c.Assert(fn4("[5:]"), qt.DeepEquals, []string{})
		c.Assert(fn4("[5:]"), qt.DeepEquals, []string{})
		c.Assert(fn4("[5:32]"), qt.DeepEquals, []string{})
		c.Assert(exp.toSliceFunc("[:1]")(nil), qt.DeepEquals, []string(nil))
		c.Assert(exp.toSliceFunc("[:1]")([]string{}), qt.DeepEquals, []string(nil))

		// These all return nil
<<<<<<< HEAD
		c.Assert(fn("[]"), qt.IsNil)
		c.Assert(fn("[1:}"), qt.IsNil)
		c.Assert(fn("foo"), qt.IsNil)
=======
		c.Assert(fn4("[]"), qt.IsNil)
		c.Assert(fn4("[1:}"), qt.IsNil)
		c.Assert(fn4("foo"), qt.IsNil)

>>>>>>> 0dbe0f1a
	})
}

func BenchmarkPermalinkExpand(b *testing.B) {
	page := newTestPage()
	page.title = "Hugo Rocks"
	d, _ := time.Parse("2006-01-02", "2019-02-28")
	page.date = d
	page.kind = "page"

	permalinksConfig := map[string]map[string]string{
		"page": {
			"posts": "/:year-:month-:title",
		},
	}
	expander, err := NewPermalinkExpander(urlize, permalinksConfig)
	if err != nil {
		b.Fatal(err)
	}

	b.ResetTimer()
	for i := 0; i < b.N; i++ {
		s, err := expander.Expand("posts", page)
		if err != nil {
			b.Fatal(err)
		}
		if s != "/2019-02-hugo-rocks" {
			b.Fatal(s)
		}

	}
}<|MERGE_RESOLUTION|>--- conflicted
+++ resolved
@@ -190,16 +190,6 @@
 	}
 
 	c.Run("Basic", func(c *qt.C) {
-<<<<<<< HEAD
-		c.Assert(fn("[1:3]"), qt.DeepEquals, []string{"b", "c"})
-		c.Assert(fn("[1:]"), qt.DeepEquals, []string{"b", "c", "d"})
-		c.Assert(fn("[:2]"), qt.DeepEquals, []string{"a", "b"})
-		c.Assert(fn("[0:2]"), qt.DeepEquals, []string{"a", "b"})
-		c.Assert(fn("[:]"), qt.DeepEquals, []string{"a", "b", "c", "d"})
-		c.Assert(fn(""), qt.DeepEquals, []string{"a", "b", "c", "d"})
-		c.Assert(fn("[last]"), qt.DeepEquals, []string{"d"})
-		c.Assert(fn("[:last]"), qt.DeepEquals, []string{"a", "b", "c"})
-=======
 		c.Assert(fn4("[1:3]"), qt.DeepEquals, []string{"b", "c"})
 		c.Assert(fn4("[1:]"), qt.DeepEquals, []string{"b", "c", "d"})
 		c.Assert(fn4("[:2]"), qt.DeepEquals, []string{"a", "b"})
@@ -212,8 +202,6 @@
 		c.Assert(fn1("[:last]"), qt.DeepEquals, []string{})
 		c.Assert(fn1("[1:last]"), qt.DeepEquals, []string{})
 		c.Assert(fn1("[1]"), qt.DeepEquals, []string{})
-
->>>>>>> 0dbe0f1a
 	})
 
 	c.Run("Out of bounds", func(c *qt.C) {
@@ -226,16 +214,9 @@
 		c.Assert(exp.toSliceFunc("[:1]")([]string{}), qt.DeepEquals, []string(nil))
 
 		// These all return nil
-<<<<<<< HEAD
-		c.Assert(fn("[]"), qt.IsNil)
-		c.Assert(fn("[1:}"), qt.IsNil)
-		c.Assert(fn("foo"), qt.IsNil)
-=======
 		c.Assert(fn4("[]"), qt.IsNil)
 		c.Assert(fn4("[1:}"), qt.IsNil)
 		c.Assert(fn4("foo"), qt.IsNil)
-
->>>>>>> 0dbe0f1a
 	})
 }
 
