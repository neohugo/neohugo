--- conflicted
+++ resolved
@@ -18,16 +18,11 @@
 	"fmt"
 	"sync"
 
-<<<<<<< HEAD
+	"github.com/mitchellh/mapstructure"
+	"github.com/neohugo/neohugo/common/para"
 	"github.com/neohugo/neohugo/common/types"
+	"github.com/neohugo/neohugo/config"
 	"github.com/neohugo/neohugo/related"
-=======
-	"github.com/gohugoio/hugo/common/para"
-	"github.com/gohugoio/hugo/common/types"
-	"github.com/gohugoio/hugo/config"
-	"github.com/gohugoio/hugo/related"
-	"github.com/mitchellh/mapstructure"
->>>>>>> 0e8ab20a
 	"github.com/spf13/cast"
 )
 
@@ -80,7 +75,6 @@
 	}
 
 	return result, nil
-
 }
 
 // RelatedIndices searches the given indices with the search keywords from the
@@ -190,6 +184,7 @@
 	}
 	return nil
 }
+
 func (s *RelatedDocsHandler) getOrCreateIndex(ctx context.Context, p Pages) (*related.InvertedIndex, error) {
 	s.mu.RLock()
 	cachedIndex := s.getIndex(p)
@@ -199,12 +194,9 @@
 	}
 
 	s.mu.Lock()
-<<<<<<< HEAD
-=======
 	defer s.mu.Unlock()
 
 	// Double check.
->>>>>>> 0e8ab20a
 	if cachedIndex := s.getIndex(p); cachedIndex != nil {
 		s.mu.Unlock()
 		return cachedIndex, nil
@@ -236,12 +228,7 @@
 	searchIndex := related.NewInvertedIndex(s.cfg)
 
 	for _, page := range p {
-<<<<<<< HEAD
-		if err := searchIndex.Add(page); err != nil {
-			s.mu.Unlock()
-=======
 		if err := searchIndex.Add(ctx, page); err != nil {
->>>>>>> 0e8ab20a
 			return nil, err
 		}
 	}
