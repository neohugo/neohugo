// Copyright 2019 The Hugo Authors. All rights reserved.
//
// Licensed under the Apache License, Version 2.0 (the "License");
// you may not use this file except in compliance with the License.
// You may obtain a copy of the License at
// http://www.apache.org/licenses/LICENSE-2.0
//
// Unless required by applicable law or agreed to in writing, software
// distributed under the License is distributed on an "AS IS" BASIS,
// WITHOUT WARRANTIES OR CONDITIONS OF ANY KIND, either express or implied.
// See the License for the specific language governing permissions and
// limitations under the License.

package page

import (
	"context"
	"fmt"
	"html/template"
	"testing"

<<<<<<< HEAD
	"github.com/neohugo/neohugo/config"

	qt "github.com/frankban/quicktest"
	"github.com/neohugo/neohugo/output"
=======
	qt "github.com/frankban/quicktest"
>>>>>>> cd59216d
)

func TestSplitPages(t *testing.T) {
	t.Parallel()
	c := qt.New(t)
	pages := createTestPages(21)
	chunks := splitPages(pages, 5)
	c.Assert(len(chunks), qt.Equals, 5)

	for i := 0; i < 4; i++ {
		c.Assert(chunks[i].Len(), qt.Equals, 5)
	}

	lastChunk := chunks[4]
	c.Assert(lastChunk.Len(), qt.Equals, 1)
}

func TestSplitPageGroups(t *testing.T) {
	t.Parallel()
	c := qt.New(t)
	pages := createTestPages(21)
	groups, _ := pages.GroupBy(context.Background(), "Weight", "desc")
	chunks := splitPageGroups(groups, 5)
	c.Assert(len(chunks), qt.Equals, 5)

	firstChunk := chunks[0]

	// alternate weight 5 and 10
	if groups, ok := firstChunk.(PagesGroup); ok {
		c.Assert(groups.Len(), qt.Equals, 5)
		for _, pg := range groups {
			// first group 10 in weight
			c.Assert(pg.Key, qt.Equals, 10)
			for _, p := range pg.Pages {
				c.Assert(p.FuzzyWordCount(context.Background())%2 == 0, qt.Equals, true) // magic test
			}
		}
	} else {
		t.Fatal("Excepted PageGroup")
	}

	lastChunk := chunks[4]

	if groups, ok := lastChunk.(PagesGroup); ok {
		c.Assert(groups.Len(), qt.Equals, 1)
		for _, pg := range groups {
			// last should have 5 in weight
			c.Assert(pg.Key, qt.Equals, 5)
			for _, p := range pg.Pages {
				c.Assert(p.FuzzyWordCount(context.Background())%2 != 0, qt.Equals, true) // magic test
			}
		}
	} else {
		t.Fatal("Excepted PageGroup")
	}
}

func TestPager(t *testing.T) {
	t.Parallel()
	c := qt.New(t)
	pages := createTestPages(21)
	groups, _ := pages.GroupBy(context.Background(), "Weight", "desc")

	urlFactory := func(page int) string {
		return fmt.Sprintf("page/%d/", page)
	}

	_, err := newPaginatorFromPages(pages, -1, urlFactory)
	c.Assert(err, qt.Not(qt.IsNil))

	_, err = newPaginatorFromPageGroups(groups, -1, urlFactory)
	c.Assert(err, qt.Not(qt.IsNil))

	pag, err := newPaginatorFromPages(pages, 5, urlFactory)
	c.Assert(err, qt.IsNil)
	doTestPages(t, pag)
	first := pag.Pagers()[0].First()
	c.Assert(first.String(), qt.Equals, "Pager 1")
	c.Assert(first.Pages(), qt.Not(qt.HasLen), 0)
	c.Assert(first.PageGroups(), qt.HasLen, 0)

	pag, err = newPaginatorFromPageGroups(groups, 5, urlFactory)
	c.Assert(err, qt.IsNil)
	doTestPages(t, pag)
	first = pag.Pagers()[0].First()
	c.Assert(first.PageGroups(), qt.Not(qt.HasLen), 0)
	c.Assert(first.Pages(), qt.HasLen, 0)
}

func doTestPages(t *testing.T, paginator *Paginator) {
	c := qt.New(t)
	paginatorPages := paginator.Pagers()

	c.Assert(len(paginatorPages), qt.Equals, 5)
	c.Assert(paginator.TotalNumberOfElements(), qt.Equals, 21)
	c.Assert(paginator.PageSize(), qt.Equals, 5)
	c.Assert(paginator.TotalPages(), qt.Equals, 5)

	first := paginatorPages[0]
	c.Assert(first.URL(), qt.Equals, template.HTML("page/1/"))
	c.Assert(first.First(), qt.Equals, first)
	c.Assert(first.HasNext(), qt.Equals, true)
	c.Assert(first.Next(), qt.Equals, paginatorPages[1])
	c.Assert(first.HasPrev(), qt.Equals, false)
	c.Assert(first.Prev(), qt.IsNil)
	c.Assert(first.NumberOfElements(), qt.Equals, 5)
	c.Assert(first.PageNumber(), qt.Equals, 1)

	third := paginatorPages[2]
	c.Assert(third.HasNext(), qt.Equals, true)
	c.Assert(third.HasPrev(), qt.Equals, true)
	c.Assert(third.Prev(), qt.Equals, paginatorPages[1])

	last := paginatorPages[4]
	c.Assert(last.URL(), qt.Equals, template.HTML("page/5/"))
	c.Assert(last.Last(), qt.Equals, last)
	c.Assert(last.HasNext(), qt.Equals, false)
	c.Assert(last.Next(), qt.IsNil)
	c.Assert(last.HasPrev(), qt.Equals, true)
	c.Assert(last.NumberOfElements(), qt.Equals, 1)
	c.Assert(last.PageNumber(), qt.Equals, 5)
}

func TestPagerNoPages(t *testing.T) {
	t.Parallel()
	c := qt.New(t)
	pages := createTestPages(0)
	groups, _ := pages.GroupBy(context.Background(), "Weight", "desc")

	urlFactory := func(page int) string {
		return fmt.Sprintf("page/%d/", page)
	}

	paginator, _ := newPaginatorFromPages(pages, 5, urlFactory)
	doTestPagerNoPages(t, paginator)

	first := paginator.Pagers()[0].First()
	c.Assert(first.PageGroups(), qt.HasLen, 0)
	c.Assert(first.Pages(), qt.HasLen, 0)

	paginator, _ = newPaginatorFromPageGroups(groups, 5, urlFactory)
	doTestPagerNoPages(t, paginator)

	first = paginator.Pagers()[0].First()
	c.Assert(first.PageGroups(), qt.HasLen, 0)
	c.Assert(first.Pages(), qt.HasLen, 0)
}

func doTestPagerNoPages(t *testing.T, paginator *Paginator) {
	paginatorPages := paginator.Pagers()
	c := qt.New(t)
	c.Assert(len(paginatorPages), qt.Equals, 1)
	c.Assert(paginator.TotalNumberOfElements(), qt.Equals, 0)
	c.Assert(paginator.PageSize(), qt.Equals, 5)
	c.Assert(paginator.TotalPages(), qt.Equals, 0)

	// pageOne should be nothing but the first
	pageOne := paginatorPages[0]
	c.Assert(pageOne.First(), qt.Not(qt.IsNil))
	c.Assert(pageOne.HasNext(), qt.Equals, false)
	c.Assert(pageOne.HasPrev(), qt.Equals, false)
	c.Assert(pageOne.Next(), qt.IsNil)
	c.Assert(len(pageOne.Pagers()), qt.Equals, 1)
	c.Assert(pageOne.Pages().Len(), qt.Equals, 0)
	c.Assert(pageOne.NumberOfElements(), qt.Equals, 0)
	c.Assert(pageOne.TotalNumberOfElements(), qt.Equals, 0)
	c.Assert(pageOne.TotalPages(), qt.Equals, 0)
	c.Assert(pageOne.PageNumber(), qt.Equals, 1)
	c.Assert(pageOne.PageSize(), qt.Equals, 5)
}

func TestProbablyEqualPageLists(t *testing.T) {
	t.Parallel()
	fivePages := createTestPages(5)
	zeroPages := createTestPages(0)
	zeroPagesByWeight, _ := createTestPages(0).GroupBy(context.Background(), "Weight", "asc")
	fivePagesByWeight, _ := createTestPages(5).GroupBy(context.Background(), "Weight", "asc")
	ninePagesByWeight, _ := createTestPages(9).GroupBy(context.Background(), "Weight", "asc")

	for i, this := range []struct {
		v1     any
		v2     any
		expect bool
	}{
		{nil, nil, true},
		{"a", "b", true},
		{"a", fivePages, false},
		{fivePages, "a", false},
		{fivePages, createTestPages(2), false},
		{fivePages, fivePages, true},
		{zeroPages, zeroPages, true},
		{fivePagesByWeight, fivePagesByWeight, true},
		{zeroPagesByWeight, fivePagesByWeight, false},
		{zeroPagesByWeight, zeroPagesByWeight, true},
		{fivePagesByWeight, fivePages, false},
		{fivePagesByWeight, ninePagesByWeight, false},
	} {
		result := probablyEqualPageLists(this.v1, this.v2)

		if result != this.expect {
			t.Errorf("[%d] got %t but expected %t", i, result, this.expect)
		}
	}
}

func TestPaginationPage(t *testing.T) {
	t.Parallel()
	c := qt.New(t)
	urlFactory := func(page int) string {
		return fmt.Sprintf("page/%d/", page)
	}

	fivePages := createTestPages(7)
	fivePagesFuzzyWordCount, _ := createTestPages(7).GroupBy(context.Background(), "FuzzyWordCount", "asc")

	p1, _ := newPaginatorFromPages(fivePages, 2, urlFactory)
	p2, _ := newPaginatorFromPageGroups(fivePagesFuzzyWordCount, 2, urlFactory)

	f1 := p1.pagers[0].First()
	f2 := p2.pagers[0].First()

	page11, _ := f1.page(1)
	page1Nil, _ := f1.page(3)

	page21, _ := f2.page(1)
	page2Nil, _ := f2.page(3)

	c.Assert(page11.FuzzyWordCount(context.Background()), qt.Equals, 3)
	c.Assert(page1Nil, qt.IsNil)

	c.Assert(page21, qt.Not(qt.IsNil))
	c.Assert(page21.FuzzyWordCount(context.Background()), qt.Equals, 3)
	c.Assert(page2Nil, qt.IsNil)
}<|MERGE_RESOLUTION|>--- conflicted
+++ resolved
@@ -19,14 +19,7 @@
 	"html/template"
 	"testing"
 
-<<<<<<< HEAD
-	"github.com/neohugo/neohugo/config"
-
 	qt "github.com/frankban/quicktest"
-	"github.com/neohugo/neohugo/output"
-=======
-	qt "github.com/frankban/quicktest"
->>>>>>> cd59216d
 )
 
 func TestSplitPages(t *testing.T) {
