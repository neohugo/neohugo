--- conflicted
+++ resolved
@@ -19,12 +19,8 @@
 	"strings"
 	"testing"
 
-<<<<<<< HEAD
 	"github.com/neohugo/neohugo/media"
-=======
-	"github.com/gohugoio/hugo/media"
-	"github.com/gohugoio/hugo/resources/page"
->>>>>>> cd59216d
+	"github.com/neohugo/neohugo/resources/page"
 
 	"github.com/neohugo/neohugo/output"
 )
@@ -51,14 +47,13 @@
 					d        page.TargetPathDescriptor
 					expected page.TargetPaths
 				}{
-<<<<<<< HEAD
 					{
 						"JSON home",
-						TargetPathDescriptor{
-							Kind: KindHome,
+						page.TargetPathDescriptor{
+							Kind: page.KindHome,
 							Type: output.JSONFormat,
 						},
-						TargetPaths{
+						page.TargetPaths{
 							TargetFilename:        "/index.json",
 							SubResourceBaseTarget: "",
 							Link:                  "/index.json",
@@ -66,11 +61,11 @@
 					},
 					{
 						"AMP home",
-						TargetPathDescriptor{
-							Kind: KindHome,
+						page.TargetPathDescriptor{
+							Kind: page.KindHome,
 							Type: output.AMPFormat,
 						},
-						TargetPaths{
+						page.TargetPaths{
 							TargetFilename:        "/amp/index.html",
 							SubResourceBaseTarget: "/amp",
 							Link:                  "/amp/",
@@ -78,12 +73,12 @@
 					},
 					{
 						"HTML home",
-						TargetPathDescriptor{
-							Kind:     KindHome,
-							BaseName: "_index",
-							Type:     output.HTMLFormat,
-						},
-						TargetPaths{
+						page.TargetPathDescriptor{
+							Kind:     page.KindHome,
+							BaseName: "_index",
+							Type:     output.HTMLFormat,
+						},
+						page.TargetPaths{
 							TargetFilename:        "/index.html",
 							SubResourceBaseTarget: "",
 							Link:                  "/",
@@ -91,27 +86,26 @@
 					},
 					{
 						"Netlify redirects",
-						TargetPathDescriptor{
-							Kind:     KindHome,
+						page.TargetPathDescriptor{
+							Kind:     page.KindHome,
 							BaseName: "_index",
 							Type:     noExtDelimFormat,
 						},
-						TargetPaths{
+						page.TargetPaths{
 							TargetFilename:        "/_redirects",
 							SubResourceBaseTarget: "",
 							Link:                  "/_redirects",
 						},
 					},
-
 					{
 						"AMP section list",
-						TargetPathDescriptor{
-							Kind:     KindSection,
+						page.TargetPathDescriptor{
+							Kind:     page.KindSection,
 							Sections: []string{"sect1"},
 							BaseName: "_index",
 							Type:     output.AMPFormat,
 						},
-						TargetPaths{
+						page.TargetPaths{
 							TargetFilename:        "/amp/sect1/index.html",
 							SubResourceBaseTarget: "/amp/sect1",
 							Link:                  "/amp/sect1/",
@@ -119,28 +113,27 @@
 					},
 					{
 						"HTML section list",
-						TargetPathDescriptor{
-							Kind:     KindSection,
+						page.TargetPathDescriptor{
+							Kind:     page.KindSection,
 							Sections: []string{"sect1"},
 							BaseName: "_index",
 							Type:     output.HTMLFormat,
 						},
-						TargetPaths{
+						page.TargetPaths{
 							TargetFilename:        "/sect1/index.html",
 							SubResourceBaseTarget: "/sect1",
 							Link:                  "/sect1/",
 						},
 					},
-
 					{
 						"AMP taxonomy term",
-						TargetPathDescriptor{
-							Kind:     KindTerm,
+						page.TargetPathDescriptor{
+							Kind:     page.KindTerm,
 							Sections: []string{"tags", "hugo"},
 							BaseName: "_index",
 							Type:     output.AMPFormat,
 						},
-						TargetPaths{
+						page.TargetPaths{
 							TargetFilename:        "/amp/tags/hugo/index.html",
 							SubResourceBaseTarget: "/amp/tags/hugo",
 							Link:                  "/amp/tags/hugo/",
@@ -148,28 +141,27 @@
 					},
 					{
 						"HTML taxonomy term",
-						TargetPathDescriptor{
-							Kind:     KindTerm,
+						page.TargetPathDescriptor{
+							Kind:     page.KindTerm,
 							Sections: []string{"tags", "hugo"},
 							BaseName: "_index",
 							Type:     output.HTMLFormat,
 						},
-						TargetPaths{
+						page.TargetPaths{
 							TargetFilename:        "/tags/hugo/index.html",
 							SubResourceBaseTarget: "/tags/hugo",
 							Link:                  "/tags/hugo/",
 						},
 					},
-
 					{
 						"AMP taxonomy",
-						TargetPathDescriptor{
-							Kind:     KindTaxonomy,
+						page.TargetPathDescriptor{
+							Kind:     page.KindTaxonomy,
 							Sections: []string{"tags"},
 							BaseName: "_index",
 							Type:     output.AMPFormat,
 						},
-						TargetPaths{
+						page.TargetPaths{
 							TargetFilename:        "/amp/tags/index.html",
 							SubResourceBaseTarget: "/amp/tags",
 							Link:                  "/amp/tags/",
@@ -177,29 +169,28 @@
 					},
 					{
 						"HTML taxonomy",
-						TargetPathDescriptor{
-							Kind:     KindTaxonomy,
+						page.TargetPathDescriptor{
+							Kind:     page.KindTaxonomy,
 							Sections: []string{"tags"},
 							BaseName: "_index",
 							Type:     output.HTMLFormat,
 						},
-						TargetPaths{
+						page.TargetPaths{
 							TargetFilename:        "/tags/index.html",
 							SubResourceBaseTarget: "/tags",
 							Link:                  "/tags/",
 						},
 					},
-
 					{
 						"AMP page",
-						TargetPathDescriptor{
-							Kind:     KindPage,
+						page.TargetPathDescriptor{
+							Kind:     page.KindPage,
 							Dir:      "/a/b",
 							BaseName: "mypage",
 							Sections: []string{"a"},
 							Type:     output.AMPFormat,
 						},
-						TargetPaths{
+						page.TargetPaths{
 							TargetFilename:        "/amp/a/b/mypage/index.html",
 							SubResourceBaseTarget: "/amp/a/b/mypage",
 							Link:                  "/amp/a/b/mypage/",
@@ -207,42 +198,14 @@
 					},
 					{
 						"HTML page",
-						TargetPathDescriptor{
-							Kind:     KindPage,
-=======
-					{"JSON home", page.TargetPathDescriptor{Kind: page.KindHome, Type: output.JSONFormat}, page.TargetPaths{TargetFilename: "/index.json", SubResourceBaseTarget: "", Link: "/index.json"}},
-					{"AMP home", page.TargetPathDescriptor{Kind: page.KindHome, Type: output.AMPFormat}, page.TargetPaths{TargetFilename: "/amp/index.html", SubResourceBaseTarget: "/amp", Link: "/amp/"}},
-					{"HTML home", page.TargetPathDescriptor{Kind: page.KindHome, BaseName: "_index", Type: output.HTMLFormat}, page.TargetPaths{TargetFilename: "/index.html", SubResourceBaseTarget: "", Link: "/"}},
-					{"Netlify redirects", page.TargetPathDescriptor{Kind: page.KindHome, BaseName: "_index", Type: noExtDelimFormat}, page.TargetPaths{TargetFilename: "/_redirects", SubResourceBaseTarget: "", Link: "/_redirects"}},
-					{"HTML section list", page.TargetPathDescriptor{
-						Kind:     page.KindSection,
-						Sections: []string{"sect1"},
-						BaseName: "_index",
-						Type:     output.HTMLFormat,
-					}, page.TargetPaths{TargetFilename: "/sect1/index.html", SubResourceBaseTarget: "/sect1", Link: "/sect1/"}},
-					{"HTML taxonomy term", page.TargetPathDescriptor{
-						Kind:     page.KindTerm,
-						Sections: []string{"tags", "hugo"},
-						BaseName: "_index",
-						Type:     output.HTMLFormat,
-					}, page.TargetPaths{TargetFilename: "/tags/hugo/index.html", SubResourceBaseTarget: "/tags/hugo", Link: "/tags/hugo/"}},
-					{"HTML taxonomy", page.TargetPathDescriptor{
-						Kind:     page.KindTaxonomy,
-						Sections: []string{"tags"},
-						BaseName: "_index",
-						Type:     output.HTMLFormat,
-					}, page.TargetPaths{TargetFilename: "/tags/index.html", SubResourceBaseTarget: "/tags", Link: "/tags/"}},
-					{
-						"HTML page", page.TargetPathDescriptor{
-							Kind:     page.KindPage,
->>>>>>> cd59216d
+						page.TargetPathDescriptor{
+							Kind:     page.KindPage,
 							Dir:      "/a/b",
 							BaseName: "mypage",
 							Sections: []string{"a"},
 							Type:     output.HTMLFormat,
-<<<<<<< HEAD
-						},
-						TargetPaths{
+						},
+						page.TargetPaths{
 							TargetFilename:        "/a/b/mypage/index.html",
 							SubResourceBaseTarget: "/a/b/mypage",
 							Link:                  "/a/b/mypage/",
@@ -250,53 +213,43 @@
 					},
 					{
 						"AMP page with index as base",
-						TargetPathDescriptor{
-							Kind:     KindPage,
+						page.TargetPathDescriptor{
+							Kind:     page.KindPage,
 							Dir:      "/a/b",
 							BaseName: "index",
 							Sections: []string{"a"},
 							Type:     output.AMPFormat,
 						},
-						TargetPaths{
+						page.TargetPaths{
 							TargetFilename:        "/amp/a/b/index.html",
 							SubResourceBaseTarget: "/amp/a/b",
 							Link:                  "/amp/a/b/",
 						},
-=======
-						}, page.TargetPaths{TargetFilename: "/a/b/mypage/index.html", SubResourceBaseTarget: "/a/b/mypage", Link: "/a/b/mypage/"},
->>>>>>> cd59216d
-					},
-					{
-<<<<<<< HEAD
+					},
+					{
 						"HTML page with index as base",
-						TargetPathDescriptor{
-							Kind:     KindPage,
-=======
-						"HTML page with index as base", page.TargetPathDescriptor{
-							Kind:     page.KindPage,
->>>>>>> cd59216d
+						page.TargetPathDescriptor{
+							Kind:     page.KindPage,
 							Dir:      "/a/b",
 							BaseName: "index",
 							Sections: []string{"a"},
 							Type:     output.HTMLFormat,
-<<<<<<< HEAD
-						},
-						TargetPaths{
+						},
+						page.TargetPaths{
 							TargetFilename:        "/a/b/index.html",
 							SubResourceBaseTarget: "/a/b",
 							Link:                  "/a/b/",
 						},
 					},
-
 					{
 						"AMP page with special chars",
-						TargetPathDescriptor{
-							Kind:     KindPage,
+						page.TargetPathDescriptor{
+							Kind:     page.KindPage,
 							Dir:      "/a/b",
 							BaseName: "My Page!",
 							Type:     output.AMPFormat,
 						},
-						TargetPaths{
+						page.TargetPaths{
 							TargetFilename:        "/amp/a/b/my-page/index.html",
 							SubResourceBaseTarget: "/amp/a/b/my-page",
 							Link:                  "/amp/a/b/my-page/",
@@ -304,26 +257,25 @@
 					},
 					{
 						"HTML page with special chars",
-						TargetPathDescriptor{
-							Kind:     KindPage,
+						page.TargetPathDescriptor{
+							Kind:     page.KindPage,
 							Dir:      "/a/b",
 							BaseName: "My Page!",
 							Type:     output.HTMLFormat,
 						},
-						TargetPaths{
+						page.TargetPaths{
 							TargetFilename:        "/a/b/my-page/index.html",
 							SubResourceBaseTarget: "/a/b/my-page",
 							Link:                  "/a/b/my-page/",
 						},
 					},
-
 					{
 						"RSS home",
-						TargetPathDescriptor{
+						page.TargetPathDescriptor{
 							Kind: "rss",
 							Type: output.RSSFormat,
 						},
-						TargetPaths{
+						page.TargetPaths{
 							TargetFilename:        "/index.xml",
 							SubResourceBaseTarget: "",
 							Link:                  "/index.xml",
@@ -331,12 +283,12 @@
 					},
 					{
 						"RSS section list",
-						TargetPathDescriptor{
+						page.TargetPathDescriptor{
 							Kind:     "rss",
 							Sections: []string{"sect1"},
 							Type:     output.RSSFormat,
 						},
-						TargetPaths{
+						page.TargetPaths{
 							TargetFilename:        "/sect1/index.xml",
 							SubResourceBaseTarget: "/sect1",
 							Link:                  "/sect1/index.xml",
@@ -344,13 +296,13 @@
 					},
 					{
 						"AMP page",
-						TargetPathDescriptor{
-							Kind:     KindPage,
+						page.TargetPathDescriptor{
+							Kind:     page.KindPage,
 							Dir:      "/a/b/c",
 							BaseName: "myamp",
 							Type:     output.AMPFormat,
 						},
-						TargetPaths{
+						page.TargetPaths{
 							TargetFilename:        "/amp/a/b/c/myamp/index.html",
 							SubResourceBaseTarget: "/amp/a/b/c/myamp",
 							Link:                  "/amp/a/b/c/myamp/",
@@ -358,69 +310,29 @@
 					},
 					{
 						"AMP page with URL with suffix",
-						TargetPathDescriptor{
-							Kind:     KindPage,
+						page.TargetPathDescriptor{
+							Kind:     page.KindPage,
 							Dir:      "/sect/",
 							BaseName: "mypage",
 							URL:      "/some/other/url.xhtml",
-							Type:     output.AMPFormat,
-						},
-						TargetPaths{
-							TargetFilename:        "/amp/some/other/url.xhtml",
-							SubResourceBaseTarget: "/amp/some/other",
-							Link:                  "/amp/some/other/url.xhtml",
+							Type:     output.HTMLFormat,
+						},
+						page.TargetPaths{
+							TargetFilename:        "/some/other/url.xhtml",
+							SubResourceBaseTarget: "/some/other",
+							Link:                  "/some/other/url.xhtml",
 						},
 					},
 					{
 						"JSON page with URL without suffix",
-						TargetPathDescriptor{
-							Kind:     KindPage,
-=======
-						}, page.TargetPaths{TargetFilename: "/a/b/index.html", SubResourceBaseTarget: "/a/b", Link: "/a/b/"},
-					},
-
-					{
-						"HTML page with special chars", page.TargetPathDescriptor{
-							Kind:     page.KindPage,
-							Dir:      "/a/b",
-							BaseName: "My Page!",
-							Type:     output.HTMLFormat,
-						}, page.TargetPaths{TargetFilename: "/a/b/my-page/index.html", SubResourceBaseTarget: "/a/b/my-page", Link: "/a/b/my-page/"},
-					},
-					{"RSS home", page.TargetPathDescriptor{Kind: "rss", Type: output.RSSFormat}, page.TargetPaths{TargetFilename: "/index.xml", SubResourceBaseTarget: "", Link: "/index.xml"}},
-					{"RSS section list", page.TargetPathDescriptor{
-						Kind:     "rss",
-						Sections: []string{"sect1"},
-						Type:     output.RSSFormat,
-					}, page.TargetPaths{TargetFilename: "/sect1/index.xml", SubResourceBaseTarget: "/sect1", Link: "/sect1/index.xml"}},
-					{
-						"AMP page", page.TargetPathDescriptor{
-							Kind:     page.KindPage,
-							Dir:      "/a/b/c",
-							BaseName: "myamp",
-							Type:     output.AMPFormat,
-						}, page.TargetPaths{TargetFilename: "/amp/a/b/c/myamp/index.html", SubResourceBaseTarget: "/amp/a/b/c/myamp", Link: "/amp/a/b/c/myamp/"},
-					},
-					{
-						"AMP page with URL with suffix", page.TargetPathDescriptor{
-							Kind:     page.KindPage,
-							Dir:      "/sect/",
-							BaseName: "mypage",
-							URL:      "/some/other/url.xhtml",
-							Type:     output.HTMLFormat,
-						}, page.TargetPaths{TargetFilename: "/some/other/url.xhtml", SubResourceBaseTarget: "/some/other", Link: "/some/other/url.xhtml"},
-					},
-					{
-						"JSON page with URL without suffix", page.TargetPathDescriptor{
-							Kind:     page.KindPage,
->>>>>>> cd59216d
+						page.TargetPathDescriptor{
+							Kind:     page.KindPage,
 							Dir:      "/sect/",
 							BaseName: "mypage",
 							URL:      "/some/other/path/",
 							Type:     output.JSONFormat,
-<<<<<<< HEAD
-						},
-						TargetPaths{
+						},
+						page.TargetPaths{
 							TargetFilename:        "/some/other/path/index.json",
 							SubResourceBaseTarget: "/some/other/path",
 							Link:                  "/some/other/path/index.json",
@@ -428,22 +340,14 @@
 					},
 					{
 						"JSON page with URL without suffix and no trailing slash",
-						TargetPathDescriptor{
-							Kind:     KindPage,
-=======
-						}, page.TargetPaths{TargetFilename: "/some/other/path/index.json", SubResourceBaseTarget: "/some/other/path", Link: "/some/other/path/index.json"},
-					},
-					{
-						"JSON page with URL without suffix and no trailing slash", page.TargetPathDescriptor{
-							Kind:     page.KindPage,
->>>>>>> cd59216d
+						page.TargetPathDescriptor{
+							Kind:     page.KindPage,
 							Dir:      "/sect/",
 							BaseName: "mypage",
 							URL:      "/some/other/path",
 							Type:     output.JSONFormat,
-<<<<<<< HEAD
-						},
-						TargetPaths{
+						},
+						page.TargetPaths{
 							TargetFilename:        "/some/other/path/index.json",
 							SubResourceBaseTarget: "/some/other/path",
 							Link:                  "/some/other/path/index.json",
@@ -451,14 +355,14 @@
 					},
 					{
 						"AMP page with URL without suffix and no trailing slash",
-						TargetPathDescriptor{
-							Kind:     KindPage,
+						page.TargetPathDescriptor{
+							Kind:     page.KindPage,
 							Dir:      "/sect/",
 							BaseName: "mypage",
 							URL:      "/some/other/path",
 							Type:     output.AMPFormat,
 						},
-						TargetPaths{
+						page.TargetPaths{
 							TargetFilename:        "/amp/some/other/path/index.html",
 							SubResourceBaseTarget: "/amp/some/other/path",
 							Link:                  "/amp/some/other/path/",
@@ -466,22 +370,14 @@
 					},
 					{
 						"HTML page with URL without suffix and no trailing slash",
-						TargetPathDescriptor{
-							Kind:     KindPage,
-=======
-						}, page.TargetPaths{TargetFilename: "/some/other/path/index.json", SubResourceBaseTarget: "/some/other/path", Link: "/some/other/path/index.json"},
-					},
-					{
-						"HTML page with URL without suffix and no trailing slash", page.TargetPathDescriptor{
-							Kind:     page.KindPage,
->>>>>>> cd59216d
+						page.TargetPathDescriptor{
+							Kind:     page.KindPage,
 							Dir:      "/sect/",
 							BaseName: "mypage",
 							URL:      "/some/other/path",
 							Type:     output.HTMLFormat,
-<<<<<<< HEAD
-						},
-						TargetPaths{
+						},
+						page.TargetPaths{
 							TargetFilename:        "/some/other/path/index.html",
 							SubResourceBaseTarget: "/some/other/path",
 							Link:                  "/some/other/path/",
@@ -489,14 +385,14 @@
 					},
 					{
 						"AMP page with expanded permalink",
-						TargetPathDescriptor{
-							Kind:              KindPage,
+						page.TargetPathDescriptor{
+							Kind:              page.KindPage,
 							Dir:               "/a/b",
 							BaseName:          "mypage",
 							ExpandedPermalink: "/2017/10/my-title/",
 							Type:              output.AMPFormat,
 						},
-						TargetPaths{
+						page.TargetPaths{
 							TargetFilename:        "/amp/2017/10/my-title/index.html",
 							SubResourceBaseTarget: "/amp/2017/10/my-title",
 							Link:                  "/amp/2017/10/my-title/",
@@ -504,22 +400,14 @@
 					},
 					{
 						"HTML page with URL containing double hyphen",
-						TargetPathDescriptor{
-							Kind:     KindPage,
-=======
-						}, page.TargetPaths{TargetFilename: "/some/other/path/index.html", SubResourceBaseTarget: "/some/other/path", Link: "/some/other/path/"},
-					},
-					{
-						"HTML page with URL containing double hyphen", page.TargetPathDescriptor{
-							Kind:     page.KindPage,
->>>>>>> cd59216d
+						page.TargetPathDescriptor{
+							Kind:     page.KindPage,
 							Dir:      "/sect/",
 							BaseName: "mypage",
 							URL:      "/some/other--url/",
 							Type:     output.HTMLFormat,
-<<<<<<< HEAD
-						},
-						TargetPaths{
+						},
+						page.TargetPaths{
 							TargetFilename:        "/some/other--url/index.html",
 							SubResourceBaseTarget: "/some/other--url",
 							Link:                  "/some/other--url/",
@@ -527,22 +415,14 @@
 					},
 					{
 						"HTML page with expanded permalink",
-						TargetPathDescriptor{
-							Kind:              KindPage,
-=======
-						}, page.TargetPaths{TargetFilename: "/some/other--url/index.html", SubResourceBaseTarget: "/some/other--url", Link: "/some/other--url/"},
-					},
-					{
-						"HTML page with expanded permalink", page.TargetPathDescriptor{
+						page.TargetPathDescriptor{
 							Kind:              page.KindPage,
->>>>>>> cd59216d
 							Dir:               "/a/b",
 							BaseName:          "mypage",
 							ExpandedPermalink: "/2017/10/my-title/",
 							Type:              output.HTMLFormat,
-<<<<<<< HEAD
-						},
-						TargetPaths{
+						},
+						page.TargetPaths{
 							TargetFilename:        "/2017/10/my-title/index.html",
 							SubResourceBaseTarget: "/2017/10/my-title",
 							Link:                  "/2017/10/my-title/",
@@ -550,74 +430,47 @@
 					},
 					{
 						"Paginated HTML home",
-						TargetPathDescriptor{
-							Kind:     KindHome,
+						page.TargetPathDescriptor{
+							Kind:     page.KindHome,
 							BaseName: "_index",
 							Type:     output.HTMLFormat,
 							Addends:  "page/3",
 						},
-						TargetPaths{
+						page.TargetPaths{
 							TargetFilename:        "/page/3/index.html",
 							SubResourceBaseTarget: "/page/3",
 							Link:                  "/page/3/",
 						},
 					},
 					{
-						"Paginated HTML Taxonomy terms list",
-						TargetPathDescriptor{
-							Kind:     KindTerm,
-=======
-						}, page.TargetPaths{TargetFilename: "/2017/10/my-title/index.html", SubResourceBaseTarget: "/2017/10/my-title", Link: "/2017/10/my-title/"},
-					},
-					{
-						"Paginated HTML home", page.TargetPathDescriptor{
-							Kind:     page.KindHome,
-							BaseName: "_index",
+						"Paginated Taxonomy terms list",
+						page.TargetPathDescriptor{
+							Kind:     page.KindTerm,
+							BaseName: "_index",
+							Sections: []string{"tags", "hugo"},
 							Type:     output.HTMLFormat,
 							Addends:  "page/3",
-						}, page.TargetPaths{TargetFilename: "/page/3/index.html", SubResourceBaseTarget: "/page/3", Link: "/page/3/"},
-					},
-					{
-						"Paginated Taxonomy terms list", page.TargetPathDescriptor{
-							Kind:     page.KindTerm,
->>>>>>> cd59216d
-							BaseName: "_index",
-							Sections: []string{"tags", "hugo"},
-							Type:     output.HTMLFormat,
-							Addends:  "page/3",
-<<<<<<< HEAD
-						},
-						TargetPaths{
+						},
+						page.TargetPaths{
 							TargetFilename:        "/tags/hugo/page/3/index.html",
 							SubResourceBaseTarget: "/tags/hugo/page/3",
 							Link:                  "/tags/hugo/page/3/",
 						},
 					},
 					{
-						"Regular HTML page with addend",
-						TargetPathDescriptor{
-							Kind:     KindPage,
-=======
-						}, page.TargetPaths{TargetFilename: "/tags/hugo/page/3/index.html", SubResourceBaseTarget: "/tags/hugo/page/3", Link: "/tags/hugo/page/3/"},
-					},
-					{
-						"Regular page with addend", page.TargetPathDescriptor{
-							Kind:     page.KindPage,
->>>>>>> cd59216d
+						"Regular page with addend",
+						page.TargetPathDescriptor{
+							Kind:     page.KindPage,
 							Dir:      "/a/b",
 							BaseName: "mypage",
 							Addends:  "c/d/e",
 							Type:     output.HTMLFormat,
-<<<<<<< HEAD
-						},
-						TargetPaths{
+						},
+						page.TargetPaths{
 							TargetFilename:        "/a/b/mypage/c/d/e/index.html",
 							SubResourceBaseTarget: "/a/b/mypage/c/d/e",
 							Link:                  "/a/b/mypage/c/d/e/",
 						},
-=======
-						}, page.TargetPaths{TargetFilename: "/a/b/mypage/c/d/e/index.html", SubResourceBaseTarget: "/a/b/mypage/c/d/e", Link: "/a/b/mypage/c/d/e/"},
->>>>>>> cd59216d
 					},
 				}
 
@@ -678,30 +531,37 @@
 	}{
 		{
 			"URL set, prefix both, no force",
-<<<<<<< HEAD
-			TargetPathDescriptor{
-				Kind:           KindPage,
+			page.TargetPathDescriptor{
+				Kind:           page.KindPage,
 				Type:           output.JSONFormat,
 				URL:            "/mydir/my.json",
 				ForcePrefix:    false,
 				PrefixFilePath: "pf",
 				PrefixLink:     "pl",
 			},
-			TargetPaths{
+			page.TargetPaths{
 				TargetFilename:        "/mydir/my.json",
 				SubResourceBaseTarget: "/mydir",
 				SubResourceBaseLink:   "/mydir",
 				Link:                  "/mydir/my.json",
 			},
-=======
-			page.TargetPathDescriptor{Kind: page.KindPage, Type: output.JSONFormat, URL: "/mydir/my.json", ForcePrefix: false, PrefixFilePath: "pf", PrefixLink: "pl"},
-			page.TargetPaths{TargetFilename: "/mydir/my.json", SubResourceBaseTarget: "/mydir", SubResourceBaseLink: "/mydir", Link: "/mydir/my.json"},
->>>>>>> cd59216d
 		},
 		{
 			"URL set, prefix both, force",
-			page.TargetPathDescriptor{Kind: page.KindPage, Type: output.JSONFormat, URL: "/mydir/my.json", ForcePrefix: true, PrefixFilePath: "pf", PrefixLink: "pl"},
-			page.TargetPaths{TargetFilename: "/pf/mydir/my.json", SubResourceBaseTarget: "/pf/mydir", SubResourceBaseLink: "/pl/mydir", Link: "/pl/mydir/my.json"},
+			page.TargetPathDescriptor{
+				Kind:           page.KindPage,
+				Type:           output.JSONFormat,
+				URL:            "/mydir/my.json",
+				ForcePrefix:    true,
+				PrefixFilePath: "pf",
+				PrefixLink:     "pl",
+			},
+			page.TargetPaths{
+				TargetFilename:        "/pf/mydir/my.json",
+				SubResourceBaseTarget: "/pf/mydir",
+				SubResourceBaseLink:   "/pl/mydir",
+				Link:                  "/pl/mydir/my.json",
+			},
 		},
 	}
 
