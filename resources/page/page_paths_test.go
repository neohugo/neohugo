// Copyright 2019 The Hugo Authors. All rights reserved.
//
// Licensed under the Apache License, Version 2.0 (the "License");
// you may not use this file except in compliance with the License.
// You may obtain a copy of the License at
// http://www.apache.org/licenses/LICENSE-2.0
//
// Unless required by applicable law or agreed to in writing, software
// distributed under the License is distributed on an "AS IS" BASIS,
// WITHOUT WARRANTIES OR CONDITIONS OF ANY KIND, either express or implied.
// See the License for the specific language governing permissions and
// limitations under the License.

package page_test

import (
	"fmt"
	"path/filepath"
	"strings"
	"testing"

<<<<<<< HEAD
	"github.com/neohugo/neohugo/media"
	"github.com/neohugo/neohugo/resources/page"
=======
	"github.com/gohugoio/hugo/media"
	"github.com/gohugoio/hugo/resources/kinds"
	"github.com/gohugoio/hugo/resources/page"
>>>>>>> ac7cffa7

	"github.com/neohugo/neohugo/output"
)

func TestPageTargetPath(t *testing.T) {
	pathSpec := newTestPathSpec()

	noExtNoDelimMediaType := media.WithDelimiterAndSuffixes(media.Builtin.TextType, "", "")
	noExtNoDelimMediaType.Delimiter = ""

	// Netlify style _redirects
	noExtDelimFormat := output.Format{
		Name:      "NER",
		MediaType: noExtNoDelimMediaType,
		BaseName:  "_redirects",
	}

	for _, langPrefixPath := range []string{"", "no"} {
		for _, langPrefixLink := range []string{"", "no"} {
			for _, uglyURLs := range []bool{false, true} {

				tests := []struct {
					name     string
					d        page.TargetPathDescriptor
					expected page.TargetPaths
				}{
<<<<<<< HEAD
					{
						"JSON home",
						page.TargetPathDescriptor{
							Kind: page.KindHome,
							Type: output.JSONFormat,
						},
						page.TargetPaths{
							TargetFilename:        "/index.json",
							SubResourceBaseTarget: "",
							Link:                  "/index.json",
						},
					},
					{
						"AMP home",
						page.TargetPathDescriptor{
							Kind: page.KindHome,
							Type: output.AMPFormat,
						},
						page.TargetPaths{
							TargetFilename:        "/amp/index.html",
							SubResourceBaseTarget: "/amp",
							Link:                  "/amp/",
						},
					},
					{
						"HTML home",
						page.TargetPathDescriptor{
							Kind:     page.KindHome,
							BaseName: "_index",
							Type:     output.HTMLFormat,
						},
						page.TargetPaths{
							TargetFilename:        "/index.html",
							SubResourceBaseTarget: "",
							Link:                  "/",
						},
					},
					{
						"Netlify redirects",
						page.TargetPathDescriptor{
							Kind:     page.KindHome,
							BaseName: "_index",
							Type:     noExtDelimFormat,
						},
						page.TargetPaths{
							TargetFilename:        "/_redirects",
							SubResourceBaseTarget: "",
							Link:                  "/_redirects",
						},
					},
					{
						"AMP section list",
						page.TargetPathDescriptor{
							Kind:     page.KindSection,
							Sections: []string{"sect1"},
							BaseName: "_index",
							Type:     output.AMPFormat,
						},
						page.TargetPaths{
							TargetFilename:        "/amp/sect1/index.html",
							SubResourceBaseTarget: "/amp/sect1",
							Link:                  "/amp/sect1/",
						},
					},
					{
						"HTML section list",
						page.TargetPathDescriptor{
							Kind:     page.KindSection,
							Sections: []string{"sect1"},
							BaseName: "_index",
							Type:     output.HTMLFormat,
						},
						page.TargetPaths{
							TargetFilename:        "/sect1/index.html",
							SubResourceBaseTarget: "/sect1",
							Link:                  "/sect1/",
						},
					},
					{
						"AMP taxonomy term",
						page.TargetPathDescriptor{
							Kind:     page.KindTerm,
							Sections: []string{"tags", "hugo"},
							BaseName: "_index",
							Type:     output.AMPFormat,
						},
						page.TargetPaths{
							TargetFilename:        "/amp/tags/hugo/index.html",
							SubResourceBaseTarget: "/amp/tags/hugo",
							Link:                  "/amp/tags/hugo/",
						},
					},
					{
						"HTML taxonomy term",
						page.TargetPathDescriptor{
							Kind:     page.KindTerm,
							Sections: []string{"tags", "hugo"},
							BaseName: "_index",
							Type:     output.HTMLFormat,
						},
						page.TargetPaths{
							TargetFilename:        "/tags/hugo/index.html",
							SubResourceBaseTarget: "/tags/hugo",
							Link:                  "/tags/hugo/",
						},
					},
					{
						"AMP taxonomy",
						page.TargetPathDescriptor{
							Kind:     page.KindTaxonomy,
							Sections: []string{"tags"},
							BaseName: "_index",
							Type:     output.AMPFormat,
						},
						page.TargetPaths{
							TargetFilename:        "/amp/tags/index.html",
							SubResourceBaseTarget: "/amp/tags",
							Link:                  "/amp/tags/",
						},
					},
					{
						"HTML taxonomy",
						page.TargetPathDescriptor{
							Kind:     page.KindTaxonomy,
							Sections: []string{"tags"},
							BaseName: "_index",
							Type:     output.HTMLFormat,
						},
						page.TargetPaths{
							TargetFilename:        "/tags/index.html",
							SubResourceBaseTarget: "/tags",
							Link:                  "/tags/",
						},
					},
					{
						"AMP page",
						page.TargetPathDescriptor{
							Kind:     page.KindPage,
							Dir:      "/a/b",
							BaseName: "mypage",
							Sections: []string{"a"},
							Type:     output.AMPFormat,
						},
						page.TargetPaths{
							TargetFilename:        "/amp/a/b/mypage/index.html",
							SubResourceBaseTarget: "/amp/a/b/mypage",
							Link:                  "/amp/a/b/mypage/",
						},
					},
					{
						"HTML page",
						page.TargetPathDescriptor{
							Kind:     page.KindPage,
=======
					{"JSON home", page.TargetPathDescriptor{Kind: kinds.KindHome, Type: output.JSONFormat}, page.TargetPaths{TargetFilename: "/index.json", SubResourceBaseTarget: "", Link: "/index.json"}},
					{"AMP home", page.TargetPathDescriptor{Kind: kinds.KindHome, Type: output.AMPFormat}, page.TargetPaths{TargetFilename: "/amp/index.html", SubResourceBaseTarget: "/amp", Link: "/amp/"}},
					{"HTML home", page.TargetPathDescriptor{Kind: kinds.KindHome, BaseName: "_index", Type: output.HTMLFormat}, page.TargetPaths{TargetFilename: "/index.html", SubResourceBaseTarget: "", Link: "/"}},
					{"Netlify redirects", page.TargetPathDescriptor{Kind: kinds.KindHome, BaseName: "_index", Type: noExtDelimFormat}, page.TargetPaths{TargetFilename: "/_redirects", SubResourceBaseTarget: "", Link: "/_redirects"}},
					{"HTML section list", page.TargetPathDescriptor{
						Kind:     kinds.KindSection,
						Sections: []string{"sect1"},
						BaseName: "_index",
						Type:     output.HTMLFormat,
					}, page.TargetPaths{TargetFilename: "/sect1/index.html", SubResourceBaseTarget: "/sect1", Link: "/sect1/"}},
					{"HTML taxonomy term", page.TargetPathDescriptor{
						Kind:     kinds.KindTerm,
						Sections: []string{"tags", "hugo"},
						BaseName: "_index",
						Type:     output.HTMLFormat,
					}, page.TargetPaths{TargetFilename: "/tags/hugo/index.html", SubResourceBaseTarget: "/tags/hugo", Link: "/tags/hugo/"}},
					{"HTML taxonomy", page.TargetPathDescriptor{
						Kind:     kinds.KindTaxonomy,
						Sections: []string{"tags"},
						BaseName: "_index",
						Type:     output.HTMLFormat,
					}, page.TargetPaths{TargetFilename: "/tags/index.html", SubResourceBaseTarget: "/tags", Link: "/tags/"}},
					{
						"HTML page", page.TargetPathDescriptor{
							Kind:     kinds.KindPage,
>>>>>>> ac7cffa7
							Dir:      "/a/b",
							BaseName: "mypage",
							Sections: []string{"a"},
							Type:     output.HTMLFormat,
						},
						page.TargetPaths{
							TargetFilename:        "/a/b/mypage/index.html",
							SubResourceBaseTarget: "/a/b/mypage",
							Link:                  "/a/b/mypage/",
						},
					},
					{
						"AMP page with index as base",
						page.TargetPathDescriptor{
							Kind:     page.KindPage,
							Dir:      "/a/b",
							BaseName: "index",
							Sections: []string{"a"},
							Type:     output.AMPFormat,
						},
						page.TargetPaths{
							TargetFilename:        "/amp/a/b/index.html",
							SubResourceBaseTarget: "/amp/a/b",
							Link:                  "/amp/a/b/",
						},
					},
					{
<<<<<<< HEAD
						"HTML page with index as base",
						page.TargetPathDescriptor{
							Kind:     page.KindPage,
=======
						"HTML page with index as base", page.TargetPathDescriptor{
							Kind:     kinds.KindPage,
>>>>>>> ac7cffa7
							Dir:      "/a/b",
							BaseName: "index",
							Sections: []string{"a"},
							Type:     output.HTMLFormat,
						},
						page.TargetPaths{
							TargetFilename:        "/a/b/index.html",
							SubResourceBaseTarget: "/a/b",
							Link:                  "/a/b/",
						},
					},
					{
						"AMP page with special chars",
						page.TargetPathDescriptor{
							Kind:     page.KindPage,
							Dir:      "/a/b",
							BaseName: "My Page!",
							Type:     output.AMPFormat,
						},
						page.TargetPaths{
							TargetFilename:        "/amp/a/b/my-page/index.html",
							SubResourceBaseTarget: "/amp/a/b/my-page",
							Link:                  "/amp/a/b/my-page/",
						},
					},
					{
<<<<<<< HEAD
						"HTML page with special chars",
						page.TargetPathDescriptor{
							Kind:     page.KindPage,
=======
						"HTML page with special chars", page.TargetPathDescriptor{
							Kind:     kinds.KindPage,
>>>>>>> ac7cffa7
							Dir:      "/a/b",
							BaseName: "My Page!",
							Type:     output.HTMLFormat,
						},
						page.TargetPaths{
							TargetFilename:        "/a/b/my-page/index.html",
							SubResourceBaseTarget: "/a/b/my-page",
							Link:                  "/a/b/my-page/",
						},
					},
					{
						"RSS home",
						page.TargetPathDescriptor{
							Kind: "rss",
							Type: output.RSSFormat,
						},
						page.TargetPaths{
							TargetFilename:        "/index.xml",
							SubResourceBaseTarget: "",
							Link:                  "/index.xml",
						},
					},
					{
<<<<<<< HEAD
						"RSS section list",
						page.TargetPathDescriptor{
							Kind:     "rss",
							Sections: []string{"sect1"},
							Type:     output.RSSFormat,
						},
						page.TargetPaths{
							TargetFilename:        "/sect1/index.xml",
							SubResourceBaseTarget: "/sect1",
							Link:                  "/sect1/index.xml",
						},
					},
					{
						"AMP page",
						page.TargetPathDescriptor{
							Kind:     page.KindPage,
=======
						"AMP page", page.TargetPathDescriptor{
							Kind:     kinds.KindPage,
>>>>>>> ac7cffa7
							Dir:      "/a/b/c",
							BaseName: "myamp",
							Type:     output.AMPFormat,
						},
						page.TargetPaths{
							TargetFilename:        "/amp/a/b/c/myamp/index.html",
							SubResourceBaseTarget: "/amp/a/b/c/myamp",
							Link:                  "/amp/a/b/c/myamp/",
						},
					},
					{
<<<<<<< HEAD
						"AMP page with URL with suffix",
						page.TargetPathDescriptor{
							Kind:     page.KindPage,
=======
						"AMP page with URL with suffix", page.TargetPathDescriptor{
							Kind:     kinds.KindPage,
>>>>>>> ac7cffa7
							Dir:      "/sect/",
							BaseName: "mypage",
							URL:      "/some/other/url.xhtml",
							Type:     output.HTMLFormat,
						},
						page.TargetPaths{
							TargetFilename:        "/some/other/url.xhtml",
							SubResourceBaseTarget: "/some/other",
							Link:                  "/some/other/url.xhtml",
						},
					},
					{
<<<<<<< HEAD
						"JSON page with URL without suffix",
						page.TargetPathDescriptor{
							Kind:     page.KindPage,
=======
						"JSON page with URL without suffix", page.TargetPathDescriptor{
							Kind:     kinds.KindPage,
>>>>>>> ac7cffa7
							Dir:      "/sect/",
							BaseName: "mypage",
							URL:      "/some/other/path/",
							Type:     output.JSONFormat,
						},
						page.TargetPaths{
							TargetFilename:        "/some/other/path/index.json",
							SubResourceBaseTarget: "/some/other/path",
							Link:                  "/some/other/path/index.json",
						},
					},
					{
<<<<<<< HEAD
						"JSON page with URL without suffix and no trailing slash",
						page.TargetPathDescriptor{
							Kind:     page.KindPage,
=======
						"JSON page with URL without suffix and no trailing slash", page.TargetPathDescriptor{
							Kind:     kinds.KindPage,
>>>>>>> ac7cffa7
							Dir:      "/sect/",
							BaseName: "mypage",
							URL:      "/some/other/path",
							Type:     output.JSONFormat,
						},
						page.TargetPaths{
							TargetFilename:        "/some/other/path/index.json",
							SubResourceBaseTarget: "/some/other/path",
							Link:                  "/some/other/path/index.json",
						},
					},
					{
						"AMP page with URL without suffix and no trailing slash",
						page.TargetPathDescriptor{
							Kind:     page.KindPage,
							Dir:      "/sect/",
							BaseName: "mypage",
							URL:      "/some/other/path",
							Type:     output.AMPFormat,
						},
						page.TargetPaths{
							TargetFilename:        "/amp/some/other/path/index.html",
							SubResourceBaseTarget: "/amp/some/other/path",
							Link:                  "/amp/some/other/path/",
						},
					},
					{
<<<<<<< HEAD
						"HTML page with URL without suffix and no trailing slash",
						page.TargetPathDescriptor{
							Kind:     page.KindPage,
=======
						"HTML page with URL without suffix and no trailing slash", page.TargetPathDescriptor{
							Kind:     kinds.KindPage,
>>>>>>> ac7cffa7
							Dir:      "/sect/",
							BaseName: "mypage",
							URL:      "/some/other/path",
							Type:     output.HTMLFormat,
						},
						page.TargetPaths{
							TargetFilename:        "/some/other/path/index.html",
							SubResourceBaseTarget: "/some/other/path",
							Link:                  "/some/other/path/",
						},
					},
					{
						"AMP page with expanded permalink",
						page.TargetPathDescriptor{
							Kind:              page.KindPage,
							Dir:               "/a/b",
							BaseName:          "mypage",
							ExpandedPermalink: "/2017/10/my-title/",
							Type:              output.AMPFormat,
						},
						page.TargetPaths{
							TargetFilename:        "/amp/2017/10/my-title/index.html",
							SubResourceBaseTarget: "/amp/2017/10/my-title",
							Link:                  "/amp/2017/10/my-title/",
						},
					},
					{
<<<<<<< HEAD
						"HTML page with URL containing double hyphen",
						page.TargetPathDescriptor{
							Kind:     page.KindPage,
=======
						"HTML page with URL containing double hyphen", page.TargetPathDescriptor{
							Kind:     kinds.KindPage,
>>>>>>> ac7cffa7
							Dir:      "/sect/",
							BaseName: "mypage",
							URL:      "/some/other--url/",
							Type:     output.HTMLFormat,
						},
						page.TargetPaths{
							TargetFilename:        "/some/other--url/index.html",
							SubResourceBaseTarget: "/some/other--url",
							Link:                  "/some/other--url/",
						},
					},
					{
<<<<<<< HEAD
						"HTML page with expanded permalink",
						page.TargetPathDescriptor{
							Kind:              page.KindPage,
=======
						"HTML page with expanded permalink", page.TargetPathDescriptor{
							Kind:              kinds.KindPage,
>>>>>>> ac7cffa7
							Dir:               "/a/b",
							BaseName:          "mypage",
							ExpandedPermalink: "/2017/10/my-title/",
							Type:              output.HTMLFormat,
						},
						page.TargetPaths{
							TargetFilename:        "/2017/10/my-title/index.html",
							SubResourceBaseTarget: "/2017/10/my-title",
							Link:                  "/2017/10/my-title/",
						},
					},
					{
<<<<<<< HEAD
						"Paginated HTML home",
						page.TargetPathDescriptor{
							Kind:     page.KindHome,
=======
						"Paginated HTML home", page.TargetPathDescriptor{
							Kind:     kinds.KindHome,
>>>>>>> ac7cffa7
							BaseName: "_index",
							Type:     output.HTMLFormat,
							Addends:  "page/3",
						},
						page.TargetPaths{
							TargetFilename:        "/page/3/index.html",
							SubResourceBaseTarget: "/page/3",
							Link:                  "/page/3/",
						},
					},
					{
<<<<<<< HEAD
						"Paginated Taxonomy terms list",
						page.TargetPathDescriptor{
							Kind:     page.KindTerm,
=======
						"Paginated Taxonomy terms list", page.TargetPathDescriptor{
							Kind:     kinds.KindTerm,
>>>>>>> ac7cffa7
							BaseName: "_index",
							Sections: []string{"tags", "hugo"},
							Type:     output.HTMLFormat,
							Addends:  "page/3",
						},
						page.TargetPaths{
							TargetFilename:        "/tags/hugo/page/3/index.html",
							SubResourceBaseTarget: "/tags/hugo/page/3",
							Link:                  "/tags/hugo/page/3/",
						},
					},
					{
<<<<<<< HEAD
						"Regular page with addend",
						page.TargetPathDescriptor{
							Kind:     page.KindPage,
=======
						"Regular page with addend", page.TargetPathDescriptor{
							Kind:     kinds.KindPage,
>>>>>>> ac7cffa7
							Dir:      "/a/b",
							BaseName: "mypage",
							Addends:  "c/d/e",
							Type:     output.HTMLFormat,
						},
						page.TargetPaths{
							TargetFilename:        "/a/b/mypage/c/d/e/index.html",
							SubResourceBaseTarget: "/a/b/mypage/c/d/e",
							Link:                  "/a/b/mypage/c/d/e/",
						},
					},
				}

				for i, test := range tests {
					t.Run(fmt.Sprintf("langPrefixPath=%s,langPrefixLink=%s,uglyURLs=%t,name=%s", langPrefixPath, langPrefixLink, uglyURLs, test.name),
						func(t *testing.T) {
							test.d.ForcePrefix = true
							test.d.PathSpec = pathSpec
							test.d.UglyURLs = uglyURLs
							test.d.PrefixFilePath = langPrefixPath
							test.d.PrefixLink = langPrefixLink
							test.d.Dir = filepath.FromSlash(test.d.Dir)
							isUgly := uglyURLs && !test.d.Type.NoUgly

							expected := test.expected

							// TODO(bep) simplify
							if test.d.Kind == kinds.KindPage && test.d.BaseName == test.d.Type.BaseName {
							} else if test.d.Kind == kinds.KindHome && test.d.Type.Path != "" {
							} else if test.d.Type.MediaType.FirstSuffix.Suffix != "" && (!strings.HasPrefix(expected.TargetFilename, "/index") || test.d.Addends != "") && test.d.URL == "" && isUgly {
								expected.TargetFilename = strings.Replace(expected.TargetFilename,
									"/"+test.d.Type.BaseName+"."+test.d.Type.MediaType.FirstSuffix.Suffix,
									"."+test.d.Type.MediaType.FirstSuffix.Suffix, 1)
								expected.Link = strings.TrimSuffix(expected.Link, "/") + "." + test.d.Type.MediaType.FirstSuffix.Suffix

							}

							if test.d.PrefixFilePath != "" && !strings.HasPrefix(test.d.URL, "/"+test.d.PrefixFilePath) {
								expected.TargetFilename = "/" + test.d.PrefixFilePath + expected.TargetFilename
								expected.SubResourceBaseTarget = "/" + test.d.PrefixFilePath + expected.SubResourceBaseTarget
							}

							if test.d.PrefixLink != "" && !strings.HasPrefix(test.d.URL, "/"+test.d.PrefixLink) {
								expected.Link = "/" + test.d.PrefixLink + expected.Link
							}

							expected.TargetFilename = filepath.FromSlash(expected.TargetFilename)
							expected.SubResourceBaseTarget = filepath.FromSlash(expected.SubResourceBaseTarget)

							pagePath := page.CreateTargetPaths(test.d)

							if !eqTargetPaths(pagePath, expected) {
								t.Fatalf("[%d] [%s] targetPath expected\n%#v, got:\n%#v", i, test.name, expected, pagePath)
							}
						})
				}
			}
		}
	}
}

func TestPageTargetPathPrefix(t *testing.T) {
	pathSpec := newTestPathSpec()
	tests := []struct {
		name     string
		d        page.TargetPathDescriptor
		expected page.TargetPaths
	}{
		{
			"URL set, prefix both, no force",
<<<<<<< HEAD
			page.TargetPathDescriptor{
				Kind:           page.KindPage,
				Type:           output.JSONFormat,
				URL:            "/mydir/my.json",
				ForcePrefix:    false,
				PrefixFilePath: "pf",
				PrefixLink:     "pl",
			},
			page.TargetPaths{
				TargetFilename:        "/mydir/my.json",
				SubResourceBaseTarget: "/mydir",
				SubResourceBaseLink:   "/mydir",
				Link:                  "/mydir/my.json",
			},
		},
		{
			"URL set, prefix both, force",
			page.TargetPathDescriptor{
				Kind:           page.KindPage,
				Type:           output.JSONFormat,
				URL:            "/mydir/my.json",
				ForcePrefix:    true,
				PrefixFilePath: "pf",
				PrefixLink:     "pl",
			},
			page.TargetPaths{
				TargetFilename:        "/pf/mydir/my.json",
				SubResourceBaseTarget: "/pf/mydir",
				SubResourceBaseLink:   "/pl/mydir",
				Link:                  "/pl/mydir/my.json",
			},
=======
			page.TargetPathDescriptor{Kind: kinds.KindPage, Type: output.JSONFormat, URL: "/mydir/my.json", ForcePrefix: false, PrefixFilePath: "pf", PrefixLink: "pl"},
			page.TargetPaths{TargetFilename: "/mydir/my.json", SubResourceBaseTarget: "/mydir", SubResourceBaseLink: "/mydir", Link: "/mydir/my.json"},
		},
		{
			"URL set, prefix both, force",
			page.TargetPathDescriptor{Kind: kinds.KindPage, Type: output.JSONFormat, URL: "/mydir/my.json", ForcePrefix: true, PrefixFilePath: "pf", PrefixLink: "pl"},
			page.TargetPaths{TargetFilename: "/pf/mydir/my.json", SubResourceBaseTarget: "/pf/mydir", SubResourceBaseLink: "/pl/mydir", Link: "/pl/mydir/my.json"},
>>>>>>> ac7cffa7
		},
	}

	for i, test := range tests {
		t.Run(fmt.Sprintf(test.name),
			func(t *testing.T) {
				test.d.PathSpec = pathSpec
				expected := test.expected
				expected.TargetFilename = filepath.FromSlash(expected.TargetFilename)
				expected.SubResourceBaseTarget = filepath.FromSlash(expected.SubResourceBaseTarget)

				pagePath := page.CreateTargetPaths(test.d)

				if pagePath != expected {
					t.Fatalf("[%d] [%s] targetPath expected\n%#v, got:\n%#v", i, test.name, expected, pagePath)
				}
			})
	}
}

func eqTargetPaths(p1, p2 page.TargetPaths) bool {
	if p1.Link != p2.Link {
		return false
	}

	if p1.SubResourceBaseTarget != p2.SubResourceBaseTarget {
		return false
	}

	if p1.TargetFilename != p2.TargetFilename {
		return false
	}

	return true
}<|MERGE_RESOLUTION|>--- conflicted
+++ resolved
@@ -19,14 +19,9 @@
 	"strings"
 	"testing"
 
-<<<<<<< HEAD
 	"github.com/neohugo/neohugo/media"
+	"github.com/neohugo/neohugo/resources/kinds"
 	"github.com/neohugo/neohugo/resources/page"
-=======
-	"github.com/gohugoio/hugo/media"
-	"github.com/gohugoio/hugo/resources/kinds"
-	"github.com/gohugoio/hugo/resources/page"
->>>>>>> ac7cffa7
 
 	"github.com/neohugo/neohugo/output"
 )
@@ -53,11 +48,10 @@
 					d        page.TargetPathDescriptor
 					expected page.TargetPaths
 				}{
-<<<<<<< HEAD
 					{
 						"JSON home",
 						page.TargetPathDescriptor{
-							Kind: page.KindHome,
+							Kind: kinds.KindHome,
 							Type: output.JSONFormat,
 						},
 						page.TargetPaths{
@@ -69,7 +63,7 @@
 					{
 						"AMP home",
 						page.TargetPathDescriptor{
-							Kind: page.KindHome,
+							Kind: kinds.KindHome,
 							Type: output.AMPFormat,
 						},
 						page.TargetPaths{
@@ -81,7 +75,7 @@
 					{
 						"HTML home",
 						page.TargetPathDescriptor{
-							Kind:     page.KindHome,
+							Kind:     kinds.KindHome,
 							BaseName: "_index",
 							Type:     output.HTMLFormat,
 						},
@@ -94,7 +88,7 @@
 					{
 						"Netlify redirects",
 						page.TargetPathDescriptor{
-							Kind:     page.KindHome,
+							Kind:     kinds.KindHome,
 							BaseName: "_index",
 							Type:     noExtDelimFormat,
 						},
@@ -107,7 +101,7 @@
 					{
 						"AMP section list",
 						page.TargetPathDescriptor{
-							Kind:     page.KindSection,
+							Kind:     kinds.KindSection,
 							Sections: []string{"sect1"},
 							BaseName: "_index",
 							Type:     output.AMPFormat,
@@ -121,7 +115,7 @@
 					{
 						"HTML section list",
 						page.TargetPathDescriptor{
-							Kind:     page.KindSection,
+							Kind:     kinds.KindSection,
 							Sections: []string{"sect1"},
 							BaseName: "_index",
 							Type:     output.HTMLFormat,
@@ -135,7 +129,7 @@
 					{
 						"AMP taxonomy term",
 						page.TargetPathDescriptor{
-							Kind:     page.KindTerm,
+							Kind:     kinds.KindTerm,
 							Sections: []string{"tags", "hugo"},
 							BaseName: "_index",
 							Type:     output.AMPFormat,
@@ -149,7 +143,7 @@
 					{
 						"HTML taxonomy term",
 						page.TargetPathDescriptor{
-							Kind:     page.KindTerm,
+							Kind:     kinds.KindTerm,
 							Sections: []string{"tags", "hugo"},
 							BaseName: "_index",
 							Type:     output.HTMLFormat,
@@ -163,7 +157,7 @@
 					{
 						"AMP taxonomy",
 						page.TargetPathDescriptor{
-							Kind:     page.KindTaxonomy,
+							Kind:     kinds.KindTaxonomy,
 							Sections: []string{"tags"},
 							BaseName: "_index",
 							Type:     output.AMPFormat,
@@ -177,7 +171,7 @@
 					{
 						"HTML taxonomy",
 						page.TargetPathDescriptor{
-							Kind:     page.KindTaxonomy,
+							Kind:     kinds.KindTaxonomy,
 							Sections: []string{"tags"},
 							BaseName: "_index",
 							Type:     output.HTMLFormat,
@@ -191,7 +185,7 @@
 					{
 						"AMP page",
 						page.TargetPathDescriptor{
-							Kind:     page.KindPage,
+							Kind:     kinds.KindPage,
 							Dir:      "/a/b",
 							BaseName: "mypage",
 							Sections: []string{"a"},
@@ -206,34 +200,7 @@
 					{
 						"HTML page",
 						page.TargetPathDescriptor{
-							Kind:     page.KindPage,
-=======
-					{"JSON home", page.TargetPathDescriptor{Kind: kinds.KindHome, Type: output.JSONFormat}, page.TargetPaths{TargetFilename: "/index.json", SubResourceBaseTarget: "", Link: "/index.json"}},
-					{"AMP home", page.TargetPathDescriptor{Kind: kinds.KindHome, Type: output.AMPFormat}, page.TargetPaths{TargetFilename: "/amp/index.html", SubResourceBaseTarget: "/amp", Link: "/amp/"}},
-					{"HTML home", page.TargetPathDescriptor{Kind: kinds.KindHome, BaseName: "_index", Type: output.HTMLFormat}, page.TargetPaths{TargetFilename: "/index.html", SubResourceBaseTarget: "", Link: "/"}},
-					{"Netlify redirects", page.TargetPathDescriptor{Kind: kinds.KindHome, BaseName: "_index", Type: noExtDelimFormat}, page.TargetPaths{TargetFilename: "/_redirects", SubResourceBaseTarget: "", Link: "/_redirects"}},
-					{"HTML section list", page.TargetPathDescriptor{
-						Kind:     kinds.KindSection,
-						Sections: []string{"sect1"},
-						BaseName: "_index",
-						Type:     output.HTMLFormat,
-					}, page.TargetPaths{TargetFilename: "/sect1/index.html", SubResourceBaseTarget: "/sect1", Link: "/sect1/"}},
-					{"HTML taxonomy term", page.TargetPathDescriptor{
-						Kind:     kinds.KindTerm,
-						Sections: []string{"tags", "hugo"},
-						BaseName: "_index",
-						Type:     output.HTMLFormat,
-					}, page.TargetPaths{TargetFilename: "/tags/hugo/index.html", SubResourceBaseTarget: "/tags/hugo", Link: "/tags/hugo/"}},
-					{"HTML taxonomy", page.TargetPathDescriptor{
-						Kind:     kinds.KindTaxonomy,
-						Sections: []string{"tags"},
-						BaseName: "_index",
-						Type:     output.HTMLFormat,
-					}, page.TargetPaths{TargetFilename: "/tags/index.html", SubResourceBaseTarget: "/tags", Link: "/tags/"}},
-					{
-						"HTML page", page.TargetPathDescriptor{
-							Kind:     kinds.KindPage,
->>>>>>> ac7cffa7
+							Kind:     kinds.KindPage,
 							Dir:      "/a/b",
 							BaseName: "mypage",
 							Sections: []string{"a"},
@@ -248,7 +215,7 @@
 					{
 						"AMP page with index as base",
 						page.TargetPathDescriptor{
-							Kind:     page.KindPage,
+							Kind:     kinds.KindPage,
 							Dir:      "/a/b",
 							BaseName: "index",
 							Sections: []string{"a"},
@@ -261,14 +228,9 @@
 						},
 					},
 					{
-<<<<<<< HEAD
 						"HTML page with index as base",
 						page.TargetPathDescriptor{
-							Kind:     page.KindPage,
-=======
-						"HTML page with index as base", page.TargetPathDescriptor{
-							Kind:     kinds.KindPage,
->>>>>>> ac7cffa7
+							Kind:     kinds.KindPage,
 							Dir:      "/a/b",
 							BaseName: "index",
 							Sections: []string{"a"},
@@ -283,7 +245,7 @@
 					{
 						"AMP page with special chars",
 						page.TargetPathDescriptor{
-							Kind:     page.KindPage,
+							Kind:     kinds.KindPage,
 							Dir:      "/a/b",
 							BaseName: "My Page!",
 							Type:     output.AMPFormat,
@@ -295,14 +257,9 @@
 						},
 					},
 					{
-<<<<<<< HEAD
 						"HTML page with special chars",
 						page.TargetPathDescriptor{
-							Kind:     page.KindPage,
-=======
-						"HTML page with special chars", page.TargetPathDescriptor{
-							Kind:     kinds.KindPage,
->>>>>>> ac7cffa7
+							Kind:     kinds.KindPage,
 							Dir:      "/a/b",
 							BaseName: "My Page!",
 							Type:     output.HTMLFormat,
@@ -326,7 +283,6 @@
 						},
 					},
 					{
-<<<<<<< HEAD
 						"RSS section list",
 						page.TargetPathDescriptor{
 							Kind:     "rss",
@@ -342,11 +298,7 @@
 					{
 						"AMP page",
 						page.TargetPathDescriptor{
-							Kind:     page.KindPage,
-=======
-						"AMP page", page.TargetPathDescriptor{
-							Kind:     kinds.KindPage,
->>>>>>> ac7cffa7
+							Kind:     kinds.KindPage,
 							Dir:      "/a/b/c",
 							BaseName: "myamp",
 							Type:     output.AMPFormat,
@@ -358,14 +310,9 @@
 						},
 					},
 					{
-<<<<<<< HEAD
 						"AMP page with URL with suffix",
 						page.TargetPathDescriptor{
-							Kind:     page.KindPage,
-=======
-						"AMP page with URL with suffix", page.TargetPathDescriptor{
-							Kind:     kinds.KindPage,
->>>>>>> ac7cffa7
+							Kind:     kinds.KindPage,
 							Dir:      "/sect/",
 							BaseName: "mypage",
 							URL:      "/some/other/url.xhtml",
@@ -378,14 +325,9 @@
 						},
 					},
 					{
-<<<<<<< HEAD
 						"JSON page with URL without suffix",
 						page.TargetPathDescriptor{
-							Kind:     page.KindPage,
-=======
-						"JSON page with URL without suffix", page.TargetPathDescriptor{
-							Kind:     kinds.KindPage,
->>>>>>> ac7cffa7
+							Kind:     kinds.KindPage,
 							Dir:      "/sect/",
 							BaseName: "mypage",
 							URL:      "/some/other/path/",
@@ -398,14 +340,9 @@
 						},
 					},
 					{
-<<<<<<< HEAD
 						"JSON page with URL without suffix and no trailing slash",
 						page.TargetPathDescriptor{
-							Kind:     page.KindPage,
-=======
-						"JSON page with URL without suffix and no trailing slash", page.TargetPathDescriptor{
-							Kind:     kinds.KindPage,
->>>>>>> ac7cffa7
+							Kind:     kinds.KindPage,
 							Dir:      "/sect/",
 							BaseName: "mypage",
 							URL:      "/some/other/path",
@@ -420,7 +357,7 @@
 					{
 						"AMP page with URL without suffix and no trailing slash",
 						page.TargetPathDescriptor{
-							Kind:     page.KindPage,
+							Kind:     kinds.KindPage,
 							Dir:      "/sect/",
 							BaseName: "mypage",
 							URL:      "/some/other/path",
@@ -433,14 +370,9 @@
 						},
 					},
 					{
-<<<<<<< HEAD
 						"HTML page with URL without suffix and no trailing slash",
 						page.TargetPathDescriptor{
-							Kind:     page.KindPage,
-=======
-						"HTML page with URL without suffix and no trailing slash", page.TargetPathDescriptor{
-							Kind:     kinds.KindPage,
->>>>>>> ac7cffa7
+							Kind:     kinds.KindPage,
 							Dir:      "/sect/",
 							BaseName: "mypage",
 							URL:      "/some/other/path",
@@ -455,7 +387,7 @@
 					{
 						"AMP page with expanded permalink",
 						page.TargetPathDescriptor{
-							Kind:              page.KindPage,
+							Kind:              kinds.KindPage,
 							Dir:               "/a/b",
 							BaseName:          "mypage",
 							ExpandedPermalink: "/2017/10/my-title/",
@@ -468,14 +400,9 @@
 						},
 					},
 					{
-<<<<<<< HEAD
 						"HTML page with URL containing double hyphen",
 						page.TargetPathDescriptor{
-							Kind:     page.KindPage,
-=======
-						"HTML page with URL containing double hyphen", page.TargetPathDescriptor{
-							Kind:     kinds.KindPage,
->>>>>>> ac7cffa7
+							Kind:     kinds.KindPage,
 							Dir:      "/sect/",
 							BaseName: "mypage",
 							URL:      "/some/other--url/",
@@ -488,14 +415,9 @@
 						},
 					},
 					{
-<<<<<<< HEAD
 						"HTML page with expanded permalink",
 						page.TargetPathDescriptor{
-							Kind:              page.KindPage,
-=======
-						"HTML page with expanded permalink", page.TargetPathDescriptor{
 							Kind:              kinds.KindPage,
->>>>>>> ac7cffa7
 							Dir:               "/a/b",
 							BaseName:          "mypage",
 							ExpandedPermalink: "/2017/10/my-title/",
@@ -508,14 +430,9 @@
 						},
 					},
 					{
-<<<<<<< HEAD
 						"Paginated HTML home",
 						page.TargetPathDescriptor{
-							Kind:     page.KindHome,
-=======
-						"Paginated HTML home", page.TargetPathDescriptor{
 							Kind:     kinds.KindHome,
->>>>>>> ac7cffa7
 							BaseName: "_index",
 							Type:     output.HTMLFormat,
 							Addends:  "page/3",
@@ -527,14 +444,9 @@
 						},
 					},
 					{
-<<<<<<< HEAD
 						"Paginated Taxonomy terms list",
 						page.TargetPathDescriptor{
-							Kind:     page.KindTerm,
-=======
-						"Paginated Taxonomy terms list", page.TargetPathDescriptor{
 							Kind:     kinds.KindTerm,
->>>>>>> ac7cffa7
 							BaseName: "_index",
 							Sections: []string{"tags", "hugo"},
 							Type:     output.HTMLFormat,
@@ -547,14 +459,9 @@
 						},
 					},
 					{
-<<<<<<< HEAD
 						"Regular page with addend",
 						page.TargetPathDescriptor{
-							Kind:     page.KindPage,
-=======
-						"Regular page with addend", page.TargetPathDescriptor{
-							Kind:     kinds.KindPage,
->>>>>>> ac7cffa7
+							Kind:     kinds.KindPage,
 							Dir:      "/a/b",
 							BaseName: "mypage",
 							Addends:  "c/d/e",
@@ -625,9 +532,8 @@
 	}{
 		{
 			"URL set, prefix both, no force",
-<<<<<<< HEAD
 			page.TargetPathDescriptor{
-				Kind:           page.KindPage,
+				Kind:           kinds.KindPage,
 				Type:           output.JSONFormat,
 				URL:            "/mydir/my.json",
 				ForcePrefix:    false,
@@ -644,7 +550,7 @@
 		{
 			"URL set, prefix both, force",
 			page.TargetPathDescriptor{
-				Kind:           page.KindPage,
+				Kind:           kinds.KindPage,
 				Type:           output.JSONFormat,
 				URL:            "/mydir/my.json",
 				ForcePrefix:    true,
@@ -657,15 +563,6 @@
 				SubResourceBaseLink:   "/pl/mydir",
 				Link:                  "/pl/mydir/my.json",
 			},
-=======
-			page.TargetPathDescriptor{Kind: kinds.KindPage, Type: output.JSONFormat, URL: "/mydir/my.json", ForcePrefix: false, PrefixFilePath: "pf", PrefixLink: "pl"},
-			page.TargetPaths{TargetFilename: "/mydir/my.json", SubResourceBaseTarget: "/mydir", SubResourceBaseLink: "/mydir", Link: "/mydir/my.json"},
-		},
-		{
-			"URL set, prefix both, force",
-			page.TargetPathDescriptor{Kind: kinds.KindPage, Type: output.JSONFormat, URL: "/mydir/my.json", ForcePrefix: true, PrefixFilePath: "pf", PrefixLink: "pl"},
-			page.TargetPaths{TargetFilename: "/pf/mydir/my.json", SubResourceBaseTarget: "/pf/mydir", SubResourceBaseLink: "/pl/mydir", Link: "/pl/mydir/my.json"},
->>>>>>> ac7cffa7
 		},
 	}
 
