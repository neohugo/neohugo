// Copyright 2019 The Hugo Authors. All rights reserved.
//
// Licensed under the Apache License, Version 2.0 (the "License");
// you may not use this file except in compliance with the License.
// You may obtain a copy of the License at
// http://www.apache.org/licenses/LICENSE-2.0
//
// Unless required by applicable law or agreed to in writing, software
// distributed under the License is distributed on an "AS IS" BASIS,
// WITHOUT WARRANTIES OR CONDITIONS OF ANY KIND, either express or implied.
// See the License for the specific language governing permissions and
// limitations under the License.

package page

import (
	"fmt"
	"path/filepath"
	"strings"
	"testing"

	"github.com/neohugo/neohugo/media"

	"github.com/neohugo/neohugo/output"
)

func TestPageTargetPath(t *testing.T) {
	pathSpec := newTestPathSpec()

	noExtNoDelimMediaType := media.TextType
	noExtNoDelimMediaType.Suffixes = []string{}
	noExtNoDelimMediaType.Delimiter = ""

	// Netlify style _redirects
	noExtDelimFormat := output.Format{
		Name:      "NER",
		MediaType: noExtNoDelimMediaType,
		BaseName:  "_redirects",
	}

	for _, langPrefixPath := range []string{"", "no"} {
		for _, langPrefixLink := range []string{"", "no"} {
			for _, uglyURLs := range []bool{false, true} {

				tests := []struct {
					name     string
					d        TargetPathDescriptor
					expected TargetPaths
				}{
					{
						"JSON home",
						TargetPathDescriptor{
							Kind: KindHome,
							Type: output.JSONFormat,
						},
						TargetPaths{
							TargetFilename:        "/index.json",
							SubResourceBaseTarget: "",
							Link:                  "/index.json",
						},
					},
					{
						"AMP home",
						TargetPathDescriptor{
							Kind: KindHome,
							Type: output.AMPFormat,
						},
						TargetPaths{
							TargetFilename:        "/amp/index.html",
							SubResourceBaseTarget: "/amp",
							Link:                  "/amp/",
						},
					},
					{
						"HTML home",
						TargetPathDescriptor{
							Kind:     KindHome,
							BaseName: "_index",
							Type:     output.HTMLFormat,
						},
						TargetPaths{
							TargetFilename:        "/index.html",
							SubResourceBaseTarget: "",
							Link:                  "/",
						},
					},
					{
						"Netlify redirects",
						TargetPathDescriptor{
							Kind:     KindHome,
							BaseName: "_index",
							Type:     noExtDelimFormat,
						},
						TargetPaths{
							TargetFilename:        "/_redirects",
							SubResourceBaseTarget: "",
							Link:                  "/_redirects",
						},
					},

					{
						"AMP section list",
						TargetPathDescriptor{
							Kind:     KindSection,
							Sections: []string{"sect1"},
							BaseName: "_index",
							Type:     output.AMPFormat,
						},
						TargetPaths{
							TargetFilename:        "/amp/sect1/index.html",
							SubResourceBaseTarget: "/amp/sect1",
							Link:                  "/amp/sect1/",
						},
					},
					{
						"HTML section list",
						TargetPathDescriptor{
							Kind:     KindSection,
							Sections: []string{"sect1"},
							BaseName: "_index",
							Type:     output.HTMLFormat,
						},
						TargetPaths{
							TargetFilename:        "/sect1/index.html",
							SubResourceBaseTarget: "/sect1",
							Link:                  "/sect1/",
						},
					},

					{
						"AMP taxonomy term",
						TargetPathDescriptor{
							Kind:     KindTerm,
							Sections: []string{"tags", "hugo"},
							BaseName: "_index",
							Type:     output.AMPFormat,
						},
						TargetPaths{
							TargetFilename:        "/amp/tags/hugo/index.html",
							SubResourceBaseTarget: "/amp/tags/hugo",
							Link:                  "/amp/tags/hugo/",
						},
					},
					{
						"HTML taxonomy term",
						TargetPathDescriptor{
							Kind:     KindTerm,
							Sections: []string{"tags", "hugo"},
							BaseName: "_index",
							Type:     output.HTMLFormat,
						},
						TargetPaths{
							TargetFilename:        "/tags/hugo/index.html",
							SubResourceBaseTarget: "/tags/hugo",
							Link:                  "/tags/hugo/",
						},
					},

					{
						"AMP taxonomy",
						TargetPathDescriptor{
							Kind:     KindTaxonomy,
							Sections: []string{"tags"},
							BaseName: "_index",
							Type:     output.AMPFormat,
						},
						TargetPaths{
							TargetFilename:        "/amp/tags/index.html",
							SubResourceBaseTarget: "/amp/tags",
							Link:                  "/amp/tags/",
						},
					},
					{
						"HTML taxonomy",
						TargetPathDescriptor{
							Kind:     KindTaxonomy,
							Sections: []string{"tags"},
							BaseName: "_index",
							Type:     output.HTMLFormat,
						},
						TargetPaths{
							TargetFilename:        "/tags/index.html",
							SubResourceBaseTarget: "/tags",
							Link:                  "/tags/",
						},
					},

					{
						"AMP page",
						TargetPathDescriptor{
							Kind:     KindPage,
							Dir:      "/a/b",
							BaseName: "mypage",
							Sections: []string{"a"},
							Type:     output.AMPFormat,
						},
						TargetPaths{
							TargetFilename:        "/amp/a/b/mypage/index.html",
							SubResourceBaseTarget: "/amp/a/b/mypage",
							Link:                  "/amp/a/b/mypage/",
						},
					},
					{
						"HTML page",
						TargetPathDescriptor{
							Kind:     KindPage,
							Dir:      "/a/b",
							BaseName: "mypage",
							Sections: []string{"a"},
							Type:     output.HTMLFormat,
						},
						TargetPaths{
							TargetFilename:        "/a/b/mypage/index.html",
							SubResourceBaseTarget: "/a/b/mypage",
							Link:                  "/a/b/mypage/",
						},
					},
					{
						"AMP page with index as base",
						TargetPathDescriptor{
							Kind:     KindPage,
							Dir:      "/a/b",
							BaseName: "index",
							Sections: []string{"a"},
							Type:     output.AMPFormat,
						},
						TargetPaths{
							TargetFilename:        "/amp/a/b/index.html",
							SubResourceBaseTarget: "/amp/a/b",
							Link:                  "/amp/a/b/",
						},
					},
					{
						"HTML page with index as base",
						TargetPathDescriptor{
							Kind:     KindPage,
							Dir:      "/a/b",
							BaseName: "index",
							Sections: []string{"a"},
							Type:     output.HTMLFormat,
						},
						TargetPaths{
							TargetFilename:        "/a/b/index.html",
							SubResourceBaseTarget: "/a/b",
							Link:                  "/a/b/",
						},
					},

					{
						"AMP page with special chars",
						TargetPathDescriptor{
							Kind:     KindPage,
							Dir:      "/a/b",
							BaseName: "My Page!",
							Type:     output.AMPFormat,
						},
						TargetPaths{
							TargetFilename:        "/amp/a/b/my-page/index.html",
							SubResourceBaseTarget: "/amp/a/b/my-page",
							Link:                  "/amp/a/b/my-page/",
						},
					},
					{
						"HTML page with special chars",
						TargetPathDescriptor{
							Kind:     KindPage,
							Dir:      "/a/b",
							BaseName: "My Page!",
							Type:     output.HTMLFormat,
						},
						TargetPaths{
							TargetFilename:        "/a/b/my-page/index.html",
							SubResourceBaseTarget: "/a/b/my-page",
							Link:                  "/a/b/my-page/",
						},
					},

					{
						"RSS home",
						TargetPathDescriptor{
							Kind: "rss",
							Type: output.RSSFormat,
						},
						TargetPaths{
							TargetFilename:        "/index.xml",
							SubResourceBaseTarget: "",
							Link:                  "/index.xml",
						},
					},
					{
						"RSS section list",
						TargetPathDescriptor{
							Kind:     "rss",
							Sections: []string{"sect1"},
							Type:     output.RSSFormat,
						},
						TargetPaths{
							TargetFilename:        "/sect1/index.xml",
							SubResourceBaseTarget: "/sect1",
							Link:                  "/sect1/index.xml",
						},
					},

					{
						"AMP page",
						TargetPathDescriptor{
							Kind:     KindPage,
							Dir:      "/a/b/c",
							BaseName: "myamp",
							Type:     output.AMPFormat,
						},
						TargetPaths{
							TargetFilename:        "/amp/a/b/c/myamp/index.html",
							SubResourceBaseTarget: "/amp/a/b/c/myamp",
							Link:                  "/amp/a/b/c/myamp/",
						},
					},
					{
						"AMP page with URL with suffix",
						TargetPathDescriptor{
							Kind:     KindPage,
							Dir:      "/sect/",
							BaseName: "mypage",
							URL:      "/some/other/url.xhtml",
							Type:     output.AMPFormat,
						},
						TargetPaths{
							TargetFilename:        "/amp/some/other/url.xhtml",
							SubResourceBaseTarget: "/amp/some/other",
							Link:                  "/amp/some/other/url.xhtml",
						},
					},
					{
						"JSON page with URL without suffix",
						TargetPathDescriptor{
							Kind:     KindPage,
							Dir:      "/sect/",
							BaseName: "mypage",
							URL:      "/some/other/path/",
							Type:     output.JSONFormat,
						},
						TargetPaths{
							TargetFilename:        "/some/other/path/index.json",
							SubResourceBaseTarget: "/some/other/path",
							Link:                  "/some/other/path/index.json",
						},
					},
					{
						"JSON page with URL without suffix and no trailing slash",
						TargetPathDescriptor{
							Kind:     KindPage,
							Dir:      "/sect/",
							BaseName: "mypage",
							URL:      "/some/other/path",
							Type:     output.JSONFormat,
						},
						TargetPaths{
							TargetFilename:        "/some/other/path/index.json",
							SubResourceBaseTarget: "/some/other/path",
							Link:                  "/some/other/path/index.json",
						},
					},
					{
						"AMP page with URL without suffix and no trailing slash",
						TargetPathDescriptor{
							Kind:     KindPage,
							Dir:      "/sect/",
							BaseName: "mypage",
							URL:      "/some/other/path",
							Type:     output.AMPFormat,
						},
						TargetPaths{
							TargetFilename:        "/amp/some/other/path/index.html",
							SubResourceBaseTarget: "/amp/some/other/path",
							Link:                  "/amp/some/other/path/",
						},
					},
					{
						"HTML page with URL without suffix and no trailing slash",
						TargetPathDescriptor{
							Kind:     KindPage,
							Dir:      "/sect/",
							BaseName: "mypage",
							URL:      "/some/other/path",
							Type:     output.HTMLFormat,
						},
						TargetPaths{
							TargetFilename:        "/some/other/path/index.html",
							SubResourceBaseTarget: "/some/other/path",
							Link:                  "/some/other/path/",
						},
					},
					{
						"AMP page with expanded permalink",
						TargetPathDescriptor{
							Kind:              KindPage,
							Dir:               "/a/b",
							BaseName:          "mypage",
							ExpandedPermalink: "/2017/10/my-title/",
							Type:              output.AMPFormat,
						},
						TargetPaths{
							TargetFilename:        "/amp/2017/10/my-title/index.html",
							SubResourceBaseTarget: "/amp/2017/10/my-title",
							Link:                  "/amp/2017/10/my-title/",
						},
					},
					{
<<<<<<< HEAD
						"HTML page with expanded permalink",
						TargetPathDescriptor{
=======
						"HTML page with URL containing double hyphen", TargetPathDescriptor{
							Kind:     KindPage,
							Dir:      "/sect/",
							BaseName: "mypage",
							URL:      "/some/other--url/",
							Type:     output.HTMLFormat}, TargetPaths{TargetFilename: "/some/other--url/index.html", SubResourceBaseTarget: "/some/other--url", Link: "/some/other--url/"}},
					{
						"HTML page with expanded permalink", TargetPathDescriptor{
>>>>>>> 32d4bf68
							Kind:              KindPage,
							Dir:               "/a/b",
							BaseName:          "mypage",
							ExpandedPermalink: "/2017/10/my-title/",
							Type:              output.HTMLFormat,
						},
						TargetPaths{
							TargetFilename:        "/2017/10/my-title/index.html",
							SubResourceBaseTarget: "/2017/10/my-title",
							Link:                  "/2017/10/my-title/",
						},
					},
					{
						"Paginated HTML home",
						TargetPathDescriptor{
							Kind:     KindHome,
							BaseName: "_index",
							Type:     output.HTMLFormat,
							Addends:  "page/3",
						},
						TargetPaths{
							TargetFilename:        "/page/3/index.html",
							SubResourceBaseTarget: "/page/3",
							Link:                  "/page/3/",
						},
					},
					{
						"Paginated HTML Taxonomy terms list",
						TargetPathDescriptor{
							Kind:     KindTerm,
							BaseName: "_index",
							Sections: []string{"tags", "hugo"},
							Type:     output.HTMLFormat,
							Addends:  "page/3",
						},
						TargetPaths{
							TargetFilename:        "/tags/hugo/page/3/index.html",
							SubResourceBaseTarget: "/tags/hugo/page/3",
							Link:                  "/tags/hugo/page/3/",
						},
					},
					{
						"Regular HTML page with addend",
						TargetPathDescriptor{
							Kind:     KindPage,
							Dir:      "/a/b",
							BaseName: "mypage",
							Addends:  "c/d/e",
							Type:     output.HTMLFormat,
						},
						TargetPaths{
							TargetFilename:        "/a/b/mypage/c/d/e/index.html",
							SubResourceBaseTarget: "/a/b/mypage/c/d/e",
							Link:                  "/a/b/mypage/c/d/e/",
						},
					},
				}

				for i, test := range tests {
					t.Run(fmt.Sprintf("langPrefixPath=%s,langPrefixLink=%s,uglyURLs=%t,name=%s", langPrefixPath, langPrefixLink, uglyURLs, test.name),
						func(t *testing.T) {
							test.d.ForcePrefix = true
							test.d.PathSpec = pathSpec
							test.d.UglyURLs = uglyURLs
							test.d.PrefixFilePath = langPrefixPath
							test.d.PrefixLink = langPrefixLink
							test.d.Dir = filepath.FromSlash(test.d.Dir)
							isUgly := uglyURLs && !test.d.Type.NoUgly

							expected := test.expected

							// TODO(bep) simplify
							if test.d.Kind == KindPage && test.d.BaseName == test.d.Type.BaseName {
							} else if test.d.Kind == KindHome && test.d.Type.Path != "" {
							} else if test.d.Type.MediaType.Suffix() != "" && (!strings.HasPrefix(expected.TargetFilename, "/index") || test.d.Addends != "") && test.d.URL == "" && isUgly {
								expected.TargetFilename = strings.Replace(expected.TargetFilename,
									"/"+test.d.Type.BaseName+"."+test.d.Type.MediaType.Suffix(),
									"."+test.d.Type.MediaType.Suffix(), 1)
								expected.Link = strings.TrimSuffix(expected.Link, "/") + "." + test.d.Type.MediaType.Suffix()

							}

							if test.d.PrefixFilePath != "" && !strings.HasPrefix(test.d.URL, "/"+test.d.PrefixFilePath) {
								expected.TargetFilename = "/" + test.d.PrefixFilePath + expected.TargetFilename
								expected.SubResourceBaseTarget = "/" + test.d.PrefixFilePath + expected.SubResourceBaseTarget
							}

							if test.d.PrefixLink != "" && !strings.HasPrefix(test.d.URL, "/"+test.d.PrefixLink) {
								expected.Link = "/" + test.d.PrefixLink + expected.Link
							}

							expected.TargetFilename = filepath.FromSlash(expected.TargetFilename)
							expected.SubResourceBaseTarget = filepath.FromSlash(expected.SubResourceBaseTarget)

							pagePath := CreateTargetPaths(test.d)

							if !eqTargetPaths(pagePath, expected) {
								t.Fatalf("[%d] [%s] targetPath expected\n%#v, got:\n%#v", i, test.name, expected, pagePath)
							}
						})
				}
			}
		}
	}
}

func TestPageTargetPathPrefix(t *testing.T) {
	pathSpec := newTestPathSpec()
	tests := []struct {
		name     string
		d        TargetPathDescriptor
		expected TargetPaths
	}{
		{
			"URL set, prefix both, no force",
			TargetPathDescriptor{Kind: KindPage, Type: output.JSONFormat, URL: "/mydir/my.json", ForcePrefix: false, PrefixFilePath: "pf", PrefixLink: "pl"},
			TargetPaths{TargetFilename: "/mydir/my.json", SubResourceBaseTarget: "/mydir", SubResourceBaseLink: "/mydir", Link: "/mydir/my.json"},
		},
		{
			"URL set, prefix both, force",
			TargetPathDescriptor{Kind: KindPage, Type: output.JSONFormat, URL: "/mydir/my.json", ForcePrefix: true, PrefixFilePath: "pf", PrefixLink: "pl"},
			TargetPaths{TargetFilename: "/pf/mydir/my.json", SubResourceBaseTarget: "/pf/mydir", SubResourceBaseLink: "/pl/mydir", Link: "/pl/mydir/my.json"},
		},
	}

	for i, test := range tests {
		t.Run(fmt.Sprintf(test.name),
			func(t *testing.T) {
				test.d.PathSpec = pathSpec
				expected := test.expected
				expected.TargetFilename = filepath.FromSlash(expected.TargetFilename)
				expected.SubResourceBaseTarget = filepath.FromSlash(expected.SubResourceBaseTarget)

				pagePath := CreateTargetPaths(test.d)

				if pagePath != expected {
					t.Fatalf("[%d] [%s] targetPath expected\n%#v, got:\n%#v", i, test.name, expected, pagePath)
				}
			})
	}
}

func eqTargetPaths(p1, p2 TargetPaths) bool {
	if p1.Link != p2.Link {
		return false
	}

	if p1.SubResourceBaseTarget != p2.SubResourceBaseTarget {
		return false
	}

	if p1.TargetFilename != p2.TargetFilename {
		return false
	}

	return true
}<|MERGE_RESOLUTION|>--- conflicted
+++ resolved
@@ -406,19 +406,17 @@
 						},
 					},
 					{
-<<<<<<< HEAD
+						"HTML page with URL containing double hyphen", TargetPathDescriptor{
+							Kind:     KindPage,
+							Dir:      "/sect/",
+							BaseName: "mypage",
+							URL:      "/some/other--url/",
+							Type:     output.HTMLFormat,
+						}, TargetPaths{TargetFilename: "/some/other--url/index.html", SubResourceBaseTarget: "/some/other--url", Link: "/some/other--url/"},
+					},
+					{
 						"HTML page with expanded permalink",
 						TargetPathDescriptor{
-=======
-						"HTML page with URL containing double hyphen", TargetPathDescriptor{
-							Kind:     KindPage,
-							Dir:      "/sect/",
-							BaseName: "mypage",
-							URL:      "/some/other--url/",
-							Type:     output.HTMLFormat}, TargetPaths{TargetFilename: "/some/other--url/index.html", SubResourceBaseTarget: "/some/other--url", Link: "/some/other--url/"}},
-					{
-						"HTML page with expanded permalink", TargetPathDescriptor{
->>>>>>> 32d4bf68
 							Kind:              KindPage,
 							Dir:               "/a/b",
 							BaseName:          "mypage",
