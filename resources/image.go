// Copyright 2019 The Hugo Authors. All rights reserved.
//
// Licensed under the Apache License, Version 2.0 (the "License");
// you may not use this file except in compliance with the License.
// You may obtain a copy of the License at
// http://www.apache.org/licenses/LICENSE-2.0
//
// Unless required by applicable law or agreed to in writing, software
// distributed under the License is distributed on an "AS IS" BASIS,
// WITHOUT WARRANTIES OR CONDITIONS OF ANY KIND, either express or implied.
// See the License for the specific language governing permissions and
// limitations under the License.

package resources

import (
	"encoding/json"
	"fmt"
	"image"
	"image/color"
	"image/draw"
	"image/gif"
	_ "image/gif"
	_ "image/png"
	"io"
	"io/ioutil"
	"os"
	"path"
	"path/filepath"
	"strings"
	"sync"

<<<<<<< HEAD
	"github.com/neohugo/neohugo/common/paths"
=======
	color_extractor "github.com/marekm4/color-extractor"

	"github.com/gohugoio/hugo/common/paths"
>>>>>>> e127d3e5

	"github.com/disintegration/gift"

	"github.com/neohugo/neohugo/cache/filecache"
	"github.com/neohugo/neohugo/resources/images/exif"

	"github.com/neohugo/neohugo/resources/resource"

<<<<<<< HEAD
	"github.com/neohugo/neohugo/helpers"
	"github.com/neohugo/neohugo/resources/images"
=======
	"github.com/gohugoio/hugo/helpers"
	"github.com/gohugoio/hugo/resources/images"
>>>>>>> e127d3e5

	// Blind import for image.Decode
	_ "golang.org/x/image/webp"
)

var (
	_ images.ImageResource = (*imageResource)(nil)
	_ resource.Source      = (*imageResource)(nil)
	_ resource.Cloner      = (*imageResource)(nil)
)

// imageResource represents an image resource.
type imageResource struct {
	*images.Image

	// When a image is processed in a chain, this holds the reference to the
	// original (first).
	root *imageResource

	metaInit    sync.Once
	metaInitErr error
	meta        *imageMeta

	dominantColorInit sync.Once
	dominantColors    []string

	baseResource
}

type imageMeta struct {
	Exif *exif.ExifInfo
}

func (i *imageResource) Exif() *exif.ExifInfo {
	return i.root.getExif()
}

func (i *imageResource) getExif() *exif.ExifInfo {
	i.metaInit.Do(func() {
		supportsExif := i.Format == images.JPEG || i.Format == images.TIFF
		if !supportsExif {
			return
		}

		key := i.getImageMetaCacheTargetPath()

		read := func(info filecache.ItemInfo, r io.ReadSeeker) error {
			meta := &imageMeta{}
			data, err := ioutil.ReadAll(r)
			if err != nil {
				return err
			}

			if err = json.Unmarshal(data, &meta); err != nil {
				return err
			}

			i.meta = meta

			return nil
		}

		create := func(info filecache.ItemInfo, w io.WriteCloser) (err error) {
			f, err := i.root.ReadSeekCloser()
			if err != nil {
				i.metaInitErr = err
				return
			}
			defer f.Close()

			x, err := i.getSpec().imaging.DecodeExif(f)
			if err != nil {
				i.getSpec().Logger.Warnf("Unable to decode Exif metadata from image: %s", i.Key())
				return nil
			}

			i.meta = &imageMeta{Exif: x}

			// Also write it to cache
			enc := json.NewEncoder(w)
			return enc.Encode(i.meta)
		}

		_, i.metaInitErr = i.getSpec().imageCache.fileCache.ReadOrCreate(key, read, create)
	})

	if i.metaInitErr != nil {
		panic(fmt.Sprintf("metadata init failed: %s", i.metaInitErr))
	}

	if i.meta == nil {
		return nil
	}

	return i.meta.Exif
}

<<<<<<< HEAD
=======
// Colors returns a slice of the most dominant colors in an image
// using a simple histogram method.
func (i *imageResource) Colors() ([]string, error) {
	var err error
	i.dominantColorInit.Do(func() {
		var img image.Image
		img, err = i.DecodeImage()
		if err != nil {
			return
		}
		colors := color_extractor.ExtractColors(img)
		for _, c := range colors {
			i.dominantColors = append(i.dominantColors, images.ColorToHexString(c))
		}
	})
	return i.dominantColors, nil
}

>>>>>>> e127d3e5
// Clone is for internal use.
func (i *imageResource) Clone() resource.Resource {
	gr := i.baseResource.Clone().(baseResource)
	return &imageResource{
		root:         i.root,
		Image:        i.WithSpec(gr),
		baseResource: gr,
	}
}

func (i *imageResource) cloneTo(targetPath string) resource.Resource {
	gr := i.baseResource.cloneTo(targetPath).(baseResource)
	return &imageResource{
		root:         i.root,
		Image:        i.WithSpec(gr),
		baseResource: gr,
	}
}

func (i *imageResource) cloneWithUpdates(u *transformationUpdate) (baseResource, error) {
	base, err := i.baseResource.cloneWithUpdates(u)
	if err != nil {
		return nil, err
	}

	var img *images.Image

	if u.isContentChanged() {
		img = i.WithSpec(base)
	} else {
		img = i.Image
	}

	return &imageResource{
		root:         i.root,
		Image:        img,
		baseResource: base,
	}, nil
}

// Resize resizes the image to the specified width and height using the specified resampling
// filter and returns the transformed image. If one of width or height is 0, the image aspect
// ratio is preserved.
func (i *imageResource) Resize(spec string) (images.ImageResource, error) {
	conf, err := i.decodeImageConfig("resize", spec)
	if err != nil {
		return nil, err
	}

	return i.doWithImageConfig(conf, func(src image.Image) (image.Image, error) {
		return i.Proc.ApplyFiltersFromConfig(src, conf)
	})
}

// Crop the image to the specified dimensions without resizing using the given anchor point.
// Space delimited config, e.g. `200x300 TopLeft`.
func (i *imageResource) Crop(spec string) (images.ImageResource, error) {
	conf, err := i.decodeImageConfig("crop", spec)
	if err != nil {
		return nil, err
	}

	return i.doWithImageConfig(conf, func(src image.Image) (image.Image, error) {
		return i.Proc.ApplyFiltersFromConfig(src, conf)
	})
}

// Fit scales down the image using the specified resample filter to fit the specified
// maximum width and height.
func (i *imageResource) Fit(spec string) (images.ImageResource, error) {
	conf, err := i.decodeImageConfig("fit", spec)
	if err != nil {
		return nil, err
	}

	return i.doWithImageConfig(conf, func(src image.Image) (image.Image, error) {
		return i.Proc.ApplyFiltersFromConfig(src, conf)
	})
}

// Fill scales the image to the smallest possible size that will cover the specified dimensions,
// crops the resized image to the specified dimensions using the given anchor point.
// Space delimited config, e.g. `200x300 TopLeft`.
func (i *imageResource) Fill(spec string) (images.ImageResource, error) {
	conf, err := i.decodeImageConfig("fill", spec)
	if err != nil {
		return nil, err
	}

	img, err := i.doWithImageConfig(conf, func(src image.Image) (image.Image, error) {
		return i.Proc.ApplyFiltersFromConfig(src, conf)
	})
	if err != nil {
		return nil, err
	}

	if conf.Anchor == 0 && img.Width() == 0 || img.Height() == 0 {
		// See https://github.com/neohugo/neohugo/issues/7955
		// Smartcrop fails silently in some rare cases.
		// Fall back to a center fill.
		conf.Anchor = gift.CenterAnchor
		conf.AnchorStr = "center"
		return i.doWithImageConfig(conf, func(src image.Image) (image.Image, error) {
			return i.Proc.ApplyFiltersFromConfig(src, conf)
		})
	}

	return img, err
}

func (i *imageResource) Filter(filters ...any) (images.ImageResource, error) {
	conf := images.GetDefaultImageConfig("filter", i.Proc.Cfg)

	var gfilters []gift.Filter

	for _, f := range filters {
		gfilters = append(gfilters, images.ToFilters(f)...)
	}

	conf.Key = helpers.HashString(gfilters)
	conf.TargetFormat = i.Format

	return i.doWithImageConfig(conf, func(src image.Image) (image.Image, error) {
		return i.Proc.Filter(src, gfilters...)
	})
}

// Serialize image processing. The imaging library spins up its own set of Go routines,
// so there is not much to gain from adding more load to the mix. That
// can even have negative effect in low resource scenarios.
// Note that this only effects the non-cached scenario. Once the processed
// image is written to disk, everything is fast, fast fast.
const imageProcWorkers = 1

var imageProcSem = make(chan bool, imageProcWorkers)

func (i *imageResource) doWithImageConfig(conf images.ImageConfig, f func(src image.Image) (image.Image, error)) (images.ImageResource, error) {
	img, err := i.getSpec().imageCache.getOrCreate(i, conf, func() (*imageResource, image.Image, error) {
		imageProcSem <- true
		defer func() {
			<-imageProcSem
		}()

		errOp := conf.Action
		errPath := i.getSourceFilename()

		src, err := i.DecodeImage()
		if err != nil {
			return nil, nil, &os.PathError{Op: errOp, Path: errPath, Err: err}
		}

		converted, err := f(src)
		if err != nil {
			return nil, nil, &os.PathError{Op: errOp, Path: errPath, Err: err}
		}

		hasAlpha := !images.IsOpaque(converted)
		shouldFill := conf.BgColor != nil && hasAlpha
		shouldFill = shouldFill || (!conf.TargetFormat.SupportsTransparency() && hasAlpha)
		var bgColor color.Color

		if shouldFill {
			bgColor = conf.BgColor
			if bgColor == nil {
				bgColor = i.Proc.Cfg.BgColor
			}
			tmp := image.NewRGBA(converted.Bounds())
			draw.Draw(tmp, tmp.Bounds(), image.NewUniform(bgColor), image.Point{}, draw.Src)
			draw.Draw(tmp, tmp.Bounds(), converted, converted.Bounds().Min, draw.Over)
			converted = tmp
		}

		if conf.TargetFormat == images.PNG {
			// Apply the colour palette from the source
			if paletted, ok := src.(*image.Paletted); ok {
				palette := paletted.Palette
				if bgColor != nil && len(palette) < 256 {
					palette = images.AddColorToPalette(bgColor, palette)
				} else if bgColor != nil {
					images.ReplaceColorInPalette(bgColor, palette)
				}
				tmp := image.NewPaletted(converted.Bounds(), palette)
				draw.FloydSteinberg.Draw(tmp, tmp.Bounds(), converted, converted.Bounds().Min)
				converted = tmp
			}
		}

		ci := i.clone(converted)
		ci.setBasePath(conf)
		ci.Format = conf.TargetFormat
		ci.setMediaType(conf.TargetFormat.MediaType())

		return ci, converted, nil
	})
	if err != nil {
		if i.root != nil && i.root.getFileInfo() != nil {
			return nil, fmt.Errorf("image %q: %w", i.root.getFileInfo().Meta().Filename, err)
		}
	}
	return img, nil
}

func (i *imageResource) decodeImageConfig(action, spec string) (images.ImageConfig, error) {
	conf, err := images.DecodeImageConfig(action, spec, i.Proc.Cfg, i.Format)
	if err != nil {
		return conf, err
	}

	return conf, nil
}

type giphy struct {
	image.Image
	gif *gif.GIF
}

func (g *giphy) GIF() *gif.GIF {
	return g.gif
}

// DecodeImage decodes the image source into an Image.
// This an internal method and may change.
func (i *imageResource) DecodeImage() (image.Image, error) {
	f, err := i.ReadSeekCloser()
	if err != nil {
		return nil, fmt.Errorf("failed to open image for decode: %w", err)
	}
	defer f.Close()

	if i.Format == images.GIF {
		g, err := gif.DecodeAll(f)
		if err != nil {
			return nil, fmt.Errorf("failed to decode gif: %w", err)
		}
		return &giphy{gif: g, Image: g.Image[0]}, nil
	}
	img, _, err := image.Decode(f)
	return img, err
}

func (i *imageResource) clone(img image.Image) *imageResource {
	spec := i.baseResource.Clone().(baseResource)

	var image *images.Image
	if img != nil {
		image = i.WithImage(img)
	} else {
		image = i.WithSpec(spec)
	}

	return &imageResource{
		Image:        image,
		root:         i.root,
		baseResource: spec,
	}
}

func (i *imageResource) setBasePath(conf images.ImageConfig) {
	i.getResourcePaths().relTargetDirFile = i.relTargetPathFromConfig(conf)
}

func (i *imageResource) getImageMetaCacheTargetPath() string {
	const imageMetaVersionNumber = 1 // Increment to invalidate the meta cache

	cfgHash := i.getSpec().imaging.Cfg.CfgHash
	df := i.getResourcePaths().relTargetDirFile
	if fi := i.getFileInfo(); fi != nil {
		df.dir = filepath.Dir(fi.Meta().Path)
	}
	p1, _ := paths.FileAndExt(df.file)
	h, _ := i.hash()
	idStr := helpers.HashString(h, i.size(), imageMetaVersionNumber, cfgHash)
	p := path.Join(df.dir, fmt.Sprintf("%s_%s.json", p1, idStr))
	return p
}

func (i *imageResource) relTargetPathFromConfig(conf images.ImageConfig) dirFile {
	p1, p2 := paths.FileAndExt(i.getResourcePaths().relTargetDirFile.file)
	if conf.TargetFormat != i.Format {
		p2 = conf.TargetFormat.DefaultExtension()
	}

	h, _ := i.hash()
	idStr := fmt.Sprintf("_hu%s_%d", h, i.size())

	// Do not change for no good reason.
	const md5Threshold = 100
	key := conf.GetKey(i.Format)
	// It is useful to have the key in clear text, but when nesting transforms, it
	// can easily be too long to read, and maybe even too long
	// for the different OSes to handle.
	if len(p1)+len(idStr)+len(p2) > md5Threshold {
		key = helpers.MD5String(p1 + key + p2)
		huIdx := strings.Index(p1, "_hu")
		if huIdx != -1 {
			p1 = p1[:huIdx]
		} else {
			// This started out as a very long file name. Making it even longer
			// could melt ice in the Arctic.
			p1 = ""
		}
	} else if strings.Contains(p1, idStr) {
		// On scaling an already scaled image, we get the file info from the original.
		// Repeating the same info in the filename makes it stuttery for no good reason.
		idStr = ""
	}

	return dirFile{
		dir:  i.getResourcePaths().relTargetDirFile.dir,
		file: fmt.Sprintf("%s%s_%s%s", p1, idStr, key, p2),
	}
}<|MERGE_RESOLUTION|>--- conflicted
+++ resolved
@@ -30,13 +30,9 @@
 	"strings"
 	"sync"
 
-<<<<<<< HEAD
+	color_extractor "github.com/marekm4/color-extractor"
+
 	"github.com/neohugo/neohugo/common/paths"
-=======
-	color_extractor "github.com/marekm4/color-extractor"
-
-	"github.com/gohugoio/hugo/common/paths"
->>>>>>> e127d3e5
 
 	"github.com/disintegration/gift"
 
@@ -45,13 +41,8 @@
 
 	"github.com/neohugo/neohugo/resources/resource"
 
-<<<<<<< HEAD
 	"github.com/neohugo/neohugo/helpers"
 	"github.com/neohugo/neohugo/resources/images"
-=======
-	"github.com/gohugoio/hugo/helpers"
-	"github.com/gohugoio/hugo/resources/images"
->>>>>>> e127d3e5
 
 	// Blind import for image.Decode
 	_ "golang.org/x/image/webp"
@@ -149,8 +140,6 @@
 	return i.meta.Exif
 }
 
-<<<<<<< HEAD
-=======
 // Colors returns a slice of the most dominant colors in an image
 // using a simple histogram method.
 func (i *imageResource) Colors() ([]string, error) {
@@ -169,7 +158,6 @@
 	return i.dominantColors, nil
 }
 
->>>>>>> e127d3e5
 // Clone is for internal use.
 func (i *imageResource) Clone() resource.Resource {
 	gr := i.baseResource.Clone().(baseResource)
