--- conflicted
+++ resolved
@@ -97,8 +97,6 @@
 
 	b.Assert(err, qt.IsNotNil)
 	b.Assert(err.Error(), qt.Contains, `error calling Width: this method is only available for raster images. To determine if an image is SVG, you can do {{ if eq .MediaType.SubType "svg" }}{{ end }}`)
-<<<<<<< HEAD
-=======
 }
 
 // Issue 10255.
@@ -169,5 +167,4 @@
 		"resize 1|RelPermalink: /images/pixel_hu8aa3346827e49d756ff4e630147c42b5_70_filter_6707036659822075562.jpg|MediaType: image/jpeg|Width: 20|Height: 30|",
 		"resize 2|RelPermalink: /images/pixel_hu8aa3346827e49d756ff4e630147c42b5_70_filter_6707036659822075562.jpg|MediaType: image/jpeg|Width: 20|Height: 30|",
 	)
->>>>>>> ac7cffa7
 }