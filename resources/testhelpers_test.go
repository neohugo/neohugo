package resources_test

import (
	"image"
	"io"
	"os"
	"path/filepath"
	"runtime"
	"strings"
	"testing"

<<<<<<< HEAD
	"github.com/neohugo/neohugo/config"
	"github.com/neohugo/neohugo/langs"
	"github.com/neohugo/neohugo/modules"

	qt "github.com/frankban/quicktest"
	"github.com/neohugo/neohugo/cache/filecache"
	"github.com/neohugo/neohugo/helpers"
	"github.com/neohugo/neohugo/hugofs"
	"github.com/neohugo/neohugo/media"
	"github.com/neohugo/neohugo/output"
	"github.com/neohugo/neohugo/resources/images"
	"github.com/neohugo/neohugo/resources/page"
	"github.com/neohugo/neohugo/resources/resource"
=======
	"github.com/gohugoio/hugo/config"
	"github.com/gohugoio/hugo/config/testconfig"
	"github.com/gohugoio/hugo/deps"
	"github.com/gohugoio/hugo/resources"

	qt "github.com/frankban/quicktest"
	"github.com/gohugoio/hugo/helpers"
	"github.com/gohugoio/hugo/hugofs"
	"github.com/gohugoio/hugo/resources/images"
	"github.com/gohugoio/hugo/resources/page"
	"github.com/gohugoio/hugo/resources/resource"
>>>>>>> cd59216d
	"github.com/spf13/afero"
)

type specDescriptor struct {
	baseURL string
	c       *qt.C
	fs      afero.Fs
}

<<<<<<< HEAD
func createTestCfg() config.Provider {
	cfg := config.New()
	cfg.Set("resourceDir", "resources")
	cfg.Set("contentDir", "content")
	cfg.Set("dataDir", "data")
	cfg.Set("i18nDir", "i18n")
	cfg.Set("layoutDir", "layouts")
	cfg.Set("assetDir", "assets")
	cfg.Set("archetypeDir", "archetypes")
	cfg.Set("publishDir", "public")

	_, err := langs.LoadLanguageSettings(cfg, nil)
	if err != nil {
		panic(err)
	}
	mod, err := modules.CreateProjectModule(cfg)
	if err != nil {
		panic(err)
	}
	cfg.Set("allModules", modules.Modules{mod})

	return cfg
}

func newTestResourceSpec(desc specDescriptor) *Spec {
=======
func newTestResourceSpec(desc specDescriptor) *resources.Spec {
>>>>>>> cd59216d
	baseURL := desc.baseURL
	if baseURL == "" {
		baseURL = "https://example.com/"
	}

	afs := desc.fs
	if afs == nil {
		afs = afero.NewMemMapFs()
	}

	if hugofs.IsOsFs(afs) {
		panic("osFs not supported for this test")
	}

	if err := afs.MkdirAll("assets", 0755); err != nil {
		panic(err)
	}

	cfg := config.New()
	cfg.Set("baseURL", baseURL)
	cfg.Set("publishDir", "public")

	imagingCfg := map[string]any{
		"resampleFilter": "linear",
		"quality":        68,
		"anchor":         "left",
	}

	cfg.Set("imaging", imagingCfg)
	d := testconfig.GetTestDeps(
		afs, cfg,
		func(d *deps.Deps) { d.Fs.PublishDir = hugofs.NewCreateCountingFs(d.Fs.PublishDir) },
	)

	return d.ResourceSpec
}

func newTargetPaths(link string) func() page.TargetPaths {
	return func() page.TargetPaths {
		return page.TargetPaths{
			SubResourceBaseTarget: filepath.FromSlash(link),
			SubResourceBaseLink:   link,
		}
	}
}

func newTestResourceOsFs(c *qt.C) (*resources.Spec, string) {
	cfg := config.New()
	cfg.Set("baseURL", "https://example.com")

	workDir, err := os.MkdirTemp("", "hugores")
	c.Assert(err, qt.IsNil)
	c.Assert(workDir, qt.Not(qt.Equals), "")

	if runtime.GOOS == "darwin" && !strings.HasPrefix(workDir, "/private") {
		// To get the entry folder in line with the rest. This its a little bit
		// mysterious, but so be it.
		workDir = "/private" + workDir
	}

	cfg.Set("workingDir", workDir)

	os.MkdirAll(filepath.Join(workDir, "assets"), 0755)

	d := testconfig.GetTestDeps(hugofs.Os, cfg)

	return d.ResourceSpec, workDir
}

func fetchSunset(c *qt.C) (*resources.Spec, images.ImageResource) {
	return fetchImage(c, "sunset.jpg")
}

func fetchImage(c *qt.C, name string) (*resources.Spec, images.ImageResource) {
	spec := newTestResourceSpec(specDescriptor{c: c})
	return spec, fetchImageForSpec(spec, c, name)
}

func fetchImageForSpec(spec *resources.Spec, c *qt.C, name string) images.ImageResource {
	r := fetchResourceForSpec(spec, c, name)
	img := r.(images.ImageResource)
	c.Assert(img, qt.Not(qt.IsNil))
	return img
}

func fetchResourceForSpec(spec *resources.Spec, c *qt.C, name string, targetPathAddends ...string) resource.ContentResource {
	src, err := os.Open(filepath.FromSlash("testdata/" + name))
	c.Assert(err, qt.IsNil)
	if len(targetPathAddends) > 0 {
		addends := strings.Join(targetPathAddends, "_")
		name = addends + "_" + name
	}
	out, err := helpers.OpenFileForWriting(spec.Fs.WorkingDirWritable, filepath.Join(filepath.Join("assets", name)))
	c.Assert(err, qt.IsNil)
	_, err = io.Copy(out, src)
	out.Close()
	src.Close()
	c.Assert(err, qt.IsNil)

	factory := newTargetPaths("/a")

	r, err := spec.New(resources.ResourceSourceDescriptor{Fs: spec.BaseFs.Assets.Fs, TargetPaths: factory, LazyPublish: true, RelTargetFilename: name, SourceFilename: name})
	c.Assert(err, qt.IsNil)
	c.Assert(r, qt.Not(qt.IsNil))

	return r.(resource.ContentResource)
}

func assertImageFile(c *qt.C, fs afero.Fs, filename string, width, height int) {
	filename = filepath.Clean(filename)
	f, err := fs.Open(filename)
	c.Assert(err, qt.IsNil)
	defer f.Close()

	config, _, err := image.DecodeConfig(f)
	c.Assert(err, qt.IsNil)

	c.Assert(config.Width, qt.Equals, width)
	c.Assert(config.Height, qt.Equals, height)
}

func assertFileCache(c *qt.C, fs afero.Fs, filename string, width, height int) {
	assertImageFile(c, fs, filepath.Clean(filename), width, height)
}

func writeSource(t testing.TB, fs *hugofs.Fs, filename, content string) {
	writeToFs(t, fs.Source, filename, content)
}

func writeToFs(t testing.TB, fs afero.Fs, filename, content string) {
	if err := afero.WriteFile(fs, filepath.FromSlash(filename), []byte(content), 0o755); err != nil {
		t.Fatalf("Failed to write file: %s", err)
	}
}<|MERGE_RESOLUTION|>--- conflicted
+++ resolved
@@ -9,33 +9,17 @@
 	"strings"
 	"testing"
 
-<<<<<<< HEAD
 	"github.com/neohugo/neohugo/config"
-	"github.com/neohugo/neohugo/langs"
-	"github.com/neohugo/neohugo/modules"
+	"github.com/neohugo/neohugo/config/testconfig"
+	"github.com/neohugo/neohugo/deps"
+	"github.com/neohugo/neohugo/resources"
 
 	qt "github.com/frankban/quicktest"
-	"github.com/neohugo/neohugo/cache/filecache"
 	"github.com/neohugo/neohugo/helpers"
 	"github.com/neohugo/neohugo/hugofs"
-	"github.com/neohugo/neohugo/media"
-	"github.com/neohugo/neohugo/output"
 	"github.com/neohugo/neohugo/resources/images"
 	"github.com/neohugo/neohugo/resources/page"
 	"github.com/neohugo/neohugo/resources/resource"
-=======
-	"github.com/gohugoio/hugo/config"
-	"github.com/gohugoio/hugo/config/testconfig"
-	"github.com/gohugoio/hugo/deps"
-	"github.com/gohugoio/hugo/resources"
-
-	qt "github.com/frankban/quicktest"
-	"github.com/gohugoio/hugo/helpers"
-	"github.com/gohugoio/hugo/hugofs"
-	"github.com/gohugoio/hugo/resources/images"
-	"github.com/gohugoio/hugo/resources/page"
-	"github.com/gohugoio/hugo/resources/resource"
->>>>>>> cd59216d
 	"github.com/spf13/afero"
 )
 
@@ -45,35 +29,7 @@
 	fs      afero.Fs
 }
 
-<<<<<<< HEAD
-func createTestCfg() config.Provider {
-	cfg := config.New()
-	cfg.Set("resourceDir", "resources")
-	cfg.Set("contentDir", "content")
-	cfg.Set("dataDir", "data")
-	cfg.Set("i18nDir", "i18n")
-	cfg.Set("layoutDir", "layouts")
-	cfg.Set("assetDir", "assets")
-	cfg.Set("archetypeDir", "archetypes")
-	cfg.Set("publishDir", "public")
-
-	_, err := langs.LoadLanguageSettings(cfg, nil)
-	if err != nil {
-		panic(err)
-	}
-	mod, err := modules.CreateProjectModule(cfg)
-	if err != nil {
-		panic(err)
-	}
-	cfg.Set("allModules", modules.Modules{mod})
-
-	return cfg
-}
-
-func newTestResourceSpec(desc specDescriptor) *Spec {
-=======
 func newTestResourceSpec(desc specDescriptor) *resources.Spec {
->>>>>>> cd59216d
 	baseURL := desc.baseURL
 	if baseURL == "" {
 		baseURL = "https://example.com/"
@@ -88,7 +44,7 @@
 		panic("osFs not supported for this test")
 	}
 
-	if err := afs.MkdirAll("assets", 0755); err != nil {
+	if err := afs.MkdirAll("assets", 0o755); err != nil {
 		panic(err)
 	}
 
@@ -136,7 +92,7 @@
 
 	cfg.Set("workingDir", workDir)
 
-	os.MkdirAll(filepath.Join(workDir, "assets"), 0755)
+	os.MkdirAll(filepath.Join(workDir, "assets"), 0o755) // nolint
 
 	d := testconfig.GetTestDeps(hugofs.Os, cfg)
 
