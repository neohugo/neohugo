--- conflicted
+++ resolved
@@ -36,11 +36,7 @@
 	"golang.org/x/image/bmp"
 	"golang.org/x/image/tiff"
 
-<<<<<<< HEAD
 	"github.com/neohugo/neohugo/common/hugio"
-=======
-	"github.com/gohugoio/hugo/common/hugio"
->>>>>>> ac7cffa7
 )
 
 func NewImage(f Format, proc *ImageProcessor, img image.Image, s Spec) *Image {
@@ -277,8 +273,6 @@
 	return p.doFilter(src, 0, filters...)
 }
 
-<<<<<<< HEAD
-=======
 func (p *ImageProcessor) resolveSrc(src image.Image, targetFormat Format) image.Image {
 	if giph, ok := src.(Giphy); ok {
 		g := giph.GIF()
@@ -289,7 +283,6 @@
 	return src
 }
 
->>>>>>> ac7cffa7
 func (p *ImageProcessor) doFilter(src image.Image, targetFormat Format, filters ...gift.Filter) (image.Image, error) {
 	filter := gift.New(filters...)
 
