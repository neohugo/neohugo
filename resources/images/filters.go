// Copyright 2019 The Hugo Authors. All rights reserved.
//
// Licensed under the Apache License, Version 2.0 (the "License");
// you may not use this file except in compliance with the License.
// You may obtain a copy of the License at
// http://www.apache.org/licenses/LICENSE-2.0
//
// Unless required by applicable law or agreed to in writing, software
// distributed under the License is distributed on an "AS IS" BASIS,
// WITHOUT WARRANTIES OR CONDITIONS OF ANY KIND, either express or implied.
// See the License for the specific language governing permissions and
// limitations under the License.

// Package images provides template functions for manipulating images.
package images

import (
	"fmt"
	"image/color"

	"github.com/neohugo/neohugo/common/hugio"
	"github.com/neohugo/neohugo/common/maps"
	"github.com/neohugo/neohugo/resources/resource"

	"github.com/disintegration/gift"
	"github.com/spf13/cast"
)

// Increment for re-generation of images using these filters.
const filterAPIVersion = 0

type Filters struct{}
<<<<<<< HEAD
=======

// Process creates a filter that processes an image using the given specification.
func (*Filters) Process(spec any) gift.Filter {
	return filter{
		Options: newFilterOpts(spec),
		Filter: processFilter{
			spec: cast.ToString(spec),
		},
	}
}
>>>>>>> ac7cffa7

// Overlay creates a filter that overlays src at position x y.
func (*Filters) Overlay(src ImageSource, x, y any) gift.Filter {
	return filter{
		Options: newFilterOpts(src.Key(), x, y),
		Filter:  overlayFilter{src: src, x: cast.ToInt(x), y: cast.ToInt(y)},
	}
}

// Opacity creates a filter that changes the opacity of an image.
// The opacity parameter must be in range (0, 1).
func (*Filters) Opacity(opacity any) gift.Filter {
	return filter{
		Options: newFilterOpts(opacity),
		Filter:  opacityFilter{opacity: cast.ToFloat32(opacity)},
	}
}

// Text creates a filter that draws text with the given options.
func (*Filters) Text(text string, options ...any) gift.Filter {
	tf := textFilter{
		text:        text,
		color:       "#ffffff",
		size:        20,
		x:           10,
		y:           10,
		linespacing: 2,
	}

	var opt maps.Params
	if len(options) > 0 {
		opt = maps.MustToParamsAndPrepare(options[0])
		for option, v := range opt {
			switch option {
			case "color":
				tf.color = cast.ToString(v)
			case "size":
				tf.size = cast.ToFloat64(v)
			case "x":
				tf.x = cast.ToInt(v)
			case "y":
				tf.y = cast.ToInt(v)
			case "linespacing":
				tf.linespacing = cast.ToInt(v)
			case "font":
				if err, ok := v.(error); ok {
					panic(fmt.Sprintf("invalid font source: %s", err))
				}
				fontSource, ok1 := v.(hugio.ReadSeekCloserProvider)
				identifier, ok2 := v.(resource.Identifier)

				if !(ok1 && ok2) {
					panic(fmt.Sprintf("invalid text font source: %T", v))
				}

				tf.fontSource = fontSource

				// The input value isn't hashable and will not make a stable key.
				// Replace it with a string in the map used as basis for the
				// hash string.
				opt["font"] = identifier.Key()

			}
		}
	}

	return filter{
		Options: newFilterOpts(text, opt),
		Filter:  tf,
	}
}

// Padding creates a filter that resizes the image canvas without resizing the
// image. The last argument is the canvas color, expressed as an RGB or RGBA
// hexadecimal color. The default value is `ffffffff` (opaque white). The
// preceding arguments are the padding values, in pixels, using the CSS
// shorthand property syntax. Negative padding values will crop the image. The
// signature is images.Padding V1 [V2] [V3] [V4] [COLOR].
func (*Filters) Padding(args ...any) gift.Filter {
	if len(args) < 1 || len(args) > 5 {
		panic("the padding filter requires between 1 and 5 arguments")
	}

	var top, right, bottom, left int
	var ccolor color.Color = color.White // canvas color
	var err error

	_args := args // preserve original args for most stable hash

	if vcs, ok := (args[len(args)-1]).(string); ok {
		ccolor, err = hexStringToColor(vcs)
		if err != nil {
			panic("invalid canvas color: specify RGB or RGBA using hex notation")
		}
		args = args[:len(args)-1]
		if len(args) == 0 {
			panic("not enough arguments: provide one or more padding values using the CSS shorthand property syntax")
		}
	}

	var vals []int
	for _, v := range args {
		vi := cast.ToInt(v)
		if vi > 5000 {
			panic("padding values must not exceed 5000 pixels")
		}
		vals = append(vals, vi)
	}

	switch len(args) {
	case 1:
		top, right, bottom, left = vals[0], vals[0], vals[0], vals[0]
	case 2:
		top, right, bottom, left = vals[0], vals[1], vals[0], vals[1]
	case 3:
		top, right, bottom, left = vals[0], vals[1], vals[2], vals[1]
	case 4:
		top, right, bottom, left = vals[0], vals[1], vals[2], vals[3]
	default:
		panic(fmt.Sprintf("too many padding values: received %d, expected maximum of 4", len(args)))
	}

	return filter{
		Options: newFilterOpts(_args...),
		Filter: paddingFilter{
			top:    top,
			right:  right,
			bottom: bottom,
			left:   left,
			ccolor: ccolor,
		},
	}
}

// Brightness creates a filter that changes the brightness of an image.
// The percentage parameter must be in range (-100, 100).
func (*Filters) Brightness(percentage any) gift.Filter {
	return filter{
		Options: newFilterOpts(percentage),
		Filter:  gift.Brightness(cast.ToFloat32(percentage)),
	}
}

// ColorBalance creates a filter that changes the color balance of an image.
// The percentage parameters for each color channel (red, green, blue) must be in range (-100, 500).
func (*Filters) ColorBalance(percentageRed, percentageGreen, percentageBlue any) gift.Filter {
	return filter{
		Options: newFilterOpts(percentageRed, percentageGreen, percentageBlue),
		Filter:  gift.ColorBalance(cast.ToFloat32(percentageRed), cast.ToFloat32(percentageGreen), cast.ToFloat32(percentageBlue)),
	}
}

// Colorize creates a filter that produces a colorized version of an image.
// The hue parameter is the angle on the color wheel, typically in range (0, 360).
// The saturation parameter must be in range (0, 100).
// The percentage parameter specifies the strength of the effect, it must be in range (0, 100).
func (*Filters) Colorize(hue, saturation, percentage any) gift.Filter {
	return filter{
		Options: newFilterOpts(hue, saturation, percentage),
		Filter:  gift.Colorize(cast.ToFloat32(hue), cast.ToFloat32(saturation), cast.ToFloat32(percentage)),
	}
}

// Contrast creates a filter that changes the contrast of an image.
// The percentage parameter must be in range (-100, 100).
func (*Filters) Contrast(percentage any) gift.Filter {
	return filter{
		Options: newFilterOpts(percentage),
		Filter:  gift.Contrast(cast.ToFloat32(percentage)),
	}
}

// Gamma creates a filter that performs a gamma correction on an image.
// The gamma parameter must be positive. Gamma = 1 gives the original image.
// Gamma less than 1 darkens the image and gamma greater than 1 lightens it.
func (*Filters) Gamma(gamma any) gift.Filter {
	return filter{
		Options: newFilterOpts(gamma),
		Filter:  gift.Gamma(cast.ToFloat32(gamma)),
	}
}

// GaussianBlur creates a filter that applies a gaussian blur to an image.
func (*Filters) GaussianBlur(sigma any) gift.Filter {
	return filter{
		Options: newFilterOpts(sigma),
		Filter:  gift.GaussianBlur(cast.ToFloat32(sigma)),
	}
}

// Grayscale creates a filter that produces a grayscale version of an image.
func (*Filters) Grayscale() gift.Filter {
	return filter{
		Filter: gift.Grayscale(),
	}
}

// Hue creates a filter that rotates the hue of an image.
// The hue angle shift is typically in range -180 to 180.
func (*Filters) Hue(shift any) gift.Filter {
	return filter{
		Options: newFilterOpts(shift),
		Filter:  gift.Hue(cast.ToFloat32(shift)),
	}
}

// Invert creates a filter that negates the colors of an image.
func (*Filters) Invert() gift.Filter {
	return filter{
		Filter: gift.Invert(),
	}
}

// Pixelate creates a filter that applies a pixelation effect to an image.
func (*Filters) Pixelate(size any) gift.Filter {
	return filter{
		Options: newFilterOpts(size),
		Filter:  gift.Pixelate(cast.ToInt(size)),
	}
}

// Saturation creates a filter that changes the saturation of an image.
func (*Filters) Saturation(percentage any) gift.Filter {
	return filter{
		Options: newFilterOpts(percentage),
		Filter:  gift.Saturation(cast.ToFloat32(percentage)),
	}
}

// Sepia creates a filter that produces a sepia-toned version of an image.
func (*Filters) Sepia(percentage any) gift.Filter {
	return filter{
		Options: newFilterOpts(percentage),
		Filter:  gift.Sepia(cast.ToFloat32(percentage)),
	}
}

// Sigmoid creates a filter that changes the contrast of an image using a sigmoidal function and returns the adjusted image.
// It's a non-linear contrast change useful for photo adjustments as it preserves highlight and shadow detail.
func (*Filters) Sigmoid(midpoint, factor any) gift.Filter {
	return filter{
		Options: newFilterOpts(midpoint, factor),
		Filter:  gift.Sigmoid(cast.ToFloat32(midpoint), cast.ToFloat32(factor)),
	}
}

// UnsharpMask creates a filter that sharpens an image.
// The sigma parameter is used in a gaussian function and affects the radius of effect.
// Sigma must be positive. Sharpen radius roughly equals 3 * sigma.
// The amount parameter controls how much darker and how much lighter the edge borders become. Typically between 0.5 and 1.5.
// The threshold parameter controls the minimum brightness change that will be sharpened. Typically between 0 and 0.05.
func (*Filters) UnsharpMask(sigma, amount, threshold any) gift.Filter {
	return filter{
		Options: newFilterOpts(sigma, amount, threshold),
		Filter:  gift.UnsharpMask(cast.ToFloat32(sigma), cast.ToFloat32(amount), cast.ToFloat32(threshold)),
	}
}

type filter struct {
	Options filterOpts
	gift.Filter
}

// For cache-busting.
type filterOpts struct {
	Version int
	Vals    any
}

func newFilterOpts(vals ...any) filterOpts {
	return filterOpts{
		Version: filterAPIVersion,
		Vals:    vals,
	}
}<|MERGE_RESOLUTION|>--- conflicted
+++ resolved
@@ -30,8 +30,6 @@
 const filterAPIVersion = 0
 
 type Filters struct{}
-<<<<<<< HEAD
-=======
 
 // Process creates a filter that processes an image using the given specification.
 func (*Filters) Process(spec any) gift.Filter {
@@ -42,7 +40,6 @@
 		},
 	}
 }
->>>>>>> ac7cffa7
 
 // Overlay creates a filter that overlays src at position x y.
 func (*Filters) Overlay(src ImageSource, x, y any) gift.Filter {
