--- conflicted
+++ resolved
@@ -110,33 +110,7 @@
 		img.setSourceFilenameIsHash(true)
 		img.setMediaType(conf.TargetFormat.MediaType())
 
-<<<<<<< HEAD
-		if err := img.InitConfig(r); err != nil {
-			return err
-		}
-
-		_, err := r.Seek(0, 0)
-		if err != nil {
-			return err
-		}
-
-		w, err := img.openDestinationsForWriting()
-		if err != nil {
-			return err
-		}
-
-		if w == nil {
-			// Nothing to write.
-			return nil
-		}
-
-		defer w.Close()
-		_, err = io.Copy(w, r)
-
-		return err
-=======
 		return img.InitConfig(r)
->>>>>>> ac7cffa7
 	}
 
 	// create creates the image and encodes it to the cache (w).
