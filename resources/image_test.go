--- conflicted
+++ resolved
@@ -28,14 +28,9 @@
 	"testing"
 	"time"
 
-<<<<<<< HEAD
-	"github.com/neohugo/neohugo/common/paths"
-	"github.com/neohugo/neohugo/resources/images/webp"
-=======
 	"github.com/gohugoio/hugo/resources/images/webp"
 
 	"github.com/gohugoio/hugo/common/paths"
->>>>>>> 3efc2e2a
 
 	"github.com/spf13/afero"
 
@@ -247,10 +242,7 @@
 		c.Assert(resized, qt.Not(qt.IsNil))
 		c.Assert(resized.Width(), qt.Equals, 100)
 		c.Assert(resized.RelPermalink(), qt.Equals, "/a/_hu59e56ffff1bc1d8d122b1403d34e039f_90587_c876768085288f41211f768147ba2647.jpg")
-<<<<<<< HEAD
-=======
-
->>>>>>> 3efc2e2a
+
 	})
 
 	// Issue #6137
@@ -261,10 +253,7 @@
 		c.Assert(err, qt.IsNil)
 		c.Assert(resized, qt.Not(qt.IsNil))
 		c.Assert(resized.Width(), qt.Equals, 200)
-<<<<<<< HEAD
-=======
-
->>>>>>> 3efc2e2a
+
 	})
 
 	// Issue #7955
@@ -293,13 +282,9 @@
 				c.Assert(resized.Width(), qt.Equals, test.targetWH)
 				c.Assert(resized.Height(), qt.Equals, test.targetWH)
 			})
-<<<<<<< HEAD
-		}
-=======
-
-		}
-
->>>>>>> 3efc2e2a
+
+		}
+
 	})
 }
 
@@ -605,10 +590,7 @@
 	dir2 := filepath.FromSlash("testdata/golden_webp")
 
 	assetGoldenDirs(c, dir1, dir2)
-<<<<<<< HEAD
-=======
-
->>>>>>> 3efc2e2a
+
 }
 
 func TestImageOperationsGolden(t *testing.T) {
@@ -720,17 +702,11 @@
 	dir2 := filepath.FromSlash("testdata/golden")
 
 	assetGoldenDirs(c, dir1, dir2)
-<<<<<<< HEAD
+
 }
 
 func assetGoldenDirs(c *qt.C, dir1, dir2 string) {
-=======
-
-}
-
-func assetGoldenDirs(c *qt.C, dir1, dir2 string) {
-
->>>>>>> 3efc2e2a
+
 	// The two dirs above should now be the same.
 	dirinfos1, err := ioutil.ReadDir(dir1)
 	c.Assert(err, qt.IsNil)
