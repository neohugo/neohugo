// Copyright 2019 The Hugo Authors. All rights reserved.
//
// Licensed under the Apache License, Version 2.0 (the "License");
// you may not use this file except in compliance with the License.
// You may obtain a copy of the License at
// http://www.apache.org/licenses/LICENSE-2.0
//
// Unless required by applicable law or agreed to in writing, software
// distributed under the License is distributed on an "AS IS" BASIS,
// WITHOUT WARRANTIES OR CONDITIONS OF ANY KIND, either express or implied.
// See the License for the specific language governing permissions and
// limitations under the License.

package resources

import (
	"fmt"
	"image"
	"image/gif"
	"io/ioutil"
	"math/big"
	"math/rand"
	"os"
	"path"
	"path/filepath"
	"runtime"
	"strconv"
	"strings"
	"sync"
	"testing"
	"time"

	"github.com/neohugo/neohugo/resources/images/webp"

	"github.com/neohugo/neohugo/common/paths"

	"github.com/spf13/afero"

	"github.com/disintegration/gift"

	"github.com/neohugo/neohugo/helpers"

	"github.com/google/go-cmp/cmp"
	"github.com/neohugo/neohugo/media"
	"github.com/neohugo/neohugo/resources/images"

	"github.com/neohugo/neohugo/htesting/hqt"

	qt "github.com/frankban/quicktest"
)

var eq = qt.CmpEquals(
	cmp.Comparer(func(p1, p2 *resourceAdapter) bool {
		return p1.resourceAdapterInner == p2.resourceAdapterInner
	}),
	cmp.Comparer(func(p1, p2 os.FileInfo) bool {
		return p1.Name() == p2.Name() && p1.Size() == p2.Size() && p1.IsDir() == p2.IsDir()
	}),
	cmp.Comparer(func(p1, p2 *genericResource) bool { return p1 == p2 }),
	cmp.Comparer(func(m1, m2 media.Type) bool {
		return m1.Type() == m2.Type()
	}),
	cmp.Comparer(
		func(v1, v2 *big.Rat) bool {
			return v1.RatString() == v2.RatString()
		},
	),
	cmp.Comparer(func(v1, v2 time.Time) bool {
		return v1.Unix() == v2.Unix()
	}),
)

func TestImageTransformBasic(t *testing.T) {
	c := qt.New(t)

	image := fetchSunset(c)

	fileCache := image.(specProvider).getSpec().FileCaches.ImageCache().Fs

	assertWidthHeight := func(img images.ImageResource, w, h int) {
		c.Helper()
		c.Assert(img, qt.Not(qt.IsNil))
		c.Assert(img.Width(), qt.Equals, w)
		c.Assert(img.Height(), qt.Equals, h)
	}

	colors, err := image.Colors()
	c.Assert(err, qt.IsNil)
	c.Assert(colors, qt.DeepEquals, []string{"#2d2f33", "#a49e93", "#d39e59", "#a76936", "#737a84", "#7c838b"})

	c.Assert(image.RelPermalink(), qt.Equals, "/a/sunset.jpg")
	c.Assert(image.ResourceType(), qt.Equals, "image")
	assertWidthHeight(image, 900, 562)

	resized, err := image.Resize("300x200")
	c.Assert(err, qt.IsNil)
	c.Assert(image != resized, qt.Equals, true)
	c.Assert(image, qt.Not(eq), resized)
	assertWidthHeight(resized, 300, 200)
	assertWidthHeight(image, 900, 562)

	resized0x, err := image.Resize("x200")
	c.Assert(err, qt.IsNil)
	assertWidthHeight(resized0x, 320, 200)
	assertFileCache(c, fileCache, path.Base(resized0x.RelPermalink()), 320, 200)

	resizedx0, err := image.Resize("200x")
	c.Assert(err, qt.IsNil)
	assertWidthHeight(resizedx0, 200, 125)
	assertFileCache(c, fileCache, path.Base(resizedx0.RelPermalink()), 200, 125)

	resizedAndRotated, err := image.Resize("x200 r90")
	c.Assert(err, qt.IsNil)
	assertWidthHeight(resizedAndRotated, 125, 200)

	assertWidthHeight(resized, 300, 200)
	c.Assert(resized.RelPermalink(), qt.Equals, "/a/sunset_hu59e56ffff1bc1d8d122b1403d34e039f_90587_300x200_resize_q68_linear.jpg")

	fitted, err := resized.Fit("50x50")
	c.Assert(err, qt.IsNil)
	c.Assert(fitted.RelPermalink(), qt.Equals, "/a/sunset_hu59e56ffff1bc1d8d122b1403d34e039f_90587_625708021e2bb281c9f1002f88e4753f.jpg")
	assertWidthHeight(fitted, 50, 33)

	// Check the MD5 key threshold
	fittedAgain, _ := fitted.Fit("10x20")
	fittedAgain, err = fittedAgain.Fit("10x20")
	c.Assert(err, qt.IsNil)
	c.Assert(fittedAgain.RelPermalink(), qt.Equals, "/a/sunset_hu59e56ffff1bc1d8d122b1403d34e039f_90587_3f65ba24dc2b7fba0f56d7f104519157.jpg")
	assertWidthHeight(fittedAgain, 10, 7)

	filled, err := image.Fill("200x100 bottomLeft")
	c.Assert(err, qt.IsNil)
	c.Assert(filled.RelPermalink(), qt.Equals, "/a/sunset_hu59e56ffff1bc1d8d122b1403d34e039f_90587_200x100_fill_q68_linear_bottomleft.jpg")
	assertWidthHeight(filled, 200, 100)

	smart, err := image.Fill("200x100 smart")
	c.Assert(err, qt.IsNil)
	c.Assert(smart.RelPermalink(), qt.Equals, fmt.Sprintf("/a/sunset_hu59e56ffff1bc1d8d122b1403d34e039f_90587_200x100_fill_q68_linear_smart%d.jpg", 1))
	assertWidthHeight(smart, 200, 100)

	// Check cache
	filledAgain, err := image.Fill("200x100 bottomLeft")
	c.Assert(err, qt.IsNil)
	c.Assert(filled, eq, filledAgain)

	cropped, err := image.Crop("300x300 topRight")
	c.Assert(err, qt.IsNil)
	c.Assert(cropped.RelPermalink(), qt.Equals, "/a/sunset_hu59e56ffff1bc1d8d122b1403d34e039f_90587_300x300_crop_q68_linear_topright.jpg")
	assertWidthHeight(cropped, 300, 300)

	smartcropped, err := image.Crop("200x200 smart")
	c.Assert(err, qt.IsNil)
	c.Assert(smartcropped.RelPermalink(), qt.Equals, fmt.Sprintf("/a/sunset_hu59e56ffff1bc1d8d122b1403d34e039f_90587_200x200_crop_q68_linear_smart%d.jpg", 1))
	assertWidthHeight(smartcropped, 200, 200)

	// Check cache
	croppedAgain, err := image.Crop("300x300 topRight")
	c.Assert(err, qt.IsNil)
	c.Assert(cropped, eq, croppedAgain)
}

func TestImageTransformFormat(t *testing.T) {
	c := qt.New(t)

	image := fetchSunset(c)

	fileCache := image.(specProvider).getSpec().FileCaches.ImageCache().Fs

	assertExtWidthHeight := func(img images.ImageResource, ext string, w, h int) {
		c.Helper()
		c.Assert(img, qt.Not(qt.IsNil))
		c.Assert(paths.Ext(img.RelPermalink()), qt.Equals, ext)
		c.Assert(img.Width(), qt.Equals, w)
		c.Assert(img.Height(), qt.Equals, h)
	}

	c.Assert(image.RelPermalink(), qt.Equals, "/a/sunset.jpg")
	c.Assert(image.ResourceType(), qt.Equals, "image")
	assertExtWidthHeight(image, ".jpg", 900, 562)

	imagePng, err := image.Resize("450x png")
	c.Assert(err, qt.IsNil)
	c.Assert(imagePng.RelPermalink(), qt.Equals, "/a/sunset_hu59e56ffff1bc1d8d122b1403d34e039f_90587_450x0_resize_linear.png")
	c.Assert(imagePng.ResourceType(), qt.Equals, "image")
	assertExtWidthHeight(imagePng, ".png", 450, 281)
	c.Assert(imagePng.Name(), qt.Equals, "sunset.jpg")
	c.Assert(imagePng.MediaType().String(), qt.Equals, "image/png")

	assertFileCache(c, fileCache, path.Base(imagePng.RelPermalink()), 450, 281)

	imageGif, err := image.Resize("225x gif")
	c.Assert(err, qt.IsNil)
	c.Assert(imageGif.RelPermalink(), qt.Equals, "/a/sunset_hu59e56ffff1bc1d8d122b1403d34e039f_90587_225x0_resize_linear.gif")
	c.Assert(imageGif.ResourceType(), qt.Equals, "image")
	assertExtWidthHeight(imageGif, ".gif", 225, 141)
	c.Assert(imageGif.Name(), qt.Equals, "sunset.jpg")
	c.Assert(imageGif.MediaType().String(), qt.Equals, "image/gif")

	assertFileCache(c, fileCache, path.Base(imageGif.RelPermalink()), 225, 141)
}

// https://github.com/gohugoio/hugo/issues/5730
func TestImagePermalinkPublishOrder(t *testing.T) {
	for _, checkOriginalFirst := range []bool{true, false} {
		name := "OriginalFirst"
		if !checkOriginalFirst {
			name = "ResizedFirst"
		}

		t.Run(name, func(t *testing.T) {
			c := qt.New(t)
			spec, workDir := newTestResourceOsFs(c)
			defer func() {
				os.Remove(workDir)
			}()

			check1 := func(img images.ImageResource) {
				resizedLink := "/a/sunset_hu59e56ffff1bc1d8d122b1403d34e039f_90587_100x50_resize_q75_box.jpg"
				c.Assert(img.RelPermalink(), qt.Equals, resizedLink)
				assertImageFile(c, spec.PublishFs, resizedLink, 100, 50)
			}

			check2 := func(img images.ImageResource) {
				c.Assert(img.RelPermalink(), qt.Equals, "/a/sunset.jpg")
				assertImageFile(c, spec.PublishFs, "a/sunset.jpg", 900, 562)
			}

			orignal := fetchImageForSpec(spec, c, "sunset.jpg")
			c.Assert(orignal, qt.Not(qt.IsNil))

			if checkOriginalFirst {
				check2(orignal)
			}

			resized, err := orignal.Resize("100x50")
			c.Assert(err, qt.IsNil)

			check1(resized.(images.ImageResource))

			if !checkOriginalFirst {
				check2(orignal)
			}
		})
	}
}

func TestImageBugs(t *testing.T) {
	c := qt.New(t)

	// Issue #4261
	c.Run("Transform long filename", func(c *qt.C) {
		image := fetchImage(c, "1234567890qwertyuiopasdfghjklzxcvbnm5to6eeeeee7via8eleph.jpg")
		c.Assert(image, qt.Not(qt.IsNil))

		resized, err := image.Resize("200x")
		c.Assert(err, qt.IsNil)
		c.Assert(resized, qt.Not(qt.IsNil))
		c.Assert(resized.Width(), qt.Equals, 200)
		c.Assert(resized.RelPermalink(), qt.Equals, "/a/_hu59e56ffff1bc1d8d122b1403d34e039f_90587_65b757a6e14debeae720fe8831f0a9bc.jpg")
		resized, err = resized.Resize("100x")
		c.Assert(err, qt.IsNil)
		c.Assert(resized, qt.Not(qt.IsNil))
		c.Assert(resized.Width(), qt.Equals, 100)
		c.Assert(resized.RelPermalink(), qt.Equals, "/a/_hu59e56ffff1bc1d8d122b1403d34e039f_90587_c876768085288f41211f768147ba2647.jpg")
	})

	// Issue #6137
	c.Run("Transform upper case extension", func(c *qt.C) {
		image := fetchImage(c, "sunrise.JPG")

		resized, err := image.Resize("200x")
		c.Assert(err, qt.IsNil)
		c.Assert(resized, qt.Not(qt.IsNil))
		c.Assert(resized.Width(), qt.Equals, 200)
	})

	// Issue #7955
	c.Run("Fill with smartcrop", func(c *qt.C) {
		sunset := fetchImage(c, "sunset.jpg")

		for _, test := range []struct {
			originalDimensions string
			targetWH           int
		}{
			{"408x403", 400},
			{"425x403", 400},
			{"459x429", 400},
			{"476x442", 400},
			{"544x403", 400},
			{"476x468", 400},
			{"578x585", 550},
			{"578x598", 550},
		} {
			c.Run(test.originalDimensions, func(c *qt.C) {
				image, err := sunset.Resize(test.originalDimensions)
				c.Assert(err, qt.IsNil)
				resized, err := image.Fill(fmt.Sprintf("%dx%d smart", test.targetWH, test.targetWH))
				c.Assert(err, qt.IsNil)
				c.Assert(resized, qt.Not(qt.IsNil))
				c.Assert(resized.Width(), qt.Equals, test.targetWH)
				c.Assert(resized.Height(), qt.Equals, test.targetWH)
			})
		}
	})
}

func TestImageTransformConcurrent(t *testing.T) {
	var wg sync.WaitGroup

	c := qt.New(t)

	spec, workDir := newTestResourceOsFs(c)
	defer func() {
		os.Remove(workDir)
	}()

	image := fetchImageForSpec(spec, c, "sunset.jpg")

	for i := 0; i < 4; i++ {
		wg.Add(1)
		go func(id int) {
			defer wg.Done()
			for j := 0; j < 5; j++ {
				img := image
				for k := 0; k < 2; k++ {
					r1, err := img.Resize(fmt.Sprintf("%dx", id-k))
					if err != nil {
						t.Error(err)
					}

					if r1.Width() != id-k {
						t.Errorf("Width: %d:%d", r1.Width(), j)
					}

					r2, err := r1.Resize(fmt.Sprintf("%dx", id-k-1))
					if err != nil {
						t.Error(err)
					}

					img = r2
				}
			}
		}(i + 20)
	}

	wg.Wait()
}

func TestImageWithMetadata(t *testing.T) {
	c := qt.New(t)

	image := fetchSunset(c)

	meta := []map[string]any{
		{
			"title": "My Sunset",
			"name":  "Sunset #:counter",
			"src":   "*.jpg",
		},
	}

	c.Assert(AssignMetadata(meta, image), qt.IsNil)
	c.Assert(image.Name(), qt.Equals, "Sunset #1")

	resized, err := image.Resize("200x")
	c.Assert(err, qt.IsNil)
	c.Assert(resized.Name(), qt.Equals, "Sunset #1")
}

func TestImageResize8BitPNG(t *testing.T) {
	c := qt.New(t)

	image := fetchImage(c, "gohugoio.png")

	c.Assert(image.MediaType().Type(), qt.Equals, "image/png")
	c.Assert(image.RelPermalink(), qt.Equals, "/a/gohugoio.png")
	c.Assert(image.ResourceType(), qt.Equals, "image")
	c.Assert(image.Exif(), qt.IsNil)

	resized, err := image.Resize("800x")
	c.Assert(err, qt.IsNil)
	c.Assert(resized.MediaType().Type(), qt.Equals, "image/png")
	c.Assert(resized.RelPermalink(), qt.Equals, "/a/gohugoio_hu0e1b9e4a4be4d6f86c7b37b9ccce3fbc_73886_800x0_resize_linear_3.png")
	c.Assert(resized.Width(), qt.Equals, 800)
}

func TestImageResizeInSubPath(t *testing.T) {
	c := qt.New(t)

	image := fetchImage(c, "sub/gohugoio2.png")

	c.Assert(image.MediaType(), eq, media.PNGType)
	c.Assert(image.RelPermalink(), qt.Equals, "/a/sub/gohugoio2.png")
	c.Assert(image.ResourceType(), qt.Equals, "image")
	c.Assert(image.Exif(), qt.IsNil)

	resized, err := image.Resize("101x101")
	c.Assert(err, qt.IsNil)
	c.Assert(resized.MediaType().Type(), qt.Equals, "image/png")
	c.Assert(resized.RelPermalink(), qt.Equals, "/a/sub/gohugoio2_hu0e1b9e4a4be4d6f86c7b37b9ccce3fbc_73886_101x101_resize_linear_3.png")
	c.Assert(resized.Width(), qt.Equals, 101)
	c.Assert(resized.Exif(), qt.IsNil)

	publishedImageFilename := filepath.Clean(resized.RelPermalink())

	spec := image.(specProvider).getSpec()

	assertImageFile(c, spec.BaseFs.PublishFs, publishedImageFilename, 101, 101)
	c.Assert(spec.BaseFs.PublishFs.Remove(publishedImageFilename), qt.IsNil)

	// Clear mem cache to simulate reading from the file cache.
	spec.imageCache.clear()

	resizedAgain, err := image.Resize("101x101")
	c.Assert(err, qt.IsNil)
	c.Assert(resizedAgain.RelPermalink(), qt.Equals, "/a/sub/gohugoio2_hu0e1b9e4a4be4d6f86c7b37b9ccce3fbc_73886_101x101_resize_linear_3.png")
	c.Assert(resizedAgain.Width(), qt.Equals, 101)
	assertImageFile(c, image.(specProvider).getSpec().BaseFs.PublishFs, publishedImageFilename, 101, 101)
}

func TestSVGImage(t *testing.T) {
	c := qt.New(t)
	spec := newTestResourceSpec(specDescriptor{c: c})
	svg := fetchResourceForSpec(spec, c, "circle.svg")
	c.Assert(svg, qt.Not(qt.IsNil))
}

func TestSVGImageContent(t *testing.T) {
	c := qt.New(t)
	spec := newTestResourceSpec(specDescriptor{c: c})
	svg := fetchResourceForSpec(spec, c, "circle.svg")
	c.Assert(svg, qt.Not(qt.IsNil))

	content, err := svg.Content()
	c.Assert(err, qt.IsNil)
	c.Assert(content, hqt.IsSameType, "")
	c.Assert(content.(string), qt.Contains, `<svg height="100" width="100">`)
}

func TestImageExif(t *testing.T) {
	c := qt.New(t)
	fs := afero.NewMemMapFs()
	spec := newTestResourceSpec(specDescriptor{fs: fs, c: c})
	image := fetchResourceForSpec(spec, c, "sunset.jpg").(images.ImageResource)

	getAndCheckExif := func(c *qt.C, image images.ImageResource) {
		x := image.Exif()
		c.Assert(x, qt.Not(qt.IsNil))

		c.Assert(x.Date.Format("2006-01-02"), qt.Equals, "2017-10-27")

		// Malaga: https://goo.gl/taazZy
		c.Assert(x.Lat, qt.Equals, float64(36.59744166666667))
		c.Assert(x.Long, qt.Equals, float64(-4.50846))

		v, found := x.Tags["LensModel"]
		c.Assert(found, qt.Equals, true)
		lensModel, ok := v.(string)
		c.Assert(ok, qt.Equals, true)
		c.Assert(lensModel, qt.Equals, "smc PENTAX-DA* 16-50mm F2.8 ED AL [IF] SDM")
		resized, _ := image.Resize("300x200")
		x2 := resized.Exif()
		c.Assert(x2, eq, x)
	}

	getAndCheckExif(c, image)
	image = fetchResourceForSpec(spec, c, "sunset.jpg").(images.ImageResource)
	// This will read from file cache.
	getAndCheckExif(c, image)
}

func BenchmarkImageExif(b *testing.B) {
	getImages := func(c *qt.C, b *testing.B, fs afero.Fs) []images.ImageResource {
		spec := newTestResourceSpec(specDescriptor{fs: fs, c: c})
		imgs := make([]images.ImageResource, b.N)
		for i := 0; i < b.N; i++ {
			imgs[i] = fetchResourceForSpec(spec, c, "sunset.jpg", strconv.Itoa(i)).(images.ImageResource)
		}
		return imgs
	}

	getAndCheckExif := func(c *qt.C, image images.ImageResource) {
		x := image.Exif()
		c.Assert(x, qt.Not(qt.IsNil))
		c.Assert(x.Long, qt.Equals, float64(-4.50846))
	}

	b.Run("Cold cache", func(b *testing.B) {
		b.StopTimer()
		c := qt.New(b)
		images := getImages(c, b, afero.NewMemMapFs())

		b.StartTimer()
		for i := 0; i < b.N; i++ {
			getAndCheckExif(c, images[i])
		}
	})

	b.Run("Cold cache, 10", func(b *testing.B) {
		b.StopTimer()
		c := qt.New(b)
		images := getImages(c, b, afero.NewMemMapFs())

		b.StartTimer()
		for i := 0; i < b.N; i++ {
			for j := 0; j < 10; j++ {
				getAndCheckExif(c, images[i])
			}
		}
	})

	b.Run("Warm cache", func(b *testing.B) {
		b.StopTimer()
		c := qt.New(b)
		fs := afero.NewMemMapFs()
		images := getImages(c, b, fs)
		for i := 0; i < b.N; i++ {
			getAndCheckExif(c, images[i])
		}

		images = getImages(c, b, fs)

		b.StartTimer()
		for i := 0; i < b.N; i++ {
			getAndCheckExif(c, images[i])
		}
	})
}

// usesFMA indicates whether "fused multiply and add" (FMA) instruction is
// used.  The command "grep FMADD go/test/codegen/floats.go" can help keep
// the FMA-using architecture list updated.
var usesFMA = runtime.GOARCH == "s390x" ||
	runtime.GOARCH == "ppc64" ||
	runtime.GOARCH == "ppc64le" ||
	runtime.GOARCH == "arm64"

// goldenEqual compares two NRGBA images.  It is used in golden tests only.
// A small tolerance is allowed on architectures using "fused multiply and add"
// (FMA) instruction to accommodate for floating-point rounding differences
// with control golden images that were generated on amd64 architecture.
// See https://golang.org/ref/spec#Floating_point_operators
// and https://github.com/gohugoio/hugo/issues/6387 for more information.
//
// Borrowed from https://github.com/disintegration/gift/blob/a999ff8d5226e5ab14b64a94fca07c4ac3f357cf/gift_test.go#L598-L625
// Copyright (c) 2014-2019 Grigory Dryapak
// Licensed under the MIT License.
func goldenEqual(img1, img2 *image.NRGBA) bool {
	maxDiff := 0
	if usesFMA {
		maxDiff = 1
	}
	if !img1.Rect.Eq(img2.Rect) {
		return false
	}
	if len(img1.Pix) != len(img2.Pix) {
		return false
	}
	for i := 0; i < len(img1.Pix); i++ {
		diff := int(img1.Pix[i]) - int(img2.Pix[i])
		if diff < 0 {
			diff = -diff
		}
		if diff > maxDiff {
			return false
		}
	}
	return true
}

// Issue #8729
func TestImageOperationsGoldenWebp(t *testing.T) {
	if !webp.Supports() {
		t.Skip("skip webp test")
	}
	c := qt.New(t)
	c.Parallel()

	devMode := false

	testImages := []string{"fuzzy-cirlcle.png"}

	spec, workDir := newTestResourceOsFs(c)
	defer func() {
		if !devMode {
			os.Remove(workDir)
		}
	}()

	if devMode {
		fmt.Println(workDir)
	}

	for _, imageName := range testImages {
		image := fetchImageForSpec(spec, c, imageName)
		imageWebp, err := image.Resize("200x webp")
		c.Assert(err, qt.IsNil)
		c.Assert(imageWebp.Width(), qt.Equals, 200)
	}

	if devMode {
		return
	}

	dir1 := filepath.Join(workDir, "resources/_gen/images")
	dir2 := filepath.FromSlash("testdata/golden_webp")

	assetGoldenDirs(c, dir1, dir2)
}

func TestImageOperationsGolden(t *testing.T) {
	c := qt.New(t)
	c.Parallel()

	// Note, if you're enabling this on a MacOS M1 (ARM) you need to run the test with GOARCH=amd64.
	// GOARCH=amd64 go test -timeout 30s -run "^TestImageOperationsGolden$" ./resources -v
	// The above will print out a folder.
	// Replace testdata/golden with resources/_gen/images in that folder.
	devMode := false

	testImages := []string{"sunset.jpg", "gohugoio8.png", "gohugoio24.png"}

	spec, workDir := newTestResourceOsFs(c)
	defer func() {
		if !devMode {
			os.Remove(workDir)
		}
	}()

	if devMode {
		fmt.Println(workDir)
	}

	gopher := fetchImageForSpec(spec, c, "gopher-hero8.png")
	var err error
	gopher, err = gopher.Resize("30x")
	c.Assert(err, qt.IsNil)

	// Test PNGs with alpha channel.
	for _, img := range []string{"gopher-hero8.png", "gradient-circle.png"} {
		orig := fetchImageForSpec(spec, c, img)
		for _, resizeSpec := range []string{"200x #e3e615", "200x jpg #e3e615"} {
			resized, err := orig.Resize(resizeSpec)
			c.Assert(err, qt.IsNil)
			rel := resized.RelPermalink()

			c.Assert(rel, qt.Not(qt.Equals), "")
		}
	}

	// A simple Gif file (no animation).
	orig := fetchImageForSpec(spec, c, "gohugoio-card.gif")
	for _, resizeSpec := range []string{"100x", "220x"} {
		resized, err := orig.Resize(resizeSpec)
		c.Assert(err, qt.IsNil)
		rel := resized.RelPermalink()
		c.Assert(rel, qt.Not(qt.Equals), "")
	}

	// Animated GIF
	orig = fetchImageForSpec(spec, c, "giphy.gif")
<<<<<<< HEAD
	for _, resizeSpec := range []string{"200x", "512x"} {
=======
	for _, resizeSpec := range []string{"200x", "512x", "100x jpg"} {
>>>>>>> e127d3e5
		resized, err := orig.Resize(resizeSpec)
		c.Assert(err, qt.IsNil)
		rel := resized.RelPermalink()
		c.Assert(rel, qt.Not(qt.Equals), "")
	}

	for _, img := range testImages {

		orig := fetchImageForSpec(spec, c, img)
		for _, resizeSpec := range []string{"200x100", "600x", "200x r90 q50 Box"} {
			resized, err := orig.Resize(resizeSpec)
			c.Assert(err, qt.IsNil)
			rel := resized.RelPermalink()
			c.Assert(rel, qt.Not(qt.Equals), "")
		}

		for _, fillSpec := range []string{"300x200 Gaussian Smart", "100x100 Center", "300x100 TopLeft NearestNeighbor", "400x200 BottomLeft"} {
			resized, err := orig.Fill(fillSpec)
			c.Assert(err, qt.IsNil)
			rel := resized.RelPermalink()
			c.Assert(rel, qt.Not(qt.Equals), "")
		}

		for _, fitSpec := range []string{"300x200 Linear"} {
			resized, err := orig.Fit(fitSpec)
			c.Assert(err, qt.IsNil)
			rel := resized.RelPermalink()
			c.Assert(rel, qt.Not(qt.Equals), "")
		}

		f := &images.Filters{}

		filters := []gift.Filter{
			f.Grayscale(),
			f.GaussianBlur(6),
			f.Saturation(50),
			f.Sepia(100),
			f.Brightness(30),
			f.ColorBalance(10, -10, -10),
			f.Colorize(240, 50, 100),
			f.Gamma(1.5),
			f.UnsharpMask(1, 1, 0),
			f.Sigmoid(0.5, 7),
			f.Pixelate(5),
			f.Invert(),
			f.Hue(22),
			f.Contrast(32.5),
			f.Overlay(gopher.(images.ImageSource), 20, 30),
			f.Text("No options"),
			f.Text("This long text is to test line breaks. Lorem ipsum dolor sit amet, consectetur adipiscing elit, sed do eiusmod tempor incididunt ut labore et dolore magna aliqua. Ut enim ad minim veniam, quis nostrud exercitation ullamco laboris nisi ut aliquip ex ea commodo consequat."),
			f.Text("Hugo rocks!", map[string]any{"x": 3, "y": 3, "size": 20, "color": "#fc03b1"}),
		}

		resized, err := orig.Fill("400x200 center")
		c.Assert(err, qt.IsNil)

		for _, filter := range filters {
			resized, err := resized.Filter(filter)
			c.Assert(err, qt.IsNil)
			rel := resized.RelPermalink()
			c.Assert(rel, qt.Not(qt.Equals), "")
		}

		resized, err = resized.Filter(filters[0:4])
		c.Assert(err, qt.IsNil)
		rel := resized.RelPermalink()
		c.Assert(rel, qt.Not(qt.Equals), "")
	}

	if devMode {
		return
	}

	dir1 := filepath.Join(workDir, "resources/_gen/images")
	dir2 := filepath.FromSlash("testdata/golden")

	assetGoldenDirs(c, dir1, dir2)
}

func assetGoldenDirs(c *qt.C, dir1, dir2 string) {
	// The two dirs above should now be the same.
	dirinfos1, err := ioutil.ReadDir(dir1)
	c.Assert(err, qt.IsNil)
	dirinfos2, err := ioutil.ReadDir(dir2)
	c.Assert(err, qt.IsNil)
	c.Assert(len(dirinfos1), qt.Equals, len(dirinfos2))

	for i, fi1 := range dirinfos1 {
		fi2 := dirinfos2[i]
		c.Assert(fi1.Name(), qt.Equals, fi2.Name())

		f1, err := os.Open(filepath.Join(dir1, fi1.Name()))
		c.Assert(err, qt.IsNil)
		f2, err := os.Open(filepath.Join(dir2, fi2.Name()))
		c.Assert(err, qt.IsNil)

		decodeAll := func(f *os.File) []image.Image {
			var images []image.Image

			if strings.HasSuffix(f.Name(), ".gif") {
				gif, err := gif.DecodeAll(f)
				c.Assert(err, qt.IsNil)
				images = make([]image.Image, len(gif.Image))
				for i, img := range gif.Image {
					images[i] = img
				}
			} else {
				img, _, err := image.Decode(f)
				c.Assert(err, qt.IsNil)
				images = append(images, img)
			}
			return images
		}

		imgs1 := decodeAll(f1)
		imgs2 := decodeAll(f2)
		c.Assert(len(imgs1), qt.Equals, len(imgs2))

	LOOP:
		for i, img1 := range imgs1 {
			img2 := imgs2[i]
			nrgba1 := image.NewNRGBA(img1.Bounds())
			gift.New().Draw(nrgba1, img1)
			nrgba2 := image.NewNRGBA(img2.Bounds())
			gift.New().Draw(nrgba2, img2)

			if !goldenEqual(nrgba1, nrgba2) {
				switch fi1.Name() {
				case "gohugoio8_hu7f72c00afdf7634587afaa5eff2a25b2_73538_73c19c5f80881858a85aa23cd0ca400d.png",
					"gohugoio8_hu7f72c00afdf7634587afaa5eff2a25b2_73538_ae631e5252bb5d7b92bc766ad1a89069.png",
					"gohugoio8_hu7f72c00afdf7634587afaa5eff2a25b2_73538_d1bbfa2629bffb90118cacce3fcfb924.png",
<<<<<<< HEAD
					"giphy_hu3eafc418e52414ace6236bf1d31f82e1_52213_200x0_resize_box.gif":
=======
					"giphy_hu3eafc418e52414ace6236bf1d31f82e1_52213_200x0_resize_box_1.gif":
>>>>>>> e127d3e5
					c.Log("expectedly differs from golden due to dithering:", fi1.Name())
				default:
					c.Errorf("resulting image differs from golden: %s", fi1.Name())
					break LOOP
				}
			}
		}

		if !usesFMA {
			c.Assert(fi1, eq, fi2)

			_, err = f1.Seek(0, 0)
			c.Assert(err, qt.IsNil)
			_, err = f2.Seek(0, 0)
			c.Assert(err, qt.IsNil)

			hash1, err := helpers.MD5FromReader(f1)
			c.Assert(err, qt.IsNil)
			hash2, err := helpers.MD5FromReader(f2)
			c.Assert(err, qt.IsNil)

			c.Assert(hash1, qt.Equals, hash2)
		}

		f1.Close()
		f2.Close()
	}
}

func BenchmarkResizeParallel(b *testing.B) {
	c := qt.New(b)
	img := fetchSunset(c)

	b.RunParallel(func(pb *testing.PB) {
		for pb.Next() {
			w := rand.Intn(10) + 10
			resized, err := img.Resize(strconv.Itoa(w) + "x")
			if err != nil {
				b.Fatal(err)
			}
			_, err = resized.Resize(strconv.Itoa(w-1) + "x")
			if err != nil {
				b.Fatal(err)
			}
		}
	})
}<|MERGE_RESOLUTION|>--- conflicted
+++ resolved
@@ -659,11 +659,7 @@
 
 	// Animated GIF
 	orig = fetchImageForSpec(spec, c, "giphy.gif")
-<<<<<<< HEAD
-	for _, resizeSpec := range []string{"200x", "512x"} {
-=======
 	for _, resizeSpec := range []string{"200x", "512x", "100x jpg"} {
->>>>>>> e127d3e5
 		resized, err := orig.Resize(resizeSpec)
 		c.Assert(err, qt.IsNil)
 		rel := resized.RelPermalink()
@@ -795,11 +791,7 @@
 				case "gohugoio8_hu7f72c00afdf7634587afaa5eff2a25b2_73538_73c19c5f80881858a85aa23cd0ca400d.png",
 					"gohugoio8_hu7f72c00afdf7634587afaa5eff2a25b2_73538_ae631e5252bb5d7b92bc766ad1a89069.png",
 					"gohugoio8_hu7f72c00afdf7634587afaa5eff2a25b2_73538_d1bbfa2629bffb90118cacce3fcfb924.png",
-<<<<<<< HEAD
-					"giphy_hu3eafc418e52414ace6236bf1d31f82e1_52213_200x0_resize_box.gif":
-=======
 					"giphy_hu3eafc418e52414ace6236bf1d31f82e1_52213_200x0_resize_box_1.gif":
->>>>>>> e127d3e5
 					c.Log("expectedly differs from golden due to dithering:", fi1.Name())
 				default:
 					c.Errorf("resulting image differs from golden: %s", fi1.Name())
