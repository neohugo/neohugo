--- conflicted
+++ resolved
@@ -20,7 +20,6 @@
 	"path/filepath"
 	"strings"
 
-<<<<<<< HEAD
 	"github.com/neohugo/neohugo/common/hexec"
 	"github.com/neohugo/neohugo/common/paths"
 	"github.com/neohugo/neohugo/htesting"
@@ -28,17 +27,7 @@
 	"github.com/neohugo/neohugo/resources"
 
 	"github.com/neohugo/neohugo/resources/internal"
-=======
-	"github.com/gohugoio/hugo/common/hexec"
-	"github.com/gohugoio/hugo/common/paths"
-	"github.com/gohugoio/hugo/htesting"
-	"github.com/gohugoio/hugo/media"
-
-	"github.com/gohugoio/hugo/resources"
-
-	"github.com/gohugoio/hugo/resources/internal"
-	"github.com/gohugoio/hugo/resources/resource_transformers/tocss/internal/sass"
->>>>>>> e127d3e5
+	"github.com/neohugo/neohugo/resources/resource_transformers/tocss/internal/sass"
 
 	"github.com/spf13/afero"
 
@@ -146,12 +135,9 @@
 }
 
 func (t importResolver) CanonicalizeURL(url string) (string, error) {
-<<<<<<< HEAD
-=======
 	if url == sass.HugoVarsNamespace {
 		return url, nil
 	}
->>>>>>> e127d3e5
 	filePath, isURL := paths.UrlToFilename(url)
 	var prevDir string
 	var pathDir string
@@ -198,12 +184,9 @@
 }
 
 func (t importResolver) Load(url string) (string, error) {
-<<<<<<< HEAD
-=======
 	if url == sass.HugoVarsNamespace {
 		return t.varsStylesheet, nil
 	}
->>>>>>> e127d3e5
 	filename, _ := paths.UrlToFilename(url)
 	b, err := afero.ReadFile(hugofs.Os, filename)
 	return string(b), err
