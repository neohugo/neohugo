// Copyright 2021 The Hugo Authors. All rights reserved.
//
// Licensed under the Apache License, Version 2.0 (the "License");
// you may not use this file except in compliance with the License.
// You may obtain a copy of the License at
// http://www.apache.org/licenses/LICENSE-2.0
//
// Unless required by applicable law or agreed to in writing, software
// distributed under the License is distributed on an "AS IS" BASIS,
// WITHOUT WARRANTIES OR CONDITIONS OF ANY KIND, either express or implied.
// See the License for the specific language governing permissions and
// limitations under the License.

package js_test

import (
	"path/filepath"
	"strings"
	"testing"

	qt "github.com/frankban/quicktest"
	"github.com/neohugo/neohugo/htesting"
	"github.com/neohugo/neohugo/hugolib"
)

func TestBuildVariants(t *testing.T) {
	c := qt.New(t)

	mainWithImport := `
-- config.toml --
disableKinds=["page", "section", "taxonomy", "term", "sitemap", "robotsTXT"]
-- assets/js/main.js --
import { hello1, hello2 } from './util1';
hello1();
hello2();
-- assets/js/util1.js --
import { hello3 } from './util2';
export function hello1() {
	return 'abcd';
}
export function hello2() {
	return hello3();
}
-- assets/js/util2.js --
export function hello3() {
	return 'efgh';
}
-- layouts/index.html --
{{ $js := resources.Get "js/main.js" | js.Build }}
JS Content:{{ $js.Content }}:End:

			`

	c.Run("Basic", func(c *qt.C) {
		b := hugolib.NewIntegrationTestBuilder(hugolib.IntegrationTestConfig{T: c, NeedsOsFS: true, TxtarString: mainWithImport}).Build()

		b.AssertFileContent("public/index.html", `abcd`)
	})

	c.Run("Edit Import", func(c *qt.C) {
		b := hugolib.NewIntegrationTestBuilder(hugolib.IntegrationTestConfig{T: c, Running: true, NeedsOsFS: true, TxtarString: mainWithImport}).Build()

		b.AssertFileContent("public/index.html", `abcd`)
		b.EditFileReplace("assets/js/util1.js", func(s string) string { return strings.ReplaceAll(s, "abcd", "1234") }).Build()
		b.AssertFileContent("public/index.html", `1234`)
	})

	c.Run("Edit Import Nested", func(c *qt.C) {
		b := hugolib.NewIntegrationTestBuilder(hugolib.IntegrationTestConfig{T: c, Running: true, NeedsOsFS: true, TxtarString: mainWithImport}).Build()

		b.AssertFileContent("public/index.html", `efgh`)
		b.EditFileReplace("assets/js/util2.js", func(s string) string { return strings.ReplaceAll(s, "efgh", "1234") }).Build()
		b.AssertFileContent("public/index.html", `1234`)
	})
}

func TestBuildWithModAndNpm(t *testing.T) {
	if !htesting.IsCI() {
		t.Skip("skip (relative) long running modules test when running locally")
	}

	c := qt.New(t)

	files := `
-- config.toml --
baseURL = "https://example.org"
disableKinds=["page", "section", "taxonomy", "term", "sitemap", "robotsTXT"]
[module]
[[module.imports]]
path="github.com/gohugoio/hugoTestProjectJSModImports"
-- go.mod --
module github.com/gohugoio/tests/testHugoModules

go 1.16

require github.com/gohugoio/hugoTestProjectJSModImports v0.10.0 // indirect
-- package.json --
{
	"dependencies": {
	"date-fns": "^2.16.1"
	}
}

`
	b := hugolib.NewIntegrationTestBuilder(
		hugolib.IntegrationTestConfig{
			T:               c,
			NeedsOsFS:       true,
			NeedsNpmInstall: true,
			TxtarString:     files,
			Verbose:         true,
		}).Build()

	b.AssertFileContent("public/js/main.js", `
greeting: "greeting configured in mod2"
Hello1 from mod1: $
return "Hello2 from mod1";
var Hugo = "Rocks!";
Hello3 from mod2. Date from date-fns: ${today}
Hello from lib in the main project
Hello5 from mod2.
var myparam = "Hugo Rocks!";
shim cwd
`)

	// React JSX, verify the shimming.
	b.AssertFileContent("public/js/like.js", filepath.FromSlash(`@v0.10.0/assets/js/shims/react.js
module.exports = window.ReactDOM;
`))
}

func TestBuildWithNpm(t *testing.T) {
	if !htesting.IsCI() {
		t.Skip("skip (relative) long running modules test when running locally")
	}

	c := qt.New(t)

	files := `
-- assets/js/included.js --
console.log("included");
-- assets/js/main.js --
import "./included";
	import { toCamelCase } from "to-camel-case";

	console.log("main");
	console.log("To camel:", toCamelCase("space case"));
-- assets/js/myjsx.jsx --
import * as React from 'react'
import * as ReactDOM from 'react-dom'

	ReactDOM.render(
	<h1>Hello, world!</h1>,
	document.getElementById('root')
	);
-- assets/js/myts.ts --
function greeter(person: string) {
	return "Hello, " + person;
}
let user = [0, 1, 2];
document.body.textContent = greeter(user);
-- config.toml --
disablekinds = ['taxonomy', 'term', 'page']
-- content/p1.md --
Content.
-- data/hugo.toml --
slogan = "Hugo Rocks!"
-- i18n/en.yaml --
hello:
   other: "Hello"
-- i18n/fr.yaml --
hello:
   other: "Bonjour"
-- layouts/index.html --
{{ $options := dict "minify" false "externals" (slice "react" "react-dom") }}
{{ $js := resources.Get "js/main.js" | js.Build $options }}
JS:  {{ template "print" $js }}
{{ $jsx := resources.Get "js/myjsx.jsx" | js.Build $options }}
JSX: {{ template "print" $jsx }}
{{ $ts := resources.Get "js/myts.ts" | js.Build (dict "sourcemap" "inline")}}
TS: {{ template "print" $ts }}
{{ $ts2 := resources.Get "js/myts.ts" | js.Build (dict "sourcemap" "external" "TargetPath" "js/myts2.js")}}
TS2: {{ template "print" $ts2 }}
{{ define "print" }}RelPermalink: {{.RelPermalink}}|MIME: {{ .MediaType }}|Content: {{ .Content | safeJS }}{{ end }}
-- package.json --
{
	"scripts": {},

	"dependencies": {
	"to-camel-case": "1.0.0"
	}
}
`

	b := hugolib.NewIntegrationTestBuilder(
		hugolib.IntegrationTestConfig{
			T:               c,
			NeedsOsFS:       true,
			NeedsNpmInstall: true,
			TxtarString:     files,
		}).Build()

	b.AssertFileContent("public/js/myts.js", `//# sourceMappingURL=data:application/json;base64,ewogICJ2ZXJz`)
	b.AssertFileContent("public/js/myts2.js.map", `"version": 3,`)
	b.AssertFileContent("public/index.html", `
		console.log(&#34;included&#34;);
		if (hasSpace.test(string))
		var React = __toESM(__require(&#34;react&#34;));
		function greeter(person) {
`)
}

func TestBuildError(t *testing.T) {
	c := qt.New(t)

	filesTemplate := `
-- config.toml --
disableKinds=["page", "section", "taxonomy", "term", "sitemap", "robotsTXT"]
-- assets/js/main.js --
// A comment.
import { hello1, hello2 } from './util1';
hello1();
hello2();
-- assets/js/util1.js --
/* Some
comments.
*/
import { hello3 } from './util2';
export function hello1() {
	return 'abcd';
}
export function hello2() {
	return hello3();
}
-- assets/js/util2.js --
export function hello3() {
	return 'efgh';
}
-- layouts/index.html --
{{ $js := resources.Get "js/main.js" | js.Build }}
JS Content:{{ $js.Content }}:End:

			`

	c.Run("Import from main not found", func(c *qt.C) {
		c.Parallel()
		files := strings.Replace(filesTemplate, "import { hello1, hello2 }", "import { hello1, hello2, FOOBAR }", 1)
		b, err := hugolib.NewIntegrationTestBuilder(hugolib.IntegrationTestConfig{T: c, NeedsOsFS: true, TxtarString: files}).BuildE()
		b.Assert(err, qt.IsNotNil)
		b.Assert(err.Error(), qt.Contains, `main.js:2:25": No matching export`)
	})

	c.Run("Import from import not found", func(c *qt.C) {
		c.Parallel()
		files := strings.Replace(filesTemplate, "import { hello3 } from './util2';", "import { hello3, FOOBAR } from './util2';", 1)
		b, err := hugolib.NewIntegrationTestBuilder(hugolib.IntegrationTestConfig{T: c, NeedsOsFS: true, TxtarString: files}).BuildE()
		b.Assert(err, qt.IsNotNil)
		b.Assert(err.Error(), qt.Contains, `util1.js:4:17": No matching export in`)
	})
}

// See issue 10527.
func TestImportHugoVsESBuild(t *testing.T) {
	c := qt.New(t)

	for _, importSrcDir := range []string{"node_modules", "assets"} {
		c.Run(importSrcDir, func(c *qt.C) {
			files := `
-- IMPORT_SRC_DIR/imp1/index.js --
console.log("IMPORT_SRC_DIR:imp1/index.js");
-- IMPORT_SRC_DIR/imp2/index.ts --
console.log("IMPORT_SRC_DIR:imp2/index.ts");
-- IMPORT_SRC_DIR/imp3/foo.ts --
console.log("IMPORT_SRC_DIR:imp3/foo.ts");
-- assets/js/main.js --
import 'imp1/index.js';
import 'imp2/index.js';
import 'imp3/foo.js';
-- layouts/index.html --
{{ $js := resources.Get "js/main.js" | js.Build }}
{{ $js.RelPermalink }}
			`

			files = strings.ReplaceAll(files, "IMPORT_SRC_DIR", importSrcDir)

			b := hugolib.NewIntegrationTestBuilder(
				hugolib.IntegrationTestConfig{
					T:           c,
					NeedsOsFS:   true,
					TxtarString: files,
				}).Build()

			expected := `
IMPORT_SRC_DIR:imp1/index.js
IMPORT_SRC_DIR:imp2/index.ts
IMPORT_SRC_DIR:imp3/foo.ts
`
			expected = strings.ReplaceAll(expected, "IMPORT_SRC_DIR", importSrcDir)

			b.AssertFileContent("public/js/main.js", expected)
		})
	}
}

// See https://github.com/evanw/esbuild/issues/2745
func TestPreserveLegalComments(t *testing.T) {
	t.Parallel()

	files := `
-- assets/js/main.js --
/* @license
 * Main license.
 */
import * as foo from 'js/utils';
console.log("Hello Main");
-- assets/js/utils/index.js --
export * from './util1';
export * from './util2';
-- assets/js/utils/util1.js --
/*! License util1  */
console.log("Hello 1");
-- assets/js/utils/util2.js --
//! License util2  */
console.log("Hello 2");
-- layouts/index.html --
{{ $js := resources.Get "js/main.js" | js.Build (dict "minify" false) }}
{{ $js.RelPermalink }}
`

	b := hugolib.NewIntegrationTestBuilder(
		hugolib.IntegrationTestConfig{
			T:           t,
			NeedsOsFS:   true,
			TxtarString: files,
		}).Build()

	b.AssertFileContent("public/js/main.js", `
License util1
License util2
Main license

	`)
<<<<<<< HEAD
=======

}

// Issue #11232
func TestTypeScriptExperimentalDecorators(t *testing.T) {
	t.Parallel()
	files := `
-- hugo.toml --
disableKinds = ['RSS','sitemap','taxonomy','term']
-- tsconfig.json --
{
  "compilerOptions": {
    "experimentalDecorators": true,
  }
}
-- assets/ts/main.ts --
function addFoo(target: any) {target.prototype.foo = 'bar'}
@addFoo
class A {}
-- layouts/index.html --
{{ $opts := dict "target" "es2020" "targetPath" "js/main.js" }}
{{ (resources.Get "ts/main.ts" | js.Build $opts).Publish }}
`
	b := hugolib.NewIntegrationTestBuilder(
		hugolib.IntegrationTestConfig{
			T:           t,
			NeedsOsFS:   true,
			TxtarString: files,
		}).Build()
	b.AssertFileContent("public/js/main.js", "__decorateClass")
>>>>>>> 0dbe0f1a
}<|MERGE_RESOLUTION|>--- conflicted
+++ resolved
@@ -340,9 +340,6 @@
 Main license
 
 	`)
-<<<<<<< HEAD
-=======
-
 }
 
 // Issue #11232
@@ -372,5 +369,4 @@
 			TxtarString: files,
 		}).Build()
 	b.AssertFileContent("public/js/main.js", "__decorateClass")
->>>>>>> 0dbe0f1a
 }