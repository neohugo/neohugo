// Copyright 2021 The Hugo Authors. All rights reserved.
//
// Licensed under the Apache License, Version 2.0 (the "License");
// you may not use this file except in compliance with the License.
// You may obtain a copy of the License at
// http://www.apache.org/licenses/LICENSE-2.0
//
// Unless required by applicable law or agreed to in writing, software
// distributed under the License is distributed on an "AS IS" BASIS,
// WITHOUT WARRANTIES OR CONDITIONS OF ANY KIND, either express or implied.
// See the License for the specific language governing permissions and
// limitations under the License.

package js_test

import (
	"path/filepath"
	"strings"
	"testing"

	qt "github.com/frankban/quicktest"
	"github.com/neohugo/neohugo/htesting"
	"github.com/neohugo/neohugo/hugolib"
)

func TestBuildVariants(t *testing.T) {
	c := qt.New(t)

	mainWithImport := `
-- config.toml --
disableKinds=["page", "section", "taxonomy", "term", "sitemap", "robotsTXT"]
-- assets/js/main.js --
import { hello1, hello2 } from './util1';
hello1();
hello2();
-- assets/js/util1.js --
import { hello3 } from './util2';
export function hello1() {
	return 'abcd';
}
export function hello2() {
	return hello3();
}
-- assets/js/util2.js --
export function hello3() {
	return 'efgh';
}
-- layouts/index.html --
{{ $js := resources.Get "js/main.js" | js.Build }}
JS Content:{{ $js.Content }}:End:
	
			`

	c.Run("Basic", func(c *qt.C) {
		b := hugolib.NewIntegrationTestBuilder(hugolib.IntegrationTestConfig{T: c, NeedsOsFS: true, TxtarString: mainWithImport}).Build()

		b.AssertFileContent("public/index.html", `abcd`)
	})

	c.Run("Edit Import", func(c *qt.C) {
		b := hugolib.NewIntegrationTestBuilder(hugolib.IntegrationTestConfig{T: c, Running: true, NeedsOsFS: true, TxtarString: mainWithImport}).Build()

		b.AssertFileContent("public/index.html", `abcd`)
		b.EditFileReplace("assets/js/util1.js", func(s string) string { return strings.ReplaceAll(s, "abcd", "1234") }).Build()
		b.AssertFileContent("public/index.html", `1234`)
	})

	c.Run("Edit Import Nested", func(c *qt.C) {
		b := hugolib.NewIntegrationTestBuilder(hugolib.IntegrationTestConfig{T: c, Running: true, NeedsOsFS: true, TxtarString: mainWithImport}).Build()

		b.AssertFileContent("public/index.html", `efgh`)
		b.EditFileReplace("assets/js/util2.js", func(s string) string { return strings.ReplaceAll(s, "efgh", "1234") }).Build()
		b.AssertFileContent("public/index.html", `1234`)
	})
}

func TestBuildWithModAndNpm(t *testing.T) {
	if !htesting.IsCI() {
		t.Skip("skip (relative) long running modules test when running locally")
	}

	c := qt.New(t)

	files := `
-- config.toml --
baseURL = "https://example.org"
disableKinds=["page", "section", "taxonomy", "term", "sitemap", "robotsTXT"]
[module]
[[module.imports]]
path="github.com/gohugoio/hugoTestProjectJSModImports"
-- go.mod --
module github.com/gohugoio/tests/testHugoModules
		
go 1.16
		
require github.com/gohugoio/hugoTestProjectJSModImports v0.10.0 // indirect
-- package.json --
{
	"dependencies": {
	"date-fns": "^2.16.1"
	}
}
	
`
	b := hugolib.NewIntegrationTestBuilder(
		hugolib.IntegrationTestConfig{
			T:               c,
			NeedsOsFS:       true,
			NeedsNpmInstall: true,
			TxtarString:     files,
			Verbose:         true,
		}).Build()

	b.AssertFileContent("public/js/main.js", `
greeting: "greeting configured in mod2"
Hello1 from mod1: $
return "Hello2 from mod1";
var Hugo = "Rocks!";
Hello3 from mod2. Date from date-fns: ${today}
Hello from lib in the main project
Hello5 from mod2.
var myparam = "Hugo Rocks!";
shim cwd
`)

	// React JSX, verify the shimming.
	b.AssertFileContent("public/js/like.js", filepath.FromSlash(`@v0.10.0/assets/js/shims/react.js
module.exports = window.ReactDOM;
`))
}

func TestBuildWithNpm(t *testing.T) {
	if !htesting.IsCI() {
		t.Skip("skip (relative) long running modules test when running locally")
	}

	c := qt.New(t)

	files := `
-- assets/js/included.js --
console.log("included");
-- assets/js/main.js --
import "./included";
	import { toCamelCase } from "to-camel-case";
	
	console.log("main");
	console.log("To camel:", toCamelCase("space case"));
-- assets/js/myjsx.jsx --
import * as React from 'react'
import * as ReactDOM from 'react-dom'

	ReactDOM.render(
	<h1>Hello, world!</h1>,
	document.getElementById('root')
	);
-- assets/js/myts.ts --
function greeter(person: string) {
	return "Hello, " + person;
}
let user = [0, 1, 2];
document.body.textContent = greeter(user);
-- config.toml --
disablekinds = ['taxonomy', 'term', 'page']
-- content/p1.md --
Content.
-- data/hugo.toml --
slogan = "Hugo Rocks!"
-- i18n/en.yaml --
hello:
   other: "Hello"
-- i18n/fr.yaml --
hello:
   other: "Bonjour"
-- layouts/index.html --
{{ $options := dict "minify" false "externals" (slice "react" "react-dom") }}
{{ $js := resources.Get "js/main.js" | js.Build $options }}
JS:  {{ template "print" $js }}
{{ $jsx := resources.Get "js/myjsx.jsx" | js.Build $options }}
JSX: {{ template "print" $jsx }}
{{ $ts := resources.Get "js/myts.ts" | js.Build (dict "sourcemap" "inline")}}
TS: {{ template "print" $ts }}
{{ $ts2 := resources.Get "js/myts.ts" | js.Build (dict "sourcemap" "external" "TargetPath" "js/myts2.js")}}
TS2: {{ template "print" $ts2 }}
{{ define "print" }}RelPermalink: {{.RelPermalink}}|MIME: {{ .MediaType }}|Content: {{ .Content | safeJS }}{{ end }}
-- package.json --
{
	"scripts": {},

	"dependencies": {
	"to-camel-case": "1.0.0"
	}
}
`

	b := hugolib.NewIntegrationTestBuilder(
		hugolib.IntegrationTestConfig{
			T:               c,
			NeedsOsFS:       true,
			NeedsNpmInstall: true,
			TxtarString:     files,
		}).Build()

	b.AssertFileContent("public/js/myts.js", `//# sourceMappingURL=data:application/json;base64,ewogICJ2ZXJz`)
	b.AssertFileContent("public/js/myts2.js.map", `"version": 3,`)
	b.AssertFileContent("public/index.html", `
		console.log(&#34;included&#34;);
		if (hasSpace.test(string))
		var React = __toESM(__require(&#34;react&#34;));
		function greeter(person) {
`)
}

func TestBuildError(t *testing.T) {
	c := qt.New(t)

	filesTemplate := `
-- config.toml --
disableKinds=["page", "section", "taxonomy", "term", "sitemap", "robotsTXT"]
-- assets/js/main.js --
// A comment.
import { hello1, hello2 } from './util1';
hello1();
hello2();
-- assets/js/util1.js --
/* Some 
comments.
*/
import { hello3 } from './util2';
export function hello1() {
	return 'abcd';
}
export function hello2() {
	return hello3();
}
-- assets/js/util2.js --
export function hello3() {
	return 'efgh';
}
-- layouts/index.html --
{{ $js := resources.Get "js/main.js" | js.Build }}
JS Content:{{ $js.Content }}:End:
	
			`

	c.Run("Import from main not found", func(c *qt.C) {
		c.Parallel()
		files := strings.Replace(filesTemplate, "import { hello1, hello2 }", "import { hello1, hello2, FOOBAR }", 1)
		b, err := hugolib.NewIntegrationTestBuilder(hugolib.IntegrationTestConfig{T: c, NeedsOsFS: true, TxtarString: files}).BuildE()
		b.Assert(err, qt.IsNotNil)
		b.Assert(err.Error(), qt.Contains, `main.js:2:25": No matching export`)
	})

	c.Run("Import from import not found", func(c *qt.C) {
		c.Parallel()
		files := strings.Replace(filesTemplate, "import { hello3 } from './util2';", "import { hello3, FOOBAR } from './util2';", 1)
		b, err := hugolib.NewIntegrationTestBuilder(hugolib.IntegrationTestConfig{T: c, NeedsOsFS: true, TxtarString: files}).BuildE()
		b.Assert(err, qt.IsNotNil)
		b.Assert(err.Error(), qt.Contains, `util1.js:4:17": No matching export in`)
	})
<<<<<<< HEAD
=======

}

// See issue 10527.
func TestImportHugoVsESBuild(t *testing.T) {
	c := qt.New(t)

	for _, importSrcDir := range []string{"node_modules", "assets"} {
		c.Run(importSrcDir, func(c *qt.C) {
			files := `
-- IMPORT_SRC_DIR/imp1/index.js --
console.log("IMPORT_SRC_DIR:imp1/index.js");
-- IMPORT_SRC_DIR/imp2/index.ts --
console.log("IMPORT_SRC_DIR:imp2/index.ts");
-- IMPORT_SRC_DIR/imp3/foo.ts --
console.log("IMPORT_SRC_DIR:imp3/foo.ts");
-- assets/js/main.js --
import 'imp1/index.js';
import 'imp2/index.js';
import 'imp3/foo.js';
-- layouts/index.html --
{{ $js := resources.Get "js/main.js" | js.Build }}
{{ $js.RelPermalink }}
			`

			files = strings.ReplaceAll(files, "IMPORT_SRC_DIR", importSrcDir)

			b := hugolib.NewIntegrationTestBuilder(
				hugolib.IntegrationTestConfig{
					T:           c,
					NeedsOsFS:   true,
					TxtarString: files,
				}).Build()

			expected := `
IMPORT_SRC_DIR:imp1/index.js	
IMPORT_SRC_DIR:imp2/index.ts
IMPORT_SRC_DIR:imp3/foo.ts		
`
			expected = strings.ReplaceAll(expected, "IMPORT_SRC_DIR", importSrcDir)

			b.AssertFileContent("public/js/main.js", expected)
		})
	}

>>>>>>> e127d3e5
}<|MERGE_RESOLUTION|>--- conflicted
+++ resolved
@@ -257,8 +257,6 @@
 		b.Assert(err, qt.IsNotNil)
 		b.Assert(err.Error(), qt.Contains, `util1.js:4:17": No matching export in`)
 	})
-<<<<<<< HEAD
-=======
 
 }
 
@@ -304,5 +302,4 @@
 		})
 	}
 
->>>>>>> e127d3e5
 }