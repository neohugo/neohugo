--- conflicted
+++ resolved
@@ -24,11 +24,7 @@
 
 	"github.com/neohugo/neohugo/helpers"
 
-<<<<<<< HEAD
-	"github.com/neohugo/neohugo/hugofs/glob"
-=======
-	hglob "github.com/gohugoio/hugo/hugofs/glob"
->>>>>>> cd59216d
+	hglob "github.com/neohugo/neohugo/hugofs/glob"
 
 	"github.com/neohugo/neohugo/resources/resource"
 
@@ -295,9 +291,7 @@
 			delete(c.cache, k)
 		}
 	}
-<<<<<<< HEAD
 	c.Unlock()
-=======
 }
 
 func (c *ResourceCache) DeleteMatches(match func(string) bool) {
@@ -309,5 +303,4 @@
 			delete(c.cache, k)
 		}
 	}
->>>>>>> cd59216d
 }