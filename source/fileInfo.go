--- conflicted
+++ resolved
@@ -20,13 +20,9 @@
 	"sync"
 	"time"
 
-<<<<<<< HEAD
+	"github.com/bep/gitmap"
 	"github.com/neohugo/neohugo/common/paths"
 	"github.com/neohugo/neohugo/hugofs"
-=======
-	"github.com/bep/gitmap"
-	"github.com/gohugoio/hugo/common/paths"
->>>>>>> cd59216d
 
 	"github.com/neohugo/neohugo/hugofs/files"
 
@@ -96,11 +92,8 @@
 	// UniqueID is the MD5 hash of the file's path and is for most practical applications,
 	// Hugo content files being one of them, considered to be unique.
 	UniqueID() string
-<<<<<<< HEAD
-=======
 
 	// For internal use only.
->>>>>>> cd59216d
 	FileInfo() hugofs.FileMetaInfo
 }
 
