--- conflicted
+++ resolved
@@ -77,7 +77,6 @@
     organize:
       usr/bin/: bin/
       usr/lib/: lib/
-<<<<<<< HEAD
     prime:
       - bin/node
       - lib/*/lib*.so*
@@ -92,40 +91,4 @@
       usr/bin/: bin/
       usr/lib/: lib/
     prime:
-      - bin/pandoc
-
-  pygments:
-    plugin: nil
-    stage-packages:
-      - python3-pygments
-=======
-    prime:
-      - bin/node
-      - lib/*/lib*.so*
-
-  pandoc:
-    plugin: nil
-    stage-packages:
-      - libatomic1
-      - pandoc
-      - pandoc-data
->>>>>>> 3efc2e2a
-    organize:
-      usr/bin/: bin/
-      usr/lib/: lib/
-    prime:
-<<<<<<< HEAD
-      - bin/pygmentize
-      - lib/python*/site-packages/Pygments-*.dist-info/*
-      - lib/python*/site-packages/pygments/*
-      - bin/python*
-      - -bin/python*m
-      - lib/python*/*
-      - -lib/python*/distutils/*
-      - -lib/python*/email/*
-      - -lib/python*/lib2to3/*
-      - -lib/python*/tkinter/*
-      - -lib/python*/unittest/*
-=======
-      - bin/pandoc
->>>>>>> 3efc2e2a
+      - bin/pandoc