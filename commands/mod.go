--- conflicted
+++ resolved
@@ -19,15 +19,9 @@
 	"os"
 	"path/filepath"
 
-<<<<<<< HEAD
-	"github.com/neohugo/neohugo/hugolib"
-
-	"github.com/neohugo/neohugo/modules"
-=======
 	"github.com/bep/simplecobra"
-	"github.com/gohugoio/hugo/config"
-	"github.com/gohugoio/hugo/modules/npm"
->>>>>>> cd59216d
+	"github.com/neohugo/neohugo/config"
+	"github.com/neohugo/neohugo/modules/npm"
 	"github.com/spf13/cobra"
 )
 
@@ -239,18 +233,12 @@
 						lastArg = args[len(args)-1]
 					}
 
-<<<<<<< HEAD
-					err = filepath.Walk(dirname, func(path string, info os.FileInfo, err error) error {
-						if info.IsDir() {
-							return nil
-=======
 					if lastArg == "./..." {
 						args = args[:len(args)-1]
 						// Do a recursive update.
 						dirname, err := os.Getwd()
 						if err != nil {
 							return err
->>>>>>> cd59216d
 						}
 
 						// Sanity chesimplecobra. We do recursive walking and want to avoid
@@ -259,16 +247,7 @@
 							return errors.New("must not be run from the file system root")
 						}
 
-<<<<<<< HEAD
-						return nil
-					})
-
-					if err != nil {
-						return err
-					}
-					return nil
-				}
-=======
+						// nolint
 						filepath.Walk(dirname, func(path string, info os.FileInfo, err error) error {
 							if info.IsDir() {
 								return nil
@@ -285,7 +264,6 @@
 								}
 								client := conf.configs.ModulesClient
 								return client.Get(args...)
->>>>>>> cd59216d
 
 							}
 							return nil
@@ -304,7 +282,6 @@
 			npmCommand,
 		},
 	}
-
 }
 
 type modCommands struct {
@@ -326,7 +303,7 @@
 	if err != nil {
 		return err
 	}
-	//config := conf.configs.Base
+	// config := conf.configs.Base
 
 	return nil
 }
