--- conflicted
+++ resolved
@@ -329,12 +329,7 @@
 	contentDir string
 }
 
-<<<<<<< HEAD
-func createSimpleTestSite(t *testing.T, cfg testSiteConfig) (string, func(), error) {
-	c := qt.New(t)
-=======
 func createSimpleTestSite(t testing.TB, cfg testSiteConfig) (string, func(), error) {
->>>>>>> 9e76507d
 	d, clean, e := htesting.CreateTempDir(hugofs.Os, "hugo-cli")
 	if e != nil {
 		return "", nil, e
@@ -357,7 +352,8 @@
 		contentDir = cfg.contentDir
 	}
 
-	c.Assert(os.MkdirAll(filepath.Join(d, "public"), 0o777), qt.IsNil)
+	// nolint
+	os.MkdirAll(filepath.Join(d, "public"), 0o777)
 
 	// Just the basic. These are for CLI tests, not site testing.
 	writeFile(t, filepath.Join(d, "config.toml"), cfgStr)
@@ -397,15 +393,9 @@
 	return d, clean, nil
 }
 
-<<<<<<< HEAD
-func writeFile(t *testing.T, filename, content string) {
+func writeFile(t testing.TB, filename, content string) {
 	must(t, os.MkdirAll(filepath.Dir(filename), os.FileMode(0o755)))
 	must(t, ioutil.WriteFile(filename, []byte(content), os.FileMode(0o755)))
-=======
-func writeFile(t testing.TB, filename, content string) {
-	must(t, os.MkdirAll(filepath.Dir(filename), os.FileMode(0755)))
-	must(t, ioutil.WriteFile(filename, []byte(content), os.FileMode(0755)))
->>>>>>> 9e76507d
 }
 
 func must(t testing.TB, err error) {
