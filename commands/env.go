--- conflicted
+++ resolved
@@ -17,51 +17,8 @@
 	"context"
 	"runtime"
 
-<<<<<<< HEAD
+	"github.com/bep/simplecobra"
 	"github.com/neohugo/neohugo/common/neohugo"
-	"github.com/spf13/cobra"
-	jww "github.com/spf13/jwalterweatherman"
-)
-
-var _ cmder = (*envCmd)(nil)
-
-type envCmd struct {
-	*baseCmd
-}
-
-func newEnvCmd() *envCmd {
-	return &envCmd{
-		baseCmd: newBaseCmd(&cobra.Command{
-			Use:   "env",
-			Short: "Print Hugo version and environment info",
-			Long: `Print Hugo version and environment info. This is useful in Hugo bug reports.
-
-If you add the -v flag, you will get a full dependency list.
-`,
-			RunE: func(cmd *cobra.Command, args []string) error {
-				printHugoVersion()
-				jww.FEEDBACK.Printf("GOOS=%q\n", runtime.GOOS)
-				jww.FEEDBACK.Printf("GOARCH=%q\n", runtime.GOARCH)
-				jww.FEEDBACK.Printf("GOVERSION=%q\n", runtime.Version())
-
-				isVerbose, _ := cmd.Flags().GetBool("verbose")
-
-				if isVerbose {
-					deps := neohugo.GetDependencyList()
-					for _, dep := range deps {
-						jww.FEEDBACK.Printf("%s\n", dep)
-					}
-				} else {
-					// These are also included in the GetDependencyList above;
-					// always print these as these are most likely the most useful to know about.
-					deps := neohugo.GetDependencyListNonGo()
-					for _, dep := range deps {
-						jww.FEEDBACK.Printf("%s\n", dep)
-					}
-
-=======
-	"github.com/bep/simplecobra"
-	"github.com/gohugoio/hugo/common/hugo"
 )
 
 func newEnvCommand() simplecobra.Commander {
@@ -70,21 +27,20 @@
 		short: "Print Hugo version and environment info",
 		long:  "Print Hugo version and environment info. This is useful in Hugo bug reports",
 		run: func(ctx context.Context, cd *simplecobra.Commandeer, r *rootCommand, args []string) error {
-			r.Printf("%s\n", hugo.BuildVersionString())
+			r.Printf("%s\n", neohugo.BuildVersionString())
 			r.Printf("GOOS=%q\n", runtime.GOOS)
 			r.Printf("GOARCH=%q\n", runtime.GOARCH)
 			r.Printf("GOVERSION=%q\n", runtime.Version())
 
 			if r.verbose {
-				deps := hugo.GetDependencyList()
+				deps := neohugo.GetDependencyList()
 				for _, dep := range deps {
 					r.Printf("%s\n", dep)
->>>>>>> cd59216d
 				}
 			} else {
 				// These are also included in the GetDependencyList above;
 				// always print these as these are most likely the most useful to know about.
-				deps := hugo.GetDependencyListNonGo()
+				deps := neohugo.GetDependencyListNonGo()
 				for _, dep := range deps {
 					r.Printf("%s\n", dep)
 				}
@@ -92,19 +48,16 @@
 			return nil
 		},
 	}
-<<<<<<< HEAD
-=======
 }
 
 func newVersionCmd() simplecobra.Commander {
 	return &simpleCommand{
 		name: "version",
 		run: func(ctx context.Context, cd *simplecobra.Commandeer, r *rootCommand, args []string) error {
-			r.Println(hugo.BuildVersionString())
+			r.Println(neohugo.BuildVersionString())
 			return nil
 		},
 		short: "Print Hugo version and environment info",
 		long:  "Print Hugo version and environment info. This is useful in Hugo bug reports.",
 	}
->>>>>>> cd59216d
 }