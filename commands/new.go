// Copyright 2023 The Hugo Authors. All rights reserved.
//
// Licensed under the Apache License, Version 2.0 (the "License");
// you may not use this file except in compliance with the License.
// You may obtain a copy of the License at
// http://www.apache.org/licenses/LICENSE-2.0
//
// Unless required by applicable law or agreed to in writing, software
// distributed under the License is distributed on an "AS IS" BASIS,
// WITHOUT WARRANTIES OR CONDITIONS OF ANY KIND, either express or implied.
// See the License for the specific language governing permissions and
// limitations under the License.

package commands

import (
	"bytes"
	"context"
	"path/filepath"
	"strings"

	"github.com/bep/simplecobra"
<<<<<<< HEAD
	"github.com/neohugo/neohugo/common/htime"
	"github.com/neohugo/neohugo/config"
	"github.com/neohugo/neohugo/create"
	"github.com/neohugo/neohugo/helpers"
	"github.com/neohugo/neohugo/parser"
	"github.com/neohugo/neohugo/parser/metadecoders"
	"github.com/spf13/afero"
=======
	"github.com/gohugoio/hugo/common/paths"
	"github.com/gohugoio/hugo/config"
	"github.com/gohugoio/hugo/create"
	"github.com/gohugoio/hugo/create/skeletons"
>>>>>>> ac7cffa7
	"github.com/spf13/cobra"
)

func newNewCommand() *newCommand {
	var (
		force       bool
		contentType string
		format      string
	)

	var c *newCommand
	c = &newCommand{
		commands: []simplecobra.Commander{
			&simpleCommand{
				name:  "content",
				use:   "content [path]",
				short: "Create new content for your site",
				long: `Create a new content file and automatically set the date and title.
It will guess which kind of file to create based on the path provided.

You can also specify the kind with ` + "`-k KIND`" + `.

If archetypes are provided in your theme or site, they will be used.

Ensure you run this within the root directory of your site.`,
				run: func(ctx context.Context, cd *simplecobra.Commandeer, r *rootCommand, args []string) error {
					if len(args) < 1 {
						return newUserError("path needs to be provided")
					}
					h, err := r.Hugo(flagsToCfg(cd, nil))
					if err != nil {
						return err
					}
					return create.NewContent(h, contentType, args[0], force)
				},
				withc: func(cmd *cobra.Command, r *rootCommand) {
					cmd.Flags().StringVarP(&contentType, "kind", "k", "", "content type to create")
					cmd.Flags().String("editor", "", "edit new content with this editor, if provided")
					cmd.Flags().BoolVarP(&force, "force", "f", false, "overwrite file if it already exists")
					applyLocalFlagsBuildConfig(cmd, r)
				},
			},
			&simpleCommand{
				name:  "site",
				use:   "site [path]",
				short: "Create a new site (skeleton)",
				long: `Create a new site in the provided directory.
The new site will have the correct structure, but no content or theme yet.
Use ` + "`hugo new [contentPath]`" + ` to create new content.`,
				run: func(ctx context.Context, cd *simplecobra.Commandeer, r *rootCommand, args []string) error {
					if len(args) < 1 {
						return newUserError("path needs to be provided")
					}
					createpath, err := filepath.Abs(filepath.Clean(args[0]))
					if err != nil {
						return err
					}

					cfg := config.New()
					cfg.Set("workingDir", createpath)
					cfg.Set("publishDir", "public")

					conf, err := r.ConfigFromProvider(r.configVersionID.Load(), flagsToCfg(cd, cfg))
					if err != nil {
						return err
					}
					sourceFs := conf.fs.Source

<<<<<<< HEAD
					archeTypePath := filepath.Join(createpath, "archetypes")
					dirs := []string{
						archeTypePath,
						filepath.Join(createpath, "assets"),
						filepath.Join(createpath, "content"),
						filepath.Join(createpath, "data"),
						filepath.Join(createpath, "layouts"),
						filepath.Join(createpath, "static"),
						filepath.Join(createpath, "themes"),
					}

					if exists, _ := helpers.Exists(createpath, sourceFs); exists {
						if isDir, _ := helpers.IsDir(createpath, sourceFs); !isDir {
							return errors.New(createpath + " already exists but not a directory")
						}

						isEmpty, _ := helpers.IsEmpty(createpath, sourceFs)

						switch {
						case !isEmpty && !force:
							return errors.New(createpath + " already exists and is not empty. See --force.")

						case !isEmpty && force:
							all := append(dirs, filepath.Join(createpath, "hugo."+format))
							for _, path := range all {
								if exists, _ := helpers.Exists(path, sourceFs); exists {
									return errors.New(path + " already exists")
								}
							}
						}
					}

					for _, dir := range dirs {
						if err := sourceFs.MkdirAll(dir, 0o777); err != nil {
							return fmt.Errorf("failed to create dir: %w", err)
						}
					}
					// nolint
					c.newSiteCreateConfig(sourceFs, createpath, format)

					// Create a default archetype file.
					// nolint
					helpers.SafeWriteToDisk(filepath.Join(archeTypePath, "default.md"),
						strings.NewReader(create.DefaultArchetypeTemplateTemplate), sourceFs)

					r.Printf("Congratulations! Your new Hugo site is created in %s.\n\n", createpath)
					r.Println(c.newSiteNextStepsText())
=======
					err = skeletons.CreateSite(createpath, sourceFs, force, format)
					if err != nil {
						return err
					}

					r.Printf("Congratulations! Your new Hugo site was created in %s.\n\n", createpath)
					r.Println(c.newSiteNextStepsText(createpath, format))
>>>>>>> ac7cffa7

					return nil
				},
				withc: func(cmd *cobra.Command, r *rootCommand) {
					cmd.Flags().BoolVarP(&force, "force", "f", false, "init inside non-empty directory")
					cmd.Flags().StringVar(&format, "format", "toml", "preferred file format (toml, yaml or json)")
				},
			},
			&simpleCommand{
				name:  "theme",
				use:   "theme [name]",
				short: "Create a new theme (skeleton)",
				long: `Create a new theme (skeleton) called [name] in ./themes.
New theme is a skeleton. Please add content to the touched files. Add your
name to the copyright line in the license and adjust the theme.toml file
according to your needs.`,
				run: func(ctx context.Context, cd *simplecobra.Commandeer, r *rootCommand, args []string) error {
					if len(args) < 1 {
						return newUserError("theme name needs to be provided")
					}
					cfg := config.New()
					cfg.Set("publishDir", "public")

					conf, err := r.ConfigFromProvider(r.configVersionID.Load(), flagsToCfg(cd, cfg))
					if err != nil {
						return err
					}
					sourceFs := conf.fs.Source
					createpath := paths.AbsPathify(conf.configs.Base.WorkingDir, filepath.Join(conf.configs.Base.ThemesDir, args[0]))
					r.Println("Creating new theme in", createpath)

					err = skeletons.CreateTheme(createpath, sourceFs)
					if err != nil {
						return err
					}
<<<<<<< HEAD
					// nolint
					c.createThemeMD(ps.Fs.Source, createpath)
=======
>>>>>>> ac7cffa7

					return nil
				},
			},
		},
	}

	return c
}

type newCommand struct {
	rootCmd *rootCommand

	commands []simplecobra.Commander
}

func (c *newCommand) Commands() []simplecobra.Commander {
	return c.commands
}

func (c *newCommand) Name() string {
	return "new"
}

func (c *newCommand) Run(ctx context.Context, cd *simplecobra.Commandeer, args []string) error {
	return nil
}

func (c *newCommand) Init(cd *simplecobra.Commandeer) error {
	cmd := cd.CobraCommand
	cmd.Short = "Create new content for your site"
	cmd.Long = `Create a new content file and automatically set the date and title.
It will guess which kind of file to create based on the path provided.

You can also specify the kind with ` + "`-k KIND`" + `.

If archetypes are provided in your theme or site, they will be used.

Ensure you run this within the root directory of your site.`

	cmd.RunE = nil
	return nil
}

func (c *newCommand) PreRun(cd, runner *simplecobra.Commandeer) error {
	c.rootCmd = cd.Root.Command.(*rootCommand)
	return nil
}

func (c *newCommand) newSiteNextStepsText(path string, format string) string {
	format = strings.ToLower(format)
	var nextStepsText bytes.Buffer

	nextStepsText.WriteString(`Just a few more steps...

1. Change the current directory to ` + path + `.
2. Create or install a theme:
   - Create a new theme with the command "hugo new theme <THEMENAME>"
   - Install a theme from https://themes.gohugo.io/
3. Edit hugo.` + format + `, setting the "theme" property to the theme name.
4. Create new content with the command "hugo new content `)

	nextStepsText.WriteString(filepath.Join("<SECTIONNAME>", "<FILENAME>.<FORMAT>"))

	nextStepsText.WriteString(`".
5. Start the embedded web server with the command "hugo server --buildDrafts".

See documentation at https://gohugo.io/.`)

	return nextStepsText.String()
<<<<<<< HEAD
}

func (c *newCommand) createThemeMD(fs afero.Fs, inpath string) (err error) {
	by := []byte(`# theme.toml template for a Hugo theme
# See https://github.com/gohugoio/hugoThemes#themetoml for an example

name = "` +
		// nolint
		strings.Title(helpers.MakeTitle(filepath.Base(inpath))) + `"
license = "MIT"
licenselink = "https://github.com/yourname/yourtheme/blob/master/LICENSE"
description = ""
homepage = "http://example.com/"
tags = []
features = []
min_version = "0.115.0"

[author]
  name = ""
  homepage = ""

# If porting an existing theme
[original]
  name = ""
  homepage = ""
  repo = ""
`)

	err = helpers.WriteToDisk(filepath.Join(inpath, "theme.toml"), bytes.NewReader(by), fs)
	if err != nil {
		return
	}

	err = helpers.WriteToDisk(filepath.Join(inpath, "hugo.toml"), strings.NewReader("# Theme config.\n"), fs)
	if err != nil {
		return
	}

	return nil
=======
>>>>>>> ac7cffa7
}<|MERGE_RESOLUTION|>--- conflicted
+++ resolved
@@ -20,20 +20,10 @@
 	"strings"
 
 	"github.com/bep/simplecobra"
-<<<<<<< HEAD
-	"github.com/neohugo/neohugo/common/htime"
+	"github.com/neohugo/neohugo/common/paths"
 	"github.com/neohugo/neohugo/config"
 	"github.com/neohugo/neohugo/create"
-	"github.com/neohugo/neohugo/helpers"
-	"github.com/neohugo/neohugo/parser"
-	"github.com/neohugo/neohugo/parser/metadecoders"
-	"github.com/spf13/afero"
-=======
-	"github.com/gohugoio/hugo/common/paths"
-	"github.com/gohugoio/hugo/config"
-	"github.com/gohugoio/hugo/create"
-	"github.com/gohugoio/hugo/create/skeletons"
->>>>>>> ac7cffa7
+	"github.com/neohugo/neohugo/create/skeletons"
 	"github.com/spf13/cobra"
 )
 
@@ -102,55 +92,6 @@
 					}
 					sourceFs := conf.fs.Source
 
-<<<<<<< HEAD
-					archeTypePath := filepath.Join(createpath, "archetypes")
-					dirs := []string{
-						archeTypePath,
-						filepath.Join(createpath, "assets"),
-						filepath.Join(createpath, "content"),
-						filepath.Join(createpath, "data"),
-						filepath.Join(createpath, "layouts"),
-						filepath.Join(createpath, "static"),
-						filepath.Join(createpath, "themes"),
-					}
-
-					if exists, _ := helpers.Exists(createpath, sourceFs); exists {
-						if isDir, _ := helpers.IsDir(createpath, sourceFs); !isDir {
-							return errors.New(createpath + " already exists but not a directory")
-						}
-
-						isEmpty, _ := helpers.IsEmpty(createpath, sourceFs)
-
-						switch {
-						case !isEmpty && !force:
-							return errors.New(createpath + " already exists and is not empty. See --force.")
-
-						case !isEmpty && force:
-							all := append(dirs, filepath.Join(createpath, "hugo."+format))
-							for _, path := range all {
-								if exists, _ := helpers.Exists(path, sourceFs); exists {
-									return errors.New(path + " already exists")
-								}
-							}
-						}
-					}
-
-					for _, dir := range dirs {
-						if err := sourceFs.MkdirAll(dir, 0o777); err != nil {
-							return fmt.Errorf("failed to create dir: %w", err)
-						}
-					}
-					// nolint
-					c.newSiteCreateConfig(sourceFs, createpath, format)
-
-					// Create a default archetype file.
-					// nolint
-					helpers.SafeWriteToDisk(filepath.Join(archeTypePath, "default.md"),
-						strings.NewReader(create.DefaultArchetypeTemplateTemplate), sourceFs)
-
-					r.Printf("Congratulations! Your new Hugo site is created in %s.\n\n", createpath)
-					r.Println(c.newSiteNextStepsText())
-=======
 					err = skeletons.CreateSite(createpath, sourceFs, force, format)
 					if err != nil {
 						return err
@@ -158,7 +99,6 @@
 
 					r.Printf("Congratulations! Your new Hugo site was created in %s.\n\n", createpath)
 					r.Println(c.newSiteNextStepsText(createpath, format))
->>>>>>> ac7cffa7
 
 					return nil
 				},
@@ -194,11 +134,6 @@
 					if err != nil {
 						return err
 					}
-<<<<<<< HEAD
-					// nolint
-					c.createThemeMD(ps.Fs.Source, createpath)
-=======
->>>>>>> ac7cffa7
 
 					return nil
 				},
@@ -269,46 +204,4 @@
 See documentation at https://gohugo.io/.`)
 
 	return nextStepsText.String()
-<<<<<<< HEAD
-}
-
-func (c *newCommand) createThemeMD(fs afero.Fs, inpath string) (err error) {
-	by := []byte(`# theme.toml template for a Hugo theme
-# See https://github.com/gohugoio/hugoThemes#themetoml for an example
-
-name = "` +
-		// nolint
-		strings.Title(helpers.MakeTitle(filepath.Base(inpath))) + `"
-license = "MIT"
-licenselink = "https://github.com/yourname/yourtheme/blob/master/LICENSE"
-description = ""
-homepage = "http://example.com/"
-tags = []
-features = []
-min_version = "0.115.0"
-
-[author]
-  name = ""
-  homepage = ""
-
-# If porting an existing theme
-[original]
-  name = ""
-  homepage = ""
-  repo = ""
-`)
-
-	err = helpers.WriteToDisk(filepath.Join(inpath, "theme.toml"), bytes.NewReader(by), fs)
-	if err != nil {
-		return
-	}
-
-	err = helpers.WriteToDisk(filepath.Join(inpath, "hugo.toml"), strings.NewReader("# Theme config.\n"), fs)
-	if err != nil {
-		return
-	}
-
-	return nil
-=======
->>>>>>> ac7cffa7
 }