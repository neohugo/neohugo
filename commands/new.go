--- conflicted
+++ resolved
@@ -21,19 +21,13 @@
 	"path/filepath"
 	"strings"
 
-<<<<<<< HEAD
+	"github.com/bep/simplecobra"
+	"github.com/neohugo/neohugo/common/htime"
+	"github.com/neohugo/neohugo/config"
 	"github.com/neohugo/neohugo/create"
 	"github.com/neohugo/neohugo/helpers"
-	"github.com/neohugo/neohugo/hugolib"
-=======
-	"github.com/bep/simplecobra"
-	"github.com/gohugoio/hugo/common/htime"
-	"github.com/gohugoio/hugo/config"
-	"github.com/gohugoio/hugo/create"
-	"github.com/gohugoio/hugo/helpers"
-	"github.com/gohugoio/hugo/parser"
-	"github.com/gohugoio/hugo/parser/metadecoders"
->>>>>>> cd59216d
+	"github.com/neohugo/neohugo/parser"
+	"github.com/neohugo/neohugo/parser/metadecoders"
 	"github.com/spf13/afero"
 	"github.com/spf13/cobra"
 )
@@ -76,7 +70,6 @@
 					cmd.Flags().BoolVarP(&force, "force", "f", false, "overwrite file if it already exists")
 					cmd.Flags().StringVar(&format, "format", "toml", "preferred file format (toml, yaml or json)")
 					applyLocalFlagsBuildConfig(cmd, r)
-
 				},
 			},
 			&simpleCommand{
@@ -138,14 +131,15 @@
 					}
 
 					for _, dir := range dirs {
-						if err := sourceFs.MkdirAll(dir, 0777); err != nil {
+						if err := sourceFs.MkdirAll(dir, 0o777); err != nil {
 							return fmt.Errorf("failed to create dir: %w", err)
 						}
 					}
-
+					// nolint
 					c.newSiteCreateConfig(sourceFs, createpath, format)
 
 					// Create a default archetype file.
+					// nolint
 					helpers.SafeWriteToDisk(filepath.Join(archeTypePath, "default.md"),
 						strings.NewReader(create.DefaultArchetypeTemplateTemplate), sourceFs)
 
@@ -248,7 +242,7 @@
 					if err != nil {
 						return err
 					}
-
+					// nolint
 					c.createThemeMD(ps.Fs.Source, createpath)
 
 					return nil
@@ -258,7 +252,6 @@
 	}
 
 	return c
-
 }
 
 type newCommand struct {
@@ -298,17 +291,11 @@
 	return nil
 }
 
-<<<<<<< HEAD
-	err := os.MkdirAll(p, 0o777) // before umask
-	if err != nil {
-		jww.FATAL.Fatalln(err)
-=======
 func (c *newCommand) newSiteCreateConfig(fs afero.Fs, inpath string, kind string) (err error) {
 	in := map[string]string{
 		"baseURL":      "http://example.org/",
 		"title":        "My New Hugo Site",
 		"languageCode": "en-us",
->>>>>>> cd59216d
 	}
 
 	var buf bytes.Buffer
@@ -342,11 +329,12 @@
 }
 
 func (c *newCommand) createThemeMD(fs afero.Fs, inpath string) (err error) {
-
 	by := []byte(`# theme.toml template for a Hugo theme
 # See https://github.com/gohugoio/hugoThemes#themetoml for an example
 
-name = "` + strings.Title(helpers.MakeTitle(filepath.Base(inpath))) + `"
+name = "` +
+		// nolint
+		strings.Title(helpers.MakeTitle(filepath.Base(inpath))) + `"
 license = "MIT"
 licenselink = "https://github.com/yourname/yourtheme/blob/master/LICENSE"
 description = ""
