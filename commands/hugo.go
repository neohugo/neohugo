--- conflicted
+++ resolved
@@ -30,14 +30,10 @@
 	"syscall"
 	"time"
 
-<<<<<<< HEAD
 	"github.com/neohugo/neohugo/common/neohugo"
 	"github.com/neohugo/neohugo/common/types"
 	"github.com/neohugo/neohugo/hugofs/files"
-=======
-	"github.com/gohugoio/hugo/hugofs/files"
-	"github.com/gohugoio/hugo/tpl"
->>>>>>> 9e76507d
+	"github.com/neohugo/neohugo/tpl"
 
 	"github.com/neohugo/neohugo/hugofs"
 
@@ -125,7 +121,8 @@
 func initializeConfig(mustHaveConfigFile, failOnInitErr, running bool,
 	h *hugoBuilderCommon,
 	f flagsToConfigHandler,
-	cfgInit func(c *commandeer) error) (*commandeer, error) {
+	cfgInit func(c *commandeer) error,
+) (*commandeer, error) {
 	c, err := newCommandeer(mustHaveConfigFile, failOnInitErr, running, h, f, cfgInit)
 	if err != nil {
 		return nil, err
@@ -926,7 +923,8 @@
 func (c *commandeer) handleEvents(watcher *watcher.Batcher,
 	staticSyncer *staticSyncer,
 	evs []fsnotify.Event,
-	configSet map[string]bool) {
+	configSet map[string]bool,
+) {
 	defer func() {
 		c.wasError = false
 	}()
