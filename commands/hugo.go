--- conflicted
+++ resolved
@@ -30,30 +30,18 @@
 	"syscall"
 	"time"
 
-<<<<<<< HEAD
-	"github.com/neohugo/neohugo/common/neohugo"
-	"github.com/neohugo/neohugo/common/types"
-	"github.com/neohugo/neohugo/hugofs"
-=======
 	"github.com/gohugoio/hugo/common/types"
 
 	"github.com/gohugoio/hugo/hugofs"
->>>>>>> 3efc2e2a
 
 	"github.com/neohugo/neohugo/resources/page"
 
 	"github.com/pkg/errors"
 
-<<<<<<< HEAD
-	"github.com/neohugo/neohugo/common/herrors"
-	"github.com/neohugo/neohugo/common/loggers"
-	"github.com/neohugo/neohugo/common/terminal"
-=======
 	"github.com/gohugoio/hugo/common/herrors"
 	"github.com/gohugoio/hugo/common/hugo"
 	"github.com/gohugoio/hugo/common/loggers"
 	"github.com/gohugoio/hugo/common/terminal"
->>>>>>> 3efc2e2a
 
 	"github.com/neohugo/neohugo/hugolib/filesystems"
 
@@ -298,11 +286,7 @@
 
 	if !c.h.quiet {
 		fmt.Println("Start building sites … ")
-<<<<<<< HEAD
-		fmt.Println(neohugo.BuildVersionString())
-=======
 		fmt.Println(hugo.BuildVersionString())
->>>>>>> 3efc2e2a
 		if isTerminal() {
 			defer func() {
 				fmt.Print(showCursor + clearLine)
@@ -556,10 +540,7 @@
 }
 
 func (c *commandeer) serverBuild() error {
-<<<<<<< HEAD
-=======
-
->>>>>>> 3efc2e2a
+
 	stopProfiling, err := c.initProfiling()
 	if err != nil {
 		return err
@@ -756,10 +737,7 @@
 }
 
 func (c *commandeer) rebuildSites(events []fsnotify.Event) error {
-<<<<<<< HEAD
-=======
-
->>>>>>> 3efc2e2a
+
 	c.buildErr = nil
 	visited := c.visitedURLs.PeekAllSet()
 	if c.fastRenderMode {
