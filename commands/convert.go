// Copyright 2019 The Hugo Authors. All rights reserved.
//
// Licensed under the Apache License, Version 2.0 (the "License");
// you may not use this file except in compliance with the License.
// You may obtain a copy of the License at
// http://www.apache.org/licenses/LICENSE-2.0
//
// Unless required by applicable law or agreed to in writing, software
// distributed under the License is distributed on an "AS IS" BASIS,
// WITHOUT WARRANTIES OR CONDITIONS OF ANY KIND, either express or implied.
// See the License for the specific language governing permissions and
// limitations under the License.

package commands

import (
	"bytes"
	"fmt"
	"path/filepath"
	"strings"
	"time"

	"github.com/neohugo/neohugo/parser/pageparser"

	"github.com/neohugo/neohugo/resources/page"

	"github.com/neohugo/neohugo/hugofs"

	"github.com/neohugo/neohugo/helpers"

	"github.com/neohugo/neohugo/parser"
	"github.com/neohugo/neohugo/parser/metadecoders"

	"github.com/pkg/errors"

<<<<<<< HEAD
	"github.com/neohugo/neohugo/hugolib"
=======
	"github.com/gohugoio/hugo/hugolib"
>>>>>>> 9b681ecf

	"github.com/spf13/cobra"
)

var _ cmder = (*convertCmd)(nil)
<<<<<<< HEAD

// type parsedFile struct {
// frontMatterFormat metadecoders.Format
// frontMatterSource []byte
// frontMatter       map[string]interface{}

//// Everything after Front Matter
//content []byte
//}
=======
>>>>>>> 9b681ecf

type convertCmd struct {
	outputDir string
	unsafe    bool

	*baseBuilderCmd
}

func (b *commandsBuilder) newConvertCmd() *convertCmd {
	cc := &convertCmd{}

	cmd := &cobra.Command{
		Use:   "convert",
		Short: "Convert your content to different formats",
		Long: `Convert your content (e.g. front matter) to different formats.

See convert's subcommands toJSON, toTOML and toYAML for more information.`,
		RunE: nil,
	}

	cmd.AddCommand(
		&cobra.Command{
			Use:   "toJSON",
			Short: "Convert front matter to JSON",
			Long: `toJSON converts all front matter in the content directory
to use JSON for the front matter.`,
			RunE: func(cmd *cobra.Command, args []string) error {
				return cc.convertContents(metadecoders.JSON)
			},
		},
		&cobra.Command{
			Use:   "toTOML",
			Short: "Convert front matter to TOML",
			Long: `toTOML converts all front matter in the content directory
to use TOML for the front matter.`,
			RunE: func(cmd *cobra.Command, args []string) error {
				return cc.convertContents(metadecoders.TOML)
			},
		},
		&cobra.Command{
			Use:   "toYAML",
			Short: "Convert front matter to YAML",
			Long: `toYAML converts all front matter in the content directory
to use YAML for the front matter.`,
			RunE: func(cmd *cobra.Command, args []string) error {
				return cc.convertContents(metadecoders.YAML)
			},
		},
	)

	cmd.PersistentFlags().StringVarP(&cc.outputDir, "output", "o", "", "filesystem path to write files to")
	cmd.PersistentFlags().BoolVar(&cc.unsafe, "unsafe", false, "enable less safe operations, please backup first")

	cc.baseBuilderCmd = b.newBuilderBasicCmd(cmd)

	return cc
}

func (cc *convertCmd) convertContents(format metadecoders.Format) error {
	if cc.outputDir == "" && !cc.unsafe {
		return newUserError("Unsafe operation not allowed, use --unsafe or set a different output path")
	}

	c, err := initializeConfig(true, false, &cc.hugoBuilderCommon, cc, nil)
	if err != nil {
		return err
	}

	c.Cfg.Set("buildDrafts", true)

	h, err := hugolib.NewHugoSites(*c.DepsCfg)
	if err != nil {
		return err
	}

	if err := h.Build(hugolib.BuildCfg{SkipRender: true}); err != nil {
		return err
	}

	site := h.Sites[0]

	site.Log.Println("processing", len(site.AllPages()), "content files")
	for _, p := range site.AllPages() {
		if err := cc.convertAndSavePage(p, site, format); err != nil {
			return err
		}
	}
	return nil
}

func (cc *convertCmd) convertAndSavePage(p page.Page, site *hugolib.Site, targetFormat metadecoders.Format) error {
	// The resources are not in .Site.AllPages.
	for _, r := range p.Resources().ByType("page") {
		if err := cc.convertAndSavePage(r.(page.Page), site, targetFormat); err != nil {
			return err
		}
	}

	if p.File().IsZero() {
		// No content file.
		return nil
	}

	errMsg := fmt.Errorf("Error processing file %q", p.Path())

	site.Log.Infoln("Attempting to convert", p.File().Filename())

	f := p.File()
	file, err := f.FileInfo().Meta().Open()
	if err != nil {
		site.Log.Errorln(errMsg)
		file.Close()
		return nil
	}

	pf, err := pageparser.ParseFrontMatterAndContent(file)
	if err != nil {
		site.Log.Errorln(errMsg)
		file.Close()
		return err
	}

	file.Close()

	// better handling of dates in formats that don't have support for them
	if pf.FrontMatterFormat == metadecoders.JSON || pf.FrontMatterFormat == metadecoders.YAML || pf.FrontMatterFormat == metadecoders.TOML {
		for k, v := range pf.FrontMatter {
			switch vv := v.(type) {
			case time.Time:
				pf.FrontMatter[k] = vv.Format(time.RFC3339)
			}
		}
	}

	var newContent bytes.Buffer
	err = parser.InterfaceToFrontMatter(pf.FrontMatter, targetFormat, &newContent)
	if err != nil {
		site.Log.Errorln(errMsg)
		return err
	}

	newContent.Write(pf.Content)

	newFilename := p.File().Filename()

	if cc.outputDir != "" {
		contentDir := strings.TrimSuffix(newFilename, p.Path())
		contentDir = filepath.Base(contentDir)

		newFilename = filepath.Join(cc.outputDir, contentDir, p.Path())
	}

	fs := hugofs.Os
	if err := helpers.WriteToDisk(newFilename, &newContent, fs); err != nil {
		return errors.Wrapf(err, "Failed to save file %q:", newFilename)
	}

	return nil
}<|MERGE_RESOLUTION|>--- conflicted
+++ resolved
@@ -33,28 +33,12 @@
 
 	"github.com/pkg/errors"
 
-<<<<<<< HEAD
 	"github.com/neohugo/neohugo/hugolib"
-=======
-	"github.com/gohugoio/hugo/hugolib"
->>>>>>> 9b681ecf
 
 	"github.com/spf13/cobra"
 )
 
 var _ cmder = (*convertCmd)(nil)
-<<<<<<< HEAD
-
-// type parsedFile struct {
-// frontMatterFormat metadecoders.Format
-// frontMatterSource []byte
-// frontMatter       map[string]interface{}
-
-//// Everything after Front Matter
-//content []byte
-//}
-=======
->>>>>>> 9b681ecf
 
 type convertCmd struct {
 	outputDir string
