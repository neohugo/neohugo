// Copyright 2019 The Hugo Authors. All rights reserved.
//
// Licensed under the Apache License, Version 2.0 (the "License");
// you may not use this file except in compliance with the License.
// You may obtain a copy of the License at
// http://www.apache.org/licenses/LICENSE-2.0
//
// Unless required by applicable law or agreed to in writing, software
// distributed under the License is distributed on an "AS IS" BASIS,
// WITHOUT WARRANTIES OR CONDITIONS OF ANY KIND, either express or implied.
// See the License for the specific language governing permissions and
// limitations under the License.

package commands

import (
	"bytes"
	"fmt"
	"path/filepath"
	"strings"
	"time"

	"github.com/neohugo/neohugo/parser/pageparser"

	"github.com/neohugo/neohugo/resources/page"

	"github.com/neohugo/neohugo/hugofs"

	"github.com/neohugo/neohugo/helpers"

	"github.com/neohugo/neohugo/parser"
	"github.com/neohugo/neohugo/parser/metadecoders"

	"github.com/pkg/errors"

	"github.com/neohugo/neohugo/hugolib"

	"github.com/spf13/cobra"
)

var _ cmder = (*convertCmd)(nil)

type convertCmd struct {
	outputDir string
	unsafe    bool

	*baseBuilderCmd
}

func (b *commandsBuilder) newConvertCmd() *convertCmd {
	cc := &convertCmd{}

	cmd := &cobra.Command{
		Use:   "convert",
		Short: "Convert your content to different formats",
		Long: `Convert your content (e.g. front matter) to different formats.

See convert's subcommands toJSON, toTOML and toYAML for more information.`,
		RunE: nil,
	}

	cmd.AddCommand(
		&cobra.Command{
			Use:   "toJSON",
			Short: "Convert front matter to JSON",
			Long: `toJSON converts all front matter in the content directory
to use JSON for the front matter.`,
			RunE: func(cmd *cobra.Command, args []string) error {
				return cc.convertContents(metadecoders.JSON)
			},
		},
		&cobra.Command{
			Use:   "toTOML",
			Short: "Convert front matter to TOML",
			Long: `toTOML converts all front matter in the content directory
to use TOML for the front matter.`,
			RunE: func(cmd *cobra.Command, args []string) error {
				return cc.convertContents(metadecoders.TOML)
			},
		},
		&cobra.Command{
			Use:   "toYAML",
			Short: "Convert front matter to YAML",
			Long: `toYAML converts all front matter in the content directory
to use YAML for the front matter.`,
			RunE: func(cmd *cobra.Command, args []string) error {
				return cc.convertContents(metadecoders.YAML)
			},
		},
	)

	cmd.PersistentFlags().StringVarP(&cc.outputDir, "output", "o", "", "filesystem path to write files to")
	cmd.PersistentFlags().BoolVar(&cc.unsafe, "unsafe", false, "enable less safe operations, please backup first")

	cc.baseBuilderCmd = b.newBuilderBasicCmd(cmd)

	return cc
}

func (cc *convertCmd) convertContents(format metadecoders.Format) error {
	if cc.outputDir == "" && !cc.unsafe {
		return newUserError("Unsafe operation not allowed, use --unsafe or set a different output path")
	}

	c, err := initializeConfig(true, false, false, &cc.hugoBuilderCommon, cc, nil)
	if err != nil {
		return err
	}

	c.Cfg.Set("buildDrafts", true)

	h, err := hugolib.NewHugoSites(*c.DepsCfg)
	if err != nil {
		return err
	}

	if err := h.Build(hugolib.BuildCfg{SkipRender: true}); err != nil {
		return err
	}

	site := h.Sites[0]

	site.Log.Println("processing", len(site.AllPages()), "content files")
	for _, p := range site.AllPages() {
		if err := cc.convertAndSavePage(p, site, format); err != nil {
			return err
		}
	}
	return nil
}

func (cc *convertCmd) convertAndSavePage(p page.Page, site *hugolib.Site, targetFormat metadecoders.Format) error {
	// The resources are not in .Site.AllPages.
	for _, r := range p.Resources().ByType("page") {
		if err := cc.convertAndSavePage(r.(page.Page), site, targetFormat); err != nil {
			return err
		}
	}

	if p.File().IsZero() {
		// No content file.
		return nil
	}

	errMsg := fmt.Errorf("Error processing file %q", p.File().Path())

	site.Log.Infoln("Attempting to convert", p.File().Filename())

	f := p.File()
	file, err := f.FileInfo().Meta().Open()
	if err != nil {
		site.Log.Errorln(errMsg)
		file.Close()
		return nil
	}

	pf, err := pageparser.ParseFrontMatterAndContent(file)
	if err != nil {
		site.Log.Errorln(errMsg)
		file.Close()
		return err
	}

	file.Close()

	// better handling of dates in formats that don't have support for them
	if pf.FrontMatterFormat == metadecoders.JSON || pf.FrontMatterFormat == metadecoders.YAML || pf.FrontMatterFormat == metadecoders.TOML {
		for k, v := range pf.FrontMatter {
			switch vv := v.(type) {
			case time.Time:
				pf.FrontMatter[k] = vv.Format(time.RFC3339)
			}
		}
	}

	var newContent bytes.Buffer
	err = parser.InterfaceToFrontMatter(pf.FrontMatter, targetFormat, &newContent)
	if err != nil {
		site.Log.Errorln(errMsg)
		return err
	}

	newContent.Write(pf.Content)

	newFilename := p.File().Filename()

	if cc.outputDir != "" {
		contentDir := strings.TrimSuffix(newFilename, p.File().Path())
		contentDir = filepath.Base(contentDir)

		newFilename = filepath.Join(cc.outputDir, contentDir, p.File().Path())
	}

	fs := hugofs.Os
	if err := helpers.WriteToDisk(newFilename, &newContent, fs); err != nil {
		return errors.Wrapf(err, "Failed to save file %q:", newFilename)
	}

	return nil
<<<<<<< HEAD
=======
}

type parsedFile struct {
	frontMatterFormat metadecoders.Format
	frontMatterSource []byte
	frontMatter       map[string]any

	// Everything after Front Matter
	content []byte
>>>>>>> 69c59008
}<|MERGE_RESOLUTION|>--- conflicted
+++ resolved
@@ -197,8 +197,6 @@
 	}
 
 	return nil
-<<<<<<< HEAD
-=======
 }
 
 type parsedFile struct {
@@ -208,5 +206,4 @@
 
 	// Everything after Front Matter
 	content []byte
->>>>>>> 69c59008
 }