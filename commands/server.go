// Copyright 2019 The Hugo Authors. All rights reserved.
//
// Licensed under the Apache License, Version 2.0 (the "License");
// you may not use this file except in compliance with the License.
// You may obtain a copy of the License at
// http://www.apache.org/licenses/LICENSE-2.0
//
// Unless required by applicable law or agreed to in writing, software
// distributed under the License is distributed on an "AS IS" BASIS,
// WITHOUT WARRANTIES OR CONDITIONS OF ANY KIND, either express or implied.
// See the License for the specific language governing permissions and
// limitations under the License.

package commands

import (
	"bytes"
	"fmt"
	"io"
	"net"
	"net/http"
	"net/url"
	"os"
	"os/signal"
	"path/filepath"
	"regexp"
	"runtime"
	"strconv"
	"strings"
	"sync"
	"syscall"
	"time"

	"github.com/pkg/errors"

	"github.com/neohugo/neohugo/livereload"

	"github.com/neohugo/neohugo/config"
	"github.com/neohugo/neohugo/helpers"
	"github.com/spf13/afero"
	"github.com/spf13/cobra"
	jww "github.com/spf13/jwalterweatherman"
)

type serverCmd struct {
	// Can be used to stop the server. Useful in tests
	stop <-chan bool

	disableLiveReload bool
	navigateToChanged bool
	renderToDisk      bool
	serverAppend      bool
	serverInterface   string
	serverPort        int
	liveReloadPort    int
	serverWatch       bool
	noHTTPCache       bool

	disableFastRender   bool
	disableBrowserError bool

	*baseBuilderCmd
}

func (b *commandsBuilder) newServerCmd() *serverCmd {
	return b.newServerCmdSignaled(nil)
}

func (b *commandsBuilder) newServerCmdSignaled(stop <-chan bool) *serverCmd {
	cc := &serverCmd{stop: stop}

	cc.baseBuilderCmd = b.newBuilderCmd(&cobra.Command{
		Use:     "server",
		Aliases: []string{"serve"},
		Short:   "A high performance webserver",
		Long: `Hugo provides its own webserver which builds and serves the site.
While hugo server is high performance, it is a webserver with limited options.
Many run it in production, but the standard behavior is for people to use it
in development and use a more full featured server such as Nginx or Caddy.

'hugo server' will avoid writing the rendered and served content to disk,
preferring to store it in memory.

By default hugo will also watch your files for any changes you make and
automatically rebuild the site. It will then live reload any open browser pages
and push the latest content to them. As most Hugo sites are built in a fraction
of a second, you will be able to save and see your changes nearly instantly.`,
		RunE: cc.server,
	})

	cc.cmd.Flags().IntVarP(&cc.serverPort, "port", "p", 1313, "port on which the server will listen")
	cc.cmd.Flags().IntVar(&cc.liveReloadPort, "liveReloadPort", -1, "port for live reloading (i.e. 443 in HTTPS proxy situations)")
	cc.cmd.Flags().StringVarP(&cc.serverInterface, "bind", "", "127.0.0.1", "interface to which the server will bind")
	cc.cmd.Flags().BoolVarP(&cc.serverWatch, "watch", "w", true, "watch filesystem for changes and recreate as needed")
	cc.cmd.Flags().BoolVar(&cc.noHTTPCache, "noHTTPCache", false, "prevent HTTP caching")
	cc.cmd.Flags().BoolVarP(&cc.serverAppend, "appendPort", "", true, "append port to baseURL")
	cc.cmd.Flags().BoolVar(&cc.disableLiveReload, "disableLiveReload", false, "watch without enabling live browser reload on rebuild")
	cc.cmd.Flags().BoolVar(&cc.navigateToChanged, "navigateToChanged", false, "navigate to changed content file on live browser reload")
	cc.cmd.Flags().BoolVar(&cc.renderToDisk, "renderToDisk", false, "render to Destination path (default is render to memory & serve from there)")
	cc.cmd.Flags().BoolVar(&cc.disableFastRender, "disableFastRender", false, "enables full re-renders on changes")
	cc.cmd.Flags().BoolVar(&cc.disableBrowserError, "disableBrowserError", false, "do not show build errors in the browser")

	cc.cmd.Flags().String("memstats", "", "log memory usage to this file")
	cc.cmd.Flags().String("meminterval", "100ms", "interval to poll memory usage (requires --memstats), valid time units are \"ns\", \"us\" (or \"µs\"), \"ms\", \"s\", \"m\", \"h\".")

	return cc
}

type filesOnlyFs struct {
	fs http.FileSystem
}

type noDirFile struct {
	http.File
}

func (fs filesOnlyFs) Open(name string) (http.File, error) {
	f, err := fs.fs.Open(name)
	if err != nil {
		return nil, err
	}
	return noDirFile{f}, nil
}

func (f noDirFile) Readdir(count int) ([]os.FileInfo, error) {
	return nil, nil
}

var serverPorts []int

func (sc *serverCmd) server(cmd *cobra.Command, args []string) error {
	// If a Destination is provided via flag write to disk
	destination, _ := cmd.Flags().GetString("destination")
	if destination != "" {
		sc.renderToDisk = true
	}

	var serverCfgInit sync.Once

	cfgInit := func(c *commandeer) error {
		c.Set("renderToMemory", !sc.renderToDisk)
		if cmd.Flags().Changed("navigateToChanged") {
			c.Set("navigateToChanged", sc.navigateToChanged)
		}
		if cmd.Flags().Changed("disableLiveReload") {
			c.Set("disableLiveReload", sc.disableLiveReload)
		}
		if cmd.Flags().Changed("disableFastRender") {
			c.Set("disableFastRender", sc.disableFastRender)
		}
		if cmd.Flags().Changed("disableBrowserError") {
			c.Set("disableBrowserError", sc.disableBrowserError)
		}
		if sc.serverWatch {
			c.Set("watch", true)
		}

		// TODO(bep) yes, we should fix.
		if !c.languagesConfigured {
			return nil
		}

		var err error

		// We can only do this once.
		serverCfgInit.Do(func() {
			serverPorts = make([]int, 1)

			if c.languages.IsMultihost() {
				if !sc.serverAppend {
					err = newSystemError("--appendPort=false not supported when in multihost mode")
				}
				serverPorts = make([]int, len(c.languages))
			}

			currentServerPort := sc.serverPort

			for i := 0; i < len(serverPorts); i++ {
				l, err := net.Listen("tcp", net.JoinHostPort(sc.serverInterface, strconv.Itoa(currentServerPort)))
				if err == nil {
					l.Close()
					serverPorts[i] = currentServerPort
				} else {
					if i == 0 && sc.cmd.Flags().Changed("port") {
						// port set explicitly by user -- he/she probably meant it!
						err = newSystemErrorF("Server startup failed: %s", err)
						c.logger.Println(err)
					}
					c.logger.Println("port", sc.serverPort, "already in use, attempting to use an available port")
					sp, err := helpers.FindAvailablePort()
					if err != nil {
						err = newSystemError("Unable to find alternative port to use:", err)
						c.logger.Println(err)
					}
					serverPorts[i] = sp.Port
				}

				currentServerPort = serverPorts[i] + 1
			}
		})

		c.serverPorts = serverPorts

		c.Set("port", sc.serverPort)
		if sc.liveReloadPort != -1 {
			c.Set("liveReloadPort", sc.liveReloadPort)
		} else {
			c.Set("liveReloadPort", serverPorts[0])
		}

		isMultiHost := c.languages.IsMultihost()
		for i, language := range c.languages {
			var serverPort int
			if isMultiHost {
				serverPort = serverPorts[i]
			} else {
				serverPort = serverPorts[0]
			}

			baseURL, err := sc.fixURL(language, sc.baseURL, serverPort)
			if err != nil {
				return nil
			}
			if isMultiHost {
				language.Set("baseURL", baseURL)
			}
			if i == 0 {
				c.Set("baseURL", baseURL)
			}
		}

		return err
	}

	if err := memStats(); err != nil {
		jww.WARN.Println("memstats error:", err)
	}

	c, err := initializeConfig(true, true, &sc.hugoBuilderCommon, sc, cfgInit)
	if err != nil {
		return err
	}

	if err := c.serverBuild(); err != nil {
		return err
	}

	for _, s := range c.hugo().Sites {
		s.RegisterMediaTypes()
	}

	// Watch runs its own server as part of the routine
	if sc.serverWatch {

		watchDirs, err := c.getDirList()
		if err != nil {
			return err
		}

		watchGroups := helpers.ExtractAndGroupRootPaths(watchDirs)

		for _, group := range watchGroups {
			jww.FEEDBACK.Printf("Watching for changes in %s\n", group)
		}
		watcher, err := c.newWatcher(watchDirs...)
		if err != nil {
			return err
		}

		defer watcher.Close()

	}

	return c.serve(sc)
}

func getRootWatchDirsStr(baseDir string, watchDirs []string) string {
	relWatchDirs := make([]string, len(watchDirs))
	for i, dir := range watchDirs {
		relWatchDirs[i], _ = helpers.GetRelativePath(dir, baseDir)
	}

	return strings.Join(helpers.UniqueStringsSorted(helpers.ExtractRootPaths(relWatchDirs)), ",")
}

type fileServer struct {
	baseURLs      []string
	roots         []string
	errorTemplate func(err interface{}) (io.Reader, error)
	c             *commandeer
	s             *serverCmd
}

func (f *fileServer) rewriteRequest(r *http.Request, toPath string) *http.Request {
	r2 := new(http.Request)
	*r2 = *r
	r2.URL = new(url.URL)
	*r2.URL = *r.URL
	r2.URL.Path = toPath
	r2.Header.Set("X-Rewrite-Original-URI", r.URL.RequestURI())

	return r2
}

func (f *fileServer) createEndpoint(i int) (*http.ServeMux, string, string, error) {
	baseURL := f.baseURLs[i]
	root := f.roots[i]
	port := f.c.serverPorts[i]

	publishDir := f.c.Cfg.GetString("publishDir")

	if root != "" {
		publishDir = filepath.Join(publishDir, root)
	}

	absPublishDir := f.c.hugo().PathSpec.AbsPathify(publishDir)

	jww.FEEDBACK.Printf("Environment: %q", f.c.hugo().Deps.Site.Hugo().Environment)

	if i == 0 {
		if f.s.renderToDisk {
			jww.FEEDBACK.Println("Serving pages from " + absPublishDir)
		} else {
			jww.FEEDBACK.Println("Serving pages from memory")
		}
	}

	httpFs := afero.NewHttpFs(f.c.destinationFs)
	fs := filesOnlyFs{httpFs.Dir(absPublishDir)}

	if i == 0 && f.c.fastRenderMode {
		jww.FEEDBACK.Println("Running in Fast Render Mode. For full rebuilds on change: hugo server --disableFastRender")
	}

	// We're only interested in the path
	u, err := url.Parse(baseURL)
	if err != nil {
		return nil, "", "", errors.Wrap(err, "Invalid baseURL")
	}

	decorate := func(h http.Handler) http.Handler {
		return http.HandlerFunc(func(w http.ResponseWriter, r *http.Request) {
			if f.c.showErrorInBrowser {
				// First check the error state
				err := f.c.getErrorWithContext()
				if err != nil {
					f.c.wasError = true
					w.WriteHeader(500)
					r, err := f.errorTemplate(err)
					if err != nil {
						f.c.logger.Errorln(err)
					}

					port = 1313
					if !f.c.paused {
						port = f.c.Cfg.GetInt("liveReloadPort")
					}
<<<<<<< HEAD
					b, err := injectLiveReloadScript(r, port)
					if err != nil {
						f.c.logger.Errorln(err)
					}
					fmt.Fprint(w, b)
=======
					lr := *u
					lr.Host = fmt.Sprintf("%s:%d", lr.Hostname(), port)
					fmt.Fprint(w, injectLiveReloadScript(r, lr))
>>>>>>> 9b681ecf

					return
				}
			}

			if f.s.noHTTPCache {
				w.Header().Set("Cache-Control", "no-store, no-cache, must-revalidate, max-age=0")
				w.Header().Set("Pragma", "no-cache")
			}

			// Ignore any query params for the operations below.
			requestURI := strings.TrimSuffix(r.RequestURI, "?"+r.URL.RawQuery)

			for _, header := range f.c.serverConfig.MatchHeaders(requestURI) {
				w.Header().Set(header.Key, header.Value)
			}

			if redirect := f.c.serverConfig.MatchRedirect(requestURI); !redirect.IsZero() {
				doRedirect := true
				// This matches Netlify's behaviour and is needed for SPA behaviour.
				// See https://docs.netlify.com/routing/redirects/rewrites-proxies/
				if !redirect.Force {
					path := filepath.Clean(strings.TrimPrefix(requestURI, u.Path))
					fi, err := f.c.hugo().BaseFs.PublishFs.Stat(path)
					if err == nil {
						if fi.IsDir() {
							// There will be overlapping directories, so we
							// need to check for a file.
							_, err = f.c.hugo().BaseFs.PublishFs.Stat(filepath.Join(path, "index.html"))
							doRedirect = err != nil
						} else {
							doRedirect = false
						}
					}
				}

				if doRedirect {
					if redirect.Status == 200 {
						if r2 := f.rewriteRequest(r, strings.TrimPrefix(redirect.To, u.Path)); r2 != nil {
							requestURI = redirect.To
							r = r2
						}
					} else {
						w.Header().Set("Content-Type", "")
						http.Redirect(w, r, redirect.To, redirect.Status)
						return
					}
				}

			}

			if f.c.fastRenderMode && f.c.buildErr == nil {
				if strings.HasSuffix(requestURI, "/") || strings.HasSuffix(requestURI, "html") || strings.HasSuffix(requestURI, "htm") {
					if !f.c.visitedURLs.Contains(requestURI) {
						// If not already on stack, re-render that single page.
						if err := f.c.partialReRender(requestURI); err != nil {
							f.c.handleBuildErr(err, fmt.Sprintf("Failed to render %q", requestURI))
							if f.c.showErrorInBrowser {
								http.Redirect(w, r, requestURI, http.StatusMovedPermanently)
								return
							}
						}
					}

					f.c.visitedURLs.Add(requestURI)

				}
			}

			h.ServeHTTP(w, r)
		})
	}

	fileserver := decorate(http.FileServer(fs))
	mu := http.NewServeMux()
	if u.Path == "" || u.Path == "/" {
		mu.Handle("/", fileserver)
	} else {
		mu.Handle(u.Path, http.StripPrefix(u.Path, fileserver))
	}

	endpoint := net.JoinHostPort(f.s.serverInterface, strconv.Itoa(port))

	return mu, u.String(), endpoint, nil
}

var logErrorRe = regexp.MustCompile(`(?s)ERROR \d{4}/\d{2}/\d{2} \d{2}:\d{2}:\d{2} `)

func removeErrorPrefixFromLog(content string) string {
	return logErrorRe.ReplaceAllLiteralString(content, "")
}

func (c *commandeer) serve(s *serverCmd) error {
	isMultiHost := c.hugo().IsMultihost()

	var (
		baseURLs []string
		roots    []string
	)

	if isMultiHost {
		for _, s := range c.hugo().Sites {
			baseURLs = append(baseURLs, s.BaseURL.String())
			roots = append(roots, s.Language().Lang)
		}
	} else {
		s := c.hugo().Sites[0]
		baseURLs = []string{s.BaseURL.String()}
		roots = []string{""}
	}

	templ, err := c.hugo().TextTmpl().Parse("__default_server_error", buildErrorTemplate)
	if err != nil {
		return err
	}

	srv := &fileServer{
		baseURLs: baseURLs,
		roots:    roots,
		c:        c,
		s:        s,
		errorTemplate: func(ctx interface{}) (io.Reader, error) {
			b := &bytes.Buffer{}
			err := c.hugo().Tmpl().Execute(templ, b, ctx)
			return b, err
		},
	}

	doLiveReload := !c.Cfg.GetBool("disableLiveReload")

	if doLiveReload {
		livereload.Initialize()
	}

	sigs := make(chan os.Signal, 1)
	signal.Notify(sigs, syscall.SIGINT, syscall.SIGTERM)

	for i := range baseURLs {
		mu, serverURL, endpoint, err := srv.createEndpoint(i)

		if doLiveReload {
			u, err := url.Parse(helpers.SanitizeURL(baseURLs[i]))
			if err != nil {
				return err
			}

			mu.HandleFunc(u.Path+"/livereload.js", livereload.ServeJS)
			mu.HandleFunc(u.Path+"/livereload", livereload.Handler)
		}
		jww.FEEDBACK.Printf("Web Server is available at %s (bind address %s)\n", serverURL, s.serverInterface)
		go func() {
			err = http.ListenAndServe(endpoint, mu)
			if err != nil {
				c.logger.Errorf("Error: %s\n", err.Error())
				os.Exit(1)
			}
		}()
	}

	jww.FEEDBACK.Println("Press Ctrl+C to stop")

	if s.stop != nil {
		select {
		case <-sigs:
		case <-s.stop:
		}
	} else {
		<-sigs
	}

	c.hugo().Close()

	return nil
}

// fixURL massages the baseURL into a form needed for serving
// all pages correctly.
func (sc *serverCmd) fixURL(cfg config.Provider, s string, port int) (string, error) {
	useLocalhost := false
	if s == "" {
		s = cfg.GetString("baseURL")
		useLocalhost = true
	}

	if !strings.HasSuffix(s, "/") {
		s = s + "/"
	}

	// do an initial parse of the input string
	u, err := url.Parse(s)
	if err != nil {
		return "", err
	}

	// if no Host is defined, then assume that no schema or double-slash were
	// present in the url.  Add a double-slash and make a best effort attempt.
	if u.Host == "" && s != "/" {
		s = "//" + s

		u, err = url.Parse(s)
		if err != nil {
			return "", err
		}
	}

	if useLocalhost {
		if u.Scheme == "https" {
			u.Scheme = "http"
		}
		u.Host = "localhost"
	}

	if sc.serverAppend {
		if strings.Contains(u.Host, ":") {
			u.Host, _, err = net.SplitHostPort(u.Host)
			if err != nil {
				return "", errors.Wrap(err, "Failed to split baseURL hostpost")
			}
		}
		u.Host += fmt.Sprintf(":%d", port)
	}

	return u.String(), nil
}

func memStats() error {
	b := newCommandsBuilder()
	sc := b.newServerCmd().getCommand()
	memstats := sc.Flags().Lookup("memstats").Value.String()
	if memstats != "" {
		interval, err := time.ParseDuration(sc.Flags().Lookup("meminterval").Value.String())
		if err != nil {
			interval, _ = time.ParseDuration("100ms")
		}

		fileMemStats, err := os.Create(memstats)
		if err != nil {
			return err
		}

		if _, err := fileMemStats.WriteString("# Time\tHeapSys\tHeapAlloc\tHeapIdle\tHeapReleased\n"); err != nil {
			return err
		}

		go func() {
			var stats runtime.MemStats

			start := time.Now().UnixNano()

			for {
				runtime.ReadMemStats(&stats)
				if fileMemStats != nil {
					if _, err := fileMemStats.WriteString(
						fmt.Sprintf("%d\t%d\t%d\t%d\t%d\n",
							(time.Now().UnixNano()-start)/1000000,
							stats.HeapSys,
							stats.HeapAlloc,
							stats.HeapIdle,
							stats.HeapReleased)); err != nil {
						return
					}

					time.Sleep(interval)
				} else {
					break
				}
			}
		}()
	}
	return nil
}<|MERGE_RESOLUTION|>--- conflicted
+++ resolved
@@ -355,17 +355,13 @@
 					if !f.c.paused {
 						port = f.c.Cfg.GetInt("liveReloadPort")
 					}
-<<<<<<< HEAD
-					b, err := injectLiveReloadScript(r, port)
+					lr := *u
+					lr.Host = fmt.Sprintf("%s:%d", lr.Hostname(), port)
+					b, err := injectLiveReloadScript(r, lr)
 					if err != nil {
 						f.c.logger.Errorln(err)
 					}
 					fmt.Fprint(w, b)
-=======
-					lr := *u
-					lr.Host = fmt.Sprintf("%s:%d", lr.Hostname(), port)
-					fmt.Fprint(w, injectLiveReloadScript(r, lr))
->>>>>>> 9b681ecf
 
 					return
 				}
