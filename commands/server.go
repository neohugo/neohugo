// Copyright 2023 The Hugo Authors. All rights reserved.
//
// Licensed under the Apache License, Version 2.0 (the "License");
// you may not use this file except in compliance with the License.
// You may obtain a copy of the License at
// http://www.apache.org/licenses/LICENSE-2.0
//
// Unless required by applicable law or agreed to in writing, software
// distributed under the License is distributed on an "AS IS" BASIS,
// WITHOUT WARRANTIES OR CONDITIONS OF ANY KIND, either express or implied.
// See the License for the specific language governing permissions and
// limitations under the License.

package commands

import (
	"bytes"
	"context"
	"crypto/tls"
	"crypto/x509"
	"encoding/json"
	"encoding/pem"
	"errors"
	"fmt"
	"io"
	"io/ioutil"
	"net"
	"net/http"
	"net/url"
	"os"
<<<<<<< HEAD
=======
	"sync"
	"sync/atomic"

	"github.com/bep/mclib"

>>>>>>> 0dbe0f1a
	"os/signal"
	"path"
	"path/filepath"
	"regexp"
	"strconv"
	"strings"
	"sync"
	"sync/atomic"
	"syscall"
	"time"

	"github.com/bep/debounce"
	"github.com/bep/simplecobra"
	"github.com/fsnotify/fsnotify"
	"github.com/neohugo/neohugo/common/herrors"
	"github.com/neohugo/neohugo/common/neohugo"
	"github.com/neohugo/neohugo/common/types"
	"github.com/neohugo/neohugo/common/urls"
	"github.com/neohugo/neohugo/config"
	"github.com/neohugo/neohugo/helpers"
	"github.com/neohugo/neohugo/hugofs"
	"github.com/neohugo/neohugo/hugofs/files"
	"github.com/neohugo/neohugo/hugolib"
	"github.com/neohugo/neohugo/hugolib/filesystems"
	"github.com/neohugo/neohugo/livereload"
	"github.com/neohugo/neohugo/tpl"
	"github.com/neohugo/neohugo/transform"
	"github.com/neohugo/neohugo/transform/livereloadinject"
	"github.com/spf13/afero"
	"github.com/spf13/cobra"
	"github.com/spf13/fsync"
	"golang.org/x/sync/errgroup"
	"golang.org/x/sync/semaphore"
)

var (
	logDuplicateTemplateExecuteRe = regexp.MustCompile(`: template: .*?:\d+:\d+: executing ".*?"`)
	logDuplicateTemplateParseRe   = regexp.MustCompile(`: template: .*?:\d+:\d*`)
)

var logReplacer = strings.NewReplacer(
	"can't", "can’t", // Chroma lexer doesn't do well with "can't"
	"*hugolib.pageState", "page.Page", // Page is the public interface.
	"Rebuild failed:", "",
)

const (
	configChangeConfig = "config file"
	configChangeGoMod  = "go.mod file"
	configChangeGoWork = "go work file"
)

func newHugoBuilder(r *rootCommand, s *serverCommand, onConfigLoaded ...func(reloaded bool) error) *hugoBuilder {
	return &hugoBuilder{
		r:              r,
		s:              s,
		visitedURLs:    types.NewEvictingStringQueue(100),
		fullRebuildSem: semaphore.NewWeighted(1),
		debounce:       debounce.New(4 * time.Second),
		onConfigLoaded: func(reloaded bool) error {
			for _, wc := range onConfigLoaded {
				if err := wc(reloaded); err != nil {
					return err
				}
			}
			return nil
		},
	}
}

func newServerCommand() *serverCommand {
<<<<<<< HEAD
	var c *serverCommand // nolint
	c = &serverCommand{
=======
	// Flags.
	var uninstall bool

	c := &serverCommand{
>>>>>>> 0dbe0f1a
		quit: make(chan bool),
		commands: []simplecobra.Commander{
			&simpleCommand{
				name:  "trust",
				short: "Install the local CA in the system trust store.",
				run: func(ctx context.Context, cd *simplecobra.Commandeer, r *rootCommand, args []string) error {
					action := "-install"
					if uninstall {
						action = "-uninstall"
					}
					os.Args = []string{action}
					return mclib.RunMain()
				},
				withc: func(cmd *cobra.Command, r *rootCommand) {
					cmd.Flags().BoolVar(&uninstall, "uninstall", false, "Uninstall the local CA (but do not delete it).")

				},
			},
		},
	}

	return c
}

func (c *serverCommand) Commands() []simplecobra.Commander {
	return c.commands
}

type countingStatFs struct {
	afero.Fs
	statCounter uint64
}

func (fs *countingStatFs) Stat(name string) (os.FileInfo, error) {
	f, err := fs.Fs.Stat(name)
	if err == nil {
		if !f.IsDir() {
			atomic.AddUint64(&fs.statCounter, 1)
		}
	}
	return f, err
}

// dynamicEvents contains events that is considered dynamic, as in "not static".
// Both of these categories will trigger a new build, but the asset events
// does not fit into the "navigate to changed" logic.
type dynamicEvents struct {
	ContentEvents []fsnotify.Event
	AssetEvents   []fsnotify.Event
}

type fileChangeDetector struct {
	sync.Mutex
	current map[string]string
	prev    map[string]string

	irrelevantRe *regexp.Regexp
}

func (f *fileChangeDetector) OnFileClose(name, md5sum string) {
	f.Lock()
	defer f.Unlock()
	f.current[name] = md5sum
}

func (f *fileChangeDetector) PrepareNew() {
	if f == nil {
		return
	}

	f.Lock()
	defer f.Unlock()

	if f.current == nil {
		f.current = make(map[string]string)
		f.prev = make(map[string]string)
		return
	}

	f.prev = make(map[string]string)
	for k, v := range f.current {
		f.prev[k] = v
	}
	f.current = make(map[string]string)
}

func (f *fileChangeDetector) changed() []string {
	if f == nil {
		return nil
	}
	f.Lock()
	defer f.Unlock()
	var c []string
	for k, v := range f.current {
		vv, found := f.prev[k]
		if !found || v != vv {
			c = append(c, k)
		}
	}

	return f.filterIrrelevant(c)
}

func (f *fileChangeDetector) filterIrrelevant(in []string) []string {
	var filtered []string
	for _, v := range in {
		if !f.irrelevantRe.MatchString(v) {
			filtered = append(filtered, v)
		}
	}
	return filtered
}

type fileServer struct {
	baseURLs      []string
	roots         []string
	errorTemplate func(err any) (io.Reader, error)
	c             *serverCommand
}

func (f *fileServer) createEndpoint(i int) (*http.ServeMux, net.Listener, string, string, error) {
	r := f.c.r
	baseURL := f.baseURLs[i]
	root := f.roots[i]
	port := f.c.serverPorts[i].p
	listener := f.c.serverPorts[i].ln
	logger := f.c.r.logger

	r.Printf("Environment: %q\n", f.c.hugoTry().Deps.Site.Hugo().Environment)

	if i == 0 {
		if f.c.renderToDisk {
			r.Println("Serving pages from disk")
		} else if f.c.renderStaticToDisk {
			r.Println("Serving pages from memory and static files from disk")
		} else {
			r.Println("Serving pages from memory")
		}
	}

	var httpFs *afero.HttpFs
	f.c.withConf(func(conf *commonConfig) {
		httpFs = afero.NewHttpFs(conf.fs.PublishDirServer)
	})

	fs := filesOnlyFs{httpFs.Dir(path.Join("/", root))}
	if i == 0 && f.c.fastRenderMode {
		r.Println("Running in Fast Render Mode. For full rebuilds on change: hugo server --disableFastRender")
	}

	// We're only interested in the path
	u, err := url.Parse(baseURL)
	if err != nil {
		return nil, nil, "", "", fmt.Errorf("invalid baseURL: %w", err)
	}

	decorate := func(h http.Handler) http.Handler {
		return http.HandlerFunc(func(w http.ResponseWriter, r *http.Request) {
			if f.c.showErrorInBrowser {
				// First check the error state
				err := f.c.getErrorWithContext()
				if err != nil {
					f.c.errState.setWasErr(true)
					w.WriteHeader(500)
					r, err := f.errorTemplate(err)
					if err != nil {
						logger.Errorln(err)
					}

					port = 1313
					f.c.withConf(func(conf *commonConfig) {
						if lrport := conf.configs.GetFirstLanguageConfig().BaseURLLiveReload().Port(); lrport != 0 {
							port = lrport
						}
					})
					lr := *u
					lr.Host = fmt.Sprintf("%s:%d", lr.Hostname(), port)
					fmt.Fprint(w, injectLiveReloadScript(r, lr))

					return
				}
			}

			if f.c.noHTTPCache {
				w.Header().Set("Cache-Control", "no-store, no-cache, must-revalidate, max-age=0")
				w.Header().Set("Pragma", "no-cache")
			}

			var serverConfig config.Server
			f.c.withConf(func(conf *commonConfig) {
				serverConfig = conf.configs.Base.Server
			})

			// Ignore any query params for the operations below.
			requestURI, _ := url.PathUnescape(strings.TrimSuffix(r.RequestURI, "?"+r.URL.RawQuery))

			for _, header := range serverConfig.MatchHeaders(requestURI) {
				w.Header().Set(header.Key, header.Value)
			}

			if redirect := serverConfig.MatchRedirect(requestURI); !redirect.IsZero() {
				// fullName := filepath.Join(dir, filepath.FromSlash(path.Clean("/"+name)))
				doRedirect := true
				// This matches Netlify's behaviour and is needed for SPA behaviour.
				// See https://docs.netlify.com/routing/redirects/rewrites-proxies/
				if !redirect.Force {
					path := filepath.Clean(strings.TrimPrefix(requestURI, u.Path))
					if root != "" {
						path = filepath.Join(root, path)
					}
					var fs afero.Fs
					f.c.withConf(func(conf *commonConfig) {
						fs = conf.fs.PublishDirServer
					})

					fi, err := fs.Stat(path)

					if err == nil {
						if fi.IsDir() {
							// There will be overlapping directories, so we
							// need to check for a file.
							_, err = fs.Stat(filepath.Join(path, "index.html"))
							doRedirect = err != nil
						} else {
							doRedirect = false
						}
					}
				}

				if doRedirect {
					switch redirect.Status {
					case 404:
						w.WriteHeader(404)
						file, err := fs.Open(strings.TrimPrefix(redirect.To, u.Path))
						if err == nil {
							defer file.Close()
							// nolint
							io.Copy(w, file)
						} else {
							fmt.Fprintln(w, "<h1>Page Not Found</h1>")
						}
						return
					case 200:
						if r2 := f.rewriteRequest(r, strings.TrimPrefix(redirect.To, u.Path)); r2 != nil {
							// nolint
							requestURI = redirect.To
							r = r2
						}
					default:
						w.Header().Set("Content-Type", "")
						http.Redirect(w, r, redirect.To, redirect.Status)
						return

					}
				}

			}

			if f.c.fastRenderMode && f.c.errState.buildErr() == nil {
				if strings.HasSuffix(requestURI, "/") || strings.HasSuffix(requestURI, "html") || strings.HasSuffix(requestURI, "htm") {
					if !f.c.visitedURLs.Contains(requestURI) {
						// If not already on stack, re-render that single page.
						if err := f.c.partialReRender(requestURI); err != nil {
							f.c.handleBuildErr(err, fmt.Sprintf("Failed to render %q", requestURI))
							if f.c.showErrorInBrowser {
								http.Redirect(w, r, requestURI, http.StatusMovedPermanently)
								return
							}
						}
					}

					f.c.visitedURLs.Add(requestURI)

				}
			}

			h.ServeHTTP(w, r)
		})
	}

	fileserver := decorate(http.FileServer(fs))
	mu := http.NewServeMux()
	if u.Path == "" || u.Path == "/" {
		mu.Handle("/", fileserver)
	} else {
		mu.Handle(u.Path, http.StripPrefix(u.Path, fileserver))
	}
	if r.IsTestRun() {
		var shutDownOnce sync.Once
		mu.HandleFunc("/__stop", func(w http.ResponseWriter, r *http.Request) {
			shutDownOnce.Do(func() {
				close(f.c.quit)
			})
		})
	}

	endpoint := net.JoinHostPort(f.c.serverInterface, strconv.Itoa(port))

	return mu, listener, u.String(), endpoint, nil
}

func (f *fileServer) rewriteRequest(r *http.Request, toPath string) *http.Request {
	r2 := new(http.Request)
	*r2 = *r
	r2.URL = new(url.URL)
	*r2.URL = *r.URL
	r2.URL.Path = toPath
	r2.Header.Set("X-Rewrite-Original-URI", r.URL.RequestURI())

	return r2
}

type filesOnlyFs struct {
	fs http.FileSystem
}

func (fs filesOnlyFs) Open(name string) (http.File, error) {
	f, err := fs.fs.Open(name)
	if err != nil {
		return nil, err
	}
	return noDirFile{f}, nil
}

type noDirFile struct {
	http.File
}

func (f noDirFile) Readdir(count int) ([]os.FileInfo, error) {
	return nil, nil
}

type serverCommand struct {
	r *rootCommand

	commands []simplecobra.Commander

	*hugoBuilder

	quit         chan bool // Closed when the server should shut down. Used in tests only.
	serverPorts  []serverPortListener
	doLiveReload bool

	// Flags.
	renderToDisk        bool
	renderStaticToDisk  bool
	navigateToChanged   bool
	serverAppend        bool
	serverInterface     string
	tlsCertFile         string
	tlsKeyFile          string
	tlsAuto             bool
	serverPort          int
	liveReloadPort      int
	serverWatch         bool
	noHTTPCache         bool
	disableLiveReload   bool
	disableFastRender   bool
	disableBrowserError bool
}

func (c *serverCommand) Name() string {
	return "server"
}

func (c *serverCommand) Run(ctx context.Context, cd *simplecobra.Commandeer, args []string) error {

	// Watch runs its own server as part of the routine
	if c.serverWatch {

		watchDirs, err := c.getDirList()
		if err != nil {
			return err
		}

		watchGroups := helpers.ExtractAndGroupRootPaths(watchDirs)

		for _, group := range watchGroups {
			c.r.Printf("Watching for changes in %s\n", group)
		}
		watcher, err := c.newWatcher(c.r.poll, watchDirs...)
		if err != nil {
			return err
		}

		defer watcher.Close()

	}

	err := func() error {
		defer c.r.timeTrack(time.Now(), "Built")
		err := c.build()
		return err
	}()
	if err != nil {
		return err
	}

	return c.serve()
}

func (c *serverCommand) Init(cd *simplecobra.Commandeer) error {
	cmd := cd.CobraCommand
	cmd.Short = "A high performance webserver"
	cmd.Long = `Hugo provides its own webserver which builds and serves the site.
While hugo server is high performance, it is a webserver with limited options.

'hugo server' will avoid writing the rendered and served content to disk,
preferring to store it in memory.

By default hugo will also watch your files for any changes you make and
automatically rebuild the site. It will then live reload any open browser pages
and push the latest content to them. As most Hugo sites are built in a fraction
of a second, you will be able to save and see your changes nearly instantly.`
	cmd.Aliases = []string{"serve"}

	cmd.Flags().IntVarP(&c.serverPort, "port", "p", 1313, "port on which the server will listen")
	cmd.Flags().IntVar(&c.liveReloadPort, "liveReloadPort", -1, "port for live reloading (i.e. 443 in HTTPS proxy situations)")
	cmd.Flags().StringVarP(&c.serverInterface, "bind", "", "127.0.0.1", "interface to which the server will bind")
	cmd.Flags().StringVarP(&c.tlsCertFile, "tlsCertFile", "", "", "path to TLS certificate file")
	cmd.Flags().StringVarP(&c.tlsKeyFile, "tlsKeyFile", "", "", "path to TLS key file")
	cmd.Flags().BoolVar(&c.tlsAuto, "tlsAuto", false, "generate and use locally-trusted certificates.")
	cmd.Flags().BoolVarP(&c.serverWatch, "watch", "w", true, "watch filesystem for changes and recreate as needed")
	cmd.Flags().BoolVar(&c.noHTTPCache, "noHTTPCache", false, "prevent HTTP caching")
	cmd.Flags().BoolVarP(&c.serverAppend, "appendPort", "", true, "append port to baseURL")
	cmd.Flags().BoolVar(&c.disableLiveReload, "disableLiveReload", false, "watch without enabling live browser reload on rebuild")
	cmd.Flags().BoolVar(&c.navigateToChanged, "navigateToChanged", false, "navigate to changed content file on live browser reload")
	cmd.Flags().BoolVar(&c.renderToDisk, "renderToDisk", false, "serve all files from disk (default is from memory)")
	cmd.Flags().BoolVar(&c.renderStaticToDisk, "renderStaticToDisk", false, "serve static files from disk and dynamic files from memory")
	cmd.Flags().BoolVar(&c.disableFastRender, "disableFastRender", false, "enables full re-renders on changes")
	cmd.Flags().BoolVar(&c.disableBrowserError, "disableBrowserError", false, "do not show build errors in the browser")

	cmd.Flags().String("memstats", "", "log memory usage to this file")
	cmd.Flags().String("meminterval", "100ms", "interval to poll memory usage (requires --memstats), valid time units are \"ns\", \"us\" (or \"µs\"), \"ms\", \"s\", \"m\", \"h\".")

	cmd.Flags().SetAnnotation("tlsCertFile", cobra.BashCompSubdirsInDir, []string{})
	cmd.Flags().SetAnnotation("tlsKeyFile", cobra.BashCompSubdirsInDir, []string{})

	r := cd.Root.Command.(*rootCommand)
	applyLocalFlagsBuild(cmd, r)

	return nil
}

func (c *serverCommand) PreRun(cd, runner *simplecobra.Commandeer) error {
	c.r = cd.Root.Command.(*rootCommand)

	c.hugoBuilder = newHugoBuilder(
		c.r,
		c,
		func(reloaded bool) error {
			if !reloaded {
				if err := c.createServerPorts(cd); err != nil {
					return err
				}

				if (c.tlsCertFile == "" || c.tlsKeyFile == "") && c.tlsAuto {
					c.withConfE(func(conf *commonConfig) error {
						return c.createCertificates(conf)
					})
				}
			}

			if err := c.setBaseURLsInConfig(); err != nil {
				return err
			}

			if !reloaded && c.fastRenderMode {
				c.withConf(func(conf *commonConfig) {
					conf.fs.PublishDir = hugofs.NewHashingFs(conf.fs.PublishDir, c.changeDetector)
					conf.fs.PublishDirStatic = hugofs.NewHashingFs(conf.fs.PublishDirStatic, c.changeDetector)
				})
			}

			return nil
		},
	)

	destinationFlag := cd.CobraCommand.Flags().Lookup("destination")
	c.renderToDisk = c.renderToDisk || (destinationFlag != nil && destinationFlag.Changed)
	c.doLiveReload = !c.disableLiveReload
	c.fastRenderMode = !c.disableFastRender
	c.showErrorInBrowser = c.doLiveReload && !c.disableBrowserError

	if c.fastRenderMode {
		// For now, fast render mode only. It should, however, be fast enough
		// for the full variant, too.
		c.changeDetector = &fileChangeDetector{
			// We use this detector to decide to do a Hot reload of a single path or not.
			// We need to filter out source maps and possibly some other to be able
			// to make that decision.
			irrelevantRe: regexp.MustCompile(`\.map$`),
		}

		c.changeDetector.PrepareNew()

	}

	err := c.loadConfig(cd, true)
	if err != nil {
		return err
	}

	return nil
}

func (c *serverCommand) setBaseURLsInConfig() error {
	if len(c.serverPorts) == 0 {
		panic("no server ports set")
	}
	return c.withConfE(func(conf *commonConfig) error {
		for i, language := range conf.configs.Languages {
			isMultiHost := conf.configs.IsMultihost
			var serverPort int
			if isMultiHost {
				serverPort = c.serverPorts[i].p
			} else {
				serverPort = c.serverPorts[0].p
			}
			langConfig := conf.configs.LanguageConfigMap[language.Lang]
			baseURLStr, err := c.fixURL(langConfig.BaseURL, c.r.baseURL, serverPort)
			if err != nil {
				return err
			}
			baseURL, err := urls.NewBaseURLFromString(baseURLStr)
			if err != nil {
				return fmt.Errorf("failed to create baseURL from %q: %s", baseURLStr, err)
			}

			baseURLLiveReload := baseURL
			if c.liveReloadPort != -1 {
				baseURLLiveReload, _ = baseURLLiveReload.WithPort(c.liveReloadPort)
			}
			langConfig.C.SetBaseURL(baseURL, baseURLLiveReload)
		}
		return nil
	})
}

func (c *serverCommand) getErrorWithContext() any {
	errCount := c.errCount()

	if errCount == 0 {
		return nil
	}

	m := make(map[string]any)

<<<<<<< HEAD
	// xwm["Error"] = errors.New(cleanErrorLog(removeErrorPrefixFromLog(c.r.logger.Errors())))
	m["Error"] = errors.New(cleanErrorLog(removeErrorPrefixFromLog(c.r.logger.Errors())))
	m["Version"] = neohugo.BuildVersionString()
=======
	m["Error"] = cleanErrorLog(c.r.logger.Errors())

	m["Version"] = hugo.BuildVersionString()
>>>>>>> 0dbe0f1a
	ferrors := herrors.UnwrapFileErrorsWithErrorContext(c.errState.buildErr())
	m["Files"] = ferrors

	return m
}

func (c *serverCommand) createCertificates(conf *commonConfig) error {
	hostname := "localhost"
	if c.r.baseURL != "" {
		u, err := url.Parse(c.r.baseURL)
		if err != nil {
			return err
		}
		hostname = u.Hostname()
	}

	// For now, store these in the Hugo cache dir.
	// Hugo should probably introduce some concept of a less temporary application directory.
	keyDir := filepath.Join(conf.configs.LoadingInfo.BaseConfig.CacheDir, "_mkcerts")

	// Create the directory if it doesn't exist.
	if _, err := os.Stat(keyDir); os.IsNotExist(err) {
		if err := os.MkdirAll(keyDir, 0777); err != nil {
			return err
		}
	}

	c.tlsCertFile = filepath.Join(keyDir, fmt.Sprintf("%s.pem", hostname))
	c.tlsKeyFile = filepath.Join(keyDir, fmt.Sprintf("%s-key.pem", hostname))

	// Check if the certificate already exists and is valid.
	certPEM, err := ioutil.ReadFile(c.tlsCertFile)
	if err == nil {
		rootPem, err := ioutil.ReadFile(filepath.Join(mclib.GetCAROOT(), "rootCA.pem"))
		if err == nil {
			if err := c.verifyCert(rootPem, certPEM, hostname); err == nil {
				c.r.Println("Using existing", c.tlsCertFile, "and", c.tlsKeyFile)
				return nil
			}
		}
	}

	c.r.Println("Creating TLS certificates in", keyDir)

	// Yes, this is unfortunate, but it's currently the only way to use Mkcert as a library.
	os.Args = []string{"-cert-file", c.tlsCertFile, "-key-file", c.tlsKeyFile, hostname}
	return mclib.RunMain()

}

func (c *serverCommand) verifyCert(rootPEM, certPEM []byte, name string) error {
	roots := x509.NewCertPool()
	ok := roots.AppendCertsFromPEM(rootPEM)
	if !ok {
		return fmt.Errorf("failed to parse root certificate")
	}

	block, _ := pem.Decode(certPEM)
	if block == nil {
		return fmt.Errorf("failed to parse certificate PEM")
	}
	cert, err := x509.ParseCertificate(block.Bytes)
	if err != nil {
		return fmt.Errorf("failed to parse certificate: %v", err.Error())
	}

	opts := x509.VerifyOptions{
		DNSName: name,
		Roots:   roots,
	}

	if _, err := cert.Verify(opts); err != nil {
		return fmt.Errorf("failed to verify certificate: %v", err.Error())
	}

	return nil
}

func (c *serverCommand) createServerPorts(cd *simplecobra.Commandeer) error {
	flags := cd.CobraCommand.Flags()
	var cerr error
	c.withConf(func(conf *commonConfig) {
		isMultiHost := conf.configs.IsMultihost
		c.serverPorts = make([]serverPortListener, 1)
		if isMultiHost {
			if !c.serverAppend {
				cerr = errors.New("--appendPort=false not supported when in multihost mode")
				return
			}
			c.serverPorts = make([]serverPortListener, len(conf.configs.Languages))
		}
		currentServerPort := c.serverPort
		for i := 0; i < len(c.serverPorts); i++ {
			l, err := net.Listen("tcp", net.JoinHostPort(c.serverInterface, strconv.Itoa(currentServerPort)))
			if err == nil {
				c.serverPorts[i] = serverPortListener{ln: l, p: currentServerPort}
			} else {
				if i == 0 && flags.Changed("port") {
					// port set explicitly by user -- he/she probably meant it!
					cerr = fmt.Errorf("server startup failed: %s", err)
					return
				}
				c.r.Println("port", currentServerPort, "already in use, attempting to use an available port")
				l, sp, err := helpers.TCPListen()
				if err != nil {
					cerr = fmt.Errorf("unable to find alternative port to use: %s", err)
					return
				}
				c.serverPorts[i] = serverPortListener{ln: l, p: sp.Port}
			}

			currentServerPort = c.serverPorts[i].p + 1
		}
	})

	return cerr
}

// fixURL massages the baseURL into a form needed for serving
// all pages correctly.
func (c *serverCommand) fixURL(baseURLFromConfig, baseURLFromFlag string, port int) (string, error) {
	certsSet := (c.tlsCertFile != "" && c.tlsKeyFile != "") || c.tlsAuto
	useLocalhost := false
	baseURL := baseURLFromFlag
	if baseURL == "" {
		baseURL = baseURLFromConfig
		useLocalhost = true
	}

	if !strings.HasSuffix(baseURL, "/") {
		baseURL = baseURL + "/"
	}

	// do an initial parse of the input string
	u, err := url.Parse(baseURL)
	if err != nil {
		return "", err
	}

	// if no Host is defined, then assume that no schema or double-slash were
	// present in the url.  Add a double-slash and make a best effort attempt.
	if u.Host == "" && baseURL != "/" {
		baseURL = "//" + baseURL

		u, err = url.Parse(baseURL)
		if err != nil {
			return "", err
		}
	}

	if useLocalhost {
		if certsSet {
			u.Scheme = "https"
		} else if u.Scheme == "https" {
			u.Scheme = "http"
		}
		u.Host = "localhost"
	}

	if c.serverAppend {
		if strings.Contains(u.Host, ":") {
			u.Host, _, err = net.SplitHostPort(u.Host)
			if err != nil {
				return "", fmt.Errorf("failed to split baseURL hostport: %w", err)
			}
		}
		u.Host += fmt.Sprintf(":%d", port)
	}

	return u.String(), nil
}

func (c *serverCommand) partialReRender(urls ...string) error {
	defer func() {
		c.errState.setWasErr(false)
	}()
	c.errState.setBuildErr(nil)
	visited := make(map[string]bool)
	for _, url := range urls {
		visited[url] = true
	}

	h, err := c.hugo()
	if err != nil {
		return err
	}
	// Note: We do not set NoBuildLock as the file lock is not acquired at this stage.
	return h.Build(hugolib.BuildCfg{NoBuildLock: false, RecentlyVisited: visited, PartialReRender: true, ErrRecovery: c.errState.wasErr()})
}

func (c *serverCommand) serve() error {
	var (
		baseURLs []string
		roots    []string
		h        *hugolib.HugoSites
	)
	err := c.withConfE(func(conf *commonConfig) error {
		isMultiHost := conf.configs.IsMultihost
		var err error
		h, err = c.r.HugFromConfig(conf)
		if err != nil {
			return err
		}

		// We need the server to share the same logger as the Hugo build (for error counts etc.)
		c.r.logger = h.Log

		if isMultiHost {
			for _, l := range conf.configs.ConfigLangs() {
				baseURLs = append(baseURLs, l.BaseURL().String())
				roots = append(roots, l.Language().Lang)
			}
		} else {
			l := conf.configs.GetFirstLanguageConfig()
			baseURLs = []string{l.BaseURL().String()}
			roots = []string{""}
		}

		return nil
	})
	if err != nil {
		return err
	}

	// Cache it here. The HugoSites object may be unavailable later on due to intermittent configuration errors.
	// To allow the en user to change the error template while the server is running, we use
	// the freshest template we can provide.
	var (
		errTempl     tpl.Template
		templHandler tpl.TemplateHandler
	)
	getErrorTemplateAndHandler := func(h *hugolib.HugoSites) (tpl.Template, tpl.TemplateHandler) {
		if h == nil {
			return errTempl, templHandler
		}
		templHandler := h.Tmpl()
		errTempl, found := templHandler.Lookup("_server/error.html")
		if !found {
			panic("template server/error.html not found")
		}
		return errTempl, templHandler
	}
	errTempl, templHandler = getErrorTemplateAndHandler(h)

	srv := &fileServer{
		baseURLs: baseURLs,
		roots:    roots,
		c:        c,
		errorTemplate: func(ctx any) (io.Reader, error) {
			// hugoTry does not block, getErrorTemplateAndHandler will fall back
			// to cached values if nil.
			templ, handler := getErrorTemplateAndHandler(c.hugoTry())
			b := &bytes.Buffer{}
			err := handler.ExecuteWithContext(context.Background(), templ, b, ctx)
			return b, err
		},
	}

	doLiveReload := !c.disableLiveReload

	if doLiveReload {
		livereload.Initialize()
	}

	sigs := make(chan os.Signal, 1)
	signal.Notify(sigs, syscall.SIGINT, syscall.SIGTERM)
	var servers []*http.Server

	wg1, ctx := errgroup.WithContext(context.Background())

	for i := range baseURLs {
		mu, listener, serverURL, endpoint, err := srv.createEndpoint(i)
		var srv *http.Server
		if c.tlsCertFile != "" && c.tlsKeyFile != "" {
			srv = &http.Server{
				Addr:    endpoint,
				Handler: mu,
				TLSConfig: &tls.Config{
					MinVersion: tls.VersionTLS12,
				},
			}
		} else {
			srv = &http.Server{
				Addr:    endpoint,
				Handler: mu,
			}
		}

		servers = append(servers, srv)

		if doLiveReload {
			u, err := url.Parse(helpers.SanitizeURL(baseURLs[i]))
			if err != nil {
				return err
			}

			mu.HandleFunc(u.Path+"/livereload.js", livereload.ServeJS)
			mu.HandleFunc(u.Path+"/livereload", livereload.Handler)
		}
		c.r.Printf("Web Server is available at %s (bind address %s)\n", serverURL, c.serverInterface)
		wg1.Go(func() error {
			if c.tlsCertFile != "" && c.tlsKeyFile != "" {
				err = srv.ServeTLS(listener, c.tlsCertFile, c.tlsKeyFile)
			} else {
				err = srv.Serve(listener)
			}
			if err != nil && err != http.ErrServerClosed {
				return err
			}
			return nil
		})
	}

	if c.r.IsTestRun() {
		// Write a .ready file to disk to signal ready status.
		// This is where the test is run from.
		testInfo := map[string]any{
			"baseURLs": srv.baseURLs,
		}

		dir := os.Getenv("WORK")
		if dir != "" {
			readyFile := filepath.Join(dir, ".ready")
			// encode the test info as JSON into the .ready file.
			b, err := json.Marshal(testInfo)
			if err != nil {
				return err
			}
<<<<<<< HEAD
			err = ioutil.WriteFile(readyFile, b, 0o777)
=======
			err = os.WriteFile(readyFile, b, 0777)
>>>>>>> 0dbe0f1a
			if err != nil {
				return err
			}
		}

	}

	c.r.Println("Press Ctrl+C to stop")

	err = func() error {
		for {
			select {
			case <-c.quit:
				return nil
			case <-sigs:
				return nil
			case <-ctx.Done():
				return ctx.Err()
			}
		}
	}()

	if err != nil {
		c.r.Println("Error:", err)
	}

	if h := c.hugoTry(); h != nil {
		h.Close()
	}

	ctx, cancel := context.WithTimeout(context.Background(), 5*time.Second)
	defer cancel()
	wg2, ctx := errgroup.WithContext(ctx)
	for _, srv := range servers {
		srv := srv
		wg2.Go(func() error {
			return srv.Shutdown(ctx)
		})
	}

	err1, err2 := wg1.Wait(), wg2.Wait()
	if err1 != nil {
		return err1
	}
	return err2
}

type serverPortListener struct {
	p  int
	ln net.Listener
}

type staticSyncer struct {
	c *hugoBuilder
}

func (s *staticSyncer) isStatic(h *hugolib.HugoSites, filename string) bool {
	return h.BaseFs.SourceFilesystems.IsStatic(filename)
}

func (s *staticSyncer) syncsStaticEvents(staticEvents []fsnotify.Event) error {
	c := s.c

	syncFn := func(sourceFs *filesystems.SourceFilesystem) (uint64, error) {
		publishDir := helpers.FilePathSeparator

		if sourceFs.PublishFolder != "" {
			publishDir = filepath.Join(publishDir, sourceFs.PublishFolder)
		}

		syncer := fsync.NewSyncer()
		c.withConf(func(conf *commonConfig) {
			syncer.NoTimes = conf.configs.Base.NoTimes
			syncer.NoChmod = conf.configs.Base.NoChmod
			syncer.ChmodFilter = chmodFilter
			syncer.SrcFs = sourceFs.Fs
			syncer.DestFs = conf.fs.PublishDir
			if c.s != nil && c.s.renderStaticToDisk {
				syncer.DestFs = conf.fs.PublishDirStatic
			}
		})

		logger := s.c.r.logger

		for _, ev := range staticEvents {
			// Due to our approach of layering both directories and the content's rendered output
			// into one we can't accurately remove a file not in one of the source directories.
			// If a file is in the local static dir and also in the theme static dir and we remove
			// it from one of those locations we expect it to still exist in the destination
			//
			// If Hugo generates a file (from the content dir) over a static file
			// the content generated file should take precedence.
			//
			// Because we are now watching and handling individual events it is possible that a static
			// event that occupies the same path as a content generated file will take precedence
			// until a regeneration of the content takes places.
			//
			// Hugo assumes that these cases are very rare and will permit this bad behavior
			// The alternative is to track every single file and which pipeline rendered it
			// and then to handle conflict resolution on every event.

			fromPath := ev.Name

			relPath, found := sourceFs.MakePathRelative(fromPath)

			if !found {
				// Not member of this virtual host.
				continue
			}

			// Remove || rename is harder and will require an assumption.
			// Hugo takes the following approach:
			// If the static file exists in any of the static source directories after this event
			// Hugo will re-sync it.
			// If it does not exist in all of the static directories Hugo will remove it.
			//
			// This assumes that Hugo has not generated content on top of a static file and then removed
			// the source of that static file. In this case Hugo will incorrectly remove that file
			// from the published directory.
			if ev.Op&fsnotify.Rename == fsnotify.Rename || ev.Op&fsnotify.Remove == fsnotify.Remove {
				if _, err := sourceFs.Fs.Stat(relPath); herrors.IsNotExist(err) {
					// If file doesn't exist in any static dir, remove it
					logger.Println("File no longer exists in static dir, removing", relPath)
					c.withConf(func(conf *commonConfig) {
						_ = conf.fs.PublishDirStatic.RemoveAll(relPath)
					})

				} else if err == nil {
					// If file still exists, sync it
					logger.Println("Syncing", relPath, "to", publishDir)

					if err := syncer.Sync(relPath, relPath); err != nil {
						c.r.logger.Errorln(err)
					}
				} else {
					c.r.logger.Errorln(err)
				}

				continue
			}

			// For all other event operations Hugo will sync static.
			logger.Println("Syncing", relPath, "to", publishDir)
			if err := syncer.Sync(filepath.Join(publishDir, relPath), relPath); err != nil {
				c.r.logger.Errorln(err)
			}
		}

		return 0, nil
	}

	_, err := c.doWithPublishDirs(syncFn)
	return err
}

func chmodFilter(dst, src os.FileInfo) bool {
	// Hugo publishes data from multiple sources, potentially
	// with overlapping directory structures. We cannot sync permissions
	// for directories as that would mean that we might end up with write-protected
	// directories inside /public.
	// One example of this would be syncing from the Go Module cache,
	// which have 0555 directories.
	return src.IsDir()
}

func cleanErrorLog(content string) string {
	content = strings.ReplaceAll(content, "\n", " ")
	content = logReplacer.Replace(content)
	content = logDuplicateTemplateExecuteRe.ReplaceAllString(content, "")
	content = logDuplicateTemplateParseRe.ReplaceAllString(content, "")
	seen := make(map[string]bool)
	parts := strings.Split(content, ": ")
	keep := make([]string, 0, len(parts))
	for _, part := range parts {
		if seen[part] {
			continue
		}
		seen[part] = true
		keep = append(keep, part)
	}
	return strings.Join(keep, ": ")
}

func injectLiveReloadScript(src io.Reader, baseURL url.URL) string {
	var b bytes.Buffer
	chain := transform.Chain{livereloadinject.New(baseURL)}
	chain.Apply(&b, src) // nolint

	return b.String()
}

func partitionDynamicEvents(sourceFs *filesystems.SourceFilesystems, events []fsnotify.Event) (de dynamicEvents) {
	for _, e := range events {
		if !sourceFs.IsContent(e.Name) {
			de.AssetEvents = append(de.AssetEvents, e)
		} else {
			de.ContentEvents = append(de.ContentEvents, e)
		}
	}
	return
}

func pickOneWriteOrCreatePath(events []fsnotify.Event) string {
	name := ""

	for _, ev := range events {
		if ev.Op&fsnotify.Write == fsnotify.Write || ev.Op&fsnotify.Create == fsnotify.Create {
			if files.IsIndexContentFile(ev.Name) {
				return ev.Name
			}

			if files.IsContentFile(ev.Name) {
				name = ev.Name
			}

		}
	}

	return name
}

func formatByteCount(b uint64) string {
	const unit = 1000
	if b < unit {
		return fmt.Sprintf("%d B", b)
	}
	div, exp := int64(unit), 0
	for n := b / unit; n >= unit; n /= unit {
		div *= unit
		exp++
	}
	return fmt.Sprintf("%.1f %cB",
		float64(b)/float64(div), "kMGTPE"[exp])
}<|MERGE_RESOLUTION|>--- conflicted
+++ resolved
@@ -28,14 +28,6 @@
 	"net/http"
 	"net/url"
 	"os"
-<<<<<<< HEAD
-=======
-	"sync"
-	"sync/atomic"
-
-	"github.com/bep/mclib"
-
->>>>>>> 0dbe0f1a
 	"os/signal"
 	"path"
 	"path/filepath"
@@ -46,6 +38,8 @@
 	"sync/atomic"
 	"syscall"
 	"time"
+
+	"github.com/bep/mclib"
 
 	"github.com/bep/debounce"
 	"github.com/bep/simplecobra"
@@ -107,15 +101,10 @@
 }
 
 func newServerCommand() *serverCommand {
-<<<<<<< HEAD
-	var c *serverCommand // nolint
-	c = &serverCommand{
-=======
 	// Flags.
 	var uninstall bool
 
 	c := &serverCommand{
->>>>>>> 0dbe0f1a
 		quit: make(chan bool),
 		commands: []simplecobra.Commander{
 			&simpleCommand{
@@ -131,7 +120,6 @@
 				},
 				withc: func(cmd *cobra.Command, r *rootCommand) {
 					cmd.Flags().BoolVar(&uninstall, "uninstall", false, "Uninstall the local CA (but do not delete it).")
-
 				},
 			},
 		},
@@ -482,7 +470,6 @@
 }
 
 func (c *serverCommand) Run(ctx context.Context, cd *simplecobra.Commandeer, args []string) error {
-
 	// Watch runs its own server as part of the routine
 	if c.serverWatch {
 
@@ -551,8 +538,8 @@
 	cmd.Flags().String("memstats", "", "log memory usage to this file")
 	cmd.Flags().String("meminterval", "100ms", "interval to poll memory usage (requires --memstats), valid time units are \"ns\", \"us\" (or \"µs\"), \"ms\", \"s\", \"m\", \"h\".")
 
-	cmd.Flags().SetAnnotation("tlsCertFile", cobra.BashCompSubdirsInDir, []string{})
-	cmd.Flags().SetAnnotation("tlsKeyFile", cobra.BashCompSubdirsInDir, []string{})
+	cmd.Flags().SetAnnotation("tlsCertFile", cobra.BashCompSubdirsInDir, []string{}) // nolint
+	cmd.Flags().SetAnnotation("tlsKeyFile", cobra.BashCompSubdirsInDir, []string{})  // nolint
 
 	r := cd.Root.Command.(*rootCommand)
 	applyLocalFlagsBuild(cmd, r)
@@ -573,6 +560,7 @@
 				}
 
 				if (c.tlsCertFile == "" || c.tlsKeyFile == "") && c.tlsAuto {
+					// nolint
 					c.withConfE(func(conf *commonConfig) error {
 						return c.createCertificates(conf)
 					})
@@ -664,15 +652,9 @@
 
 	m := make(map[string]any)
 
-<<<<<<< HEAD
-	// xwm["Error"] = errors.New(cleanErrorLog(removeErrorPrefixFromLog(c.r.logger.Errors())))
-	m["Error"] = errors.New(cleanErrorLog(removeErrorPrefixFromLog(c.r.logger.Errors())))
+	m["Error"] = cleanErrorLog(c.r.logger.Errors())
+
 	m["Version"] = neohugo.BuildVersionString()
-=======
-	m["Error"] = cleanErrorLog(c.r.logger.Errors())
-
-	m["Version"] = hugo.BuildVersionString()
->>>>>>> 0dbe0f1a
 	ferrors := herrors.UnwrapFileErrorsWithErrorContext(c.errState.buildErr())
 	m["Files"] = ferrors
 
@@ -695,7 +677,7 @@
 
 	// Create the directory if it doesn't exist.
 	if _, err := os.Stat(keyDir); os.IsNotExist(err) {
-		if err := os.MkdirAll(keyDir, 0777); err != nil {
+		if err := os.MkdirAll(keyDir, 0o777); err != nil {
 			return err
 		}
 	}
@@ -720,7 +702,6 @@
 	// Yes, this is unfortunate, but it's currently the only way to use Mkcert as a library.
 	os.Args = []string{"-cert-file", c.tlsCertFile, "-key-file", c.tlsKeyFile, hostname}
 	return mclib.RunMain()
-
 }
 
 func (c *serverCommand) verifyCert(rootPEM, certPEM []byte, name string) error {
@@ -1001,11 +982,7 @@
 			if err != nil {
 				return err
 			}
-<<<<<<< HEAD
-			err = ioutil.WriteFile(readyFile, b, 0o777)
-=======
-			err = os.WriteFile(readyFile, b, 0777)
->>>>>>> 0dbe0f1a
+			err = os.WriteFile(readyFile, b, 0o777)
 			if err != nil {
 				return err
 			}
