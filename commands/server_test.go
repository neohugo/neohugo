--- conflicted
+++ resolved
@@ -23,15 +23,10 @@
 	"testing"
 	"time"
 
-<<<<<<< HEAD
 	"github.com/neohugo/neohugo/config"
 	"github.com/neohugo/neohugo/helpers"
-=======
-	"github.com/gohugoio/hugo/config"
-	"github.com/gohugoio/hugo/helpers"
 	"golang.org/x/net/context"
 	"golang.org/x/sync/errgroup"
->>>>>>> 004bec2e
 
 	qt "github.com/frankban/quicktest"
 )
@@ -69,7 +64,6 @@
 		c.Assert(r.err, qt.IsNil)
 		c.Assert(r.homeContent, qt.Contains, "Environment: development")
 		c.Assert(r.publicDirnames["myfile.txt"], qt.Equals, renderStaticToDisk)
-
 	}
 
 	for _, test := range []struct {
@@ -96,11 +90,8 @@
 			r := runServerTest(c, config, args...)
 
 			test.assert(c, r)
-
 		})
-
-	}
-
+	}
 }
 
 type serverTestResult struct {
@@ -170,7 +161,6 @@
 
 	result.err = wg.Wait()
 	return
-
 }
 
 func TestFixURL(t *testing.T) {
