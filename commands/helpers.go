// Copyright 2023 The Hugo Authors. All rights reserved.
//
// Licensed under the Apache License, Version 2.0 (the "License");
// you may not use this file except in compliance with the License.
// You may obtain a copy of the License at
// http://www.apache.org/licenses/LICENSE-2.0
//
// Unless required by applicable law or agreed to in writing, software
// distributed under the License is distributed on an "AS IS" BASIS,
// WITHOUT WARRANTIES OR CONDITIONS OF ANY KIND, either express or implied.
// See the License for the specific language governing permissions and
// limitations under the License.

package commands

import (
	"bytes"
	"errors"
	"fmt"
	"log"
	"os"
	"path/filepath"
	"strings"

<<<<<<< HEAD
	"github.com/neohugo/neohugo/config"
	"github.com/spf13/cobra"
=======
	"github.com/bep/simplecobra"
	"github.com/gohugoio/hugo/config"
	"github.com/gohugoio/hugo/helpers"
	"github.com/spf13/afero"
	"github.com/spf13/pflag"
>>>>>>> cd59216d
)

const (
	ansiEsc   = "\u001B"
	clearLine = "\r\033[K"
	//nolint
	hideCursor = ansiEsc + "[?25l"
	showCursor = ansiEsc + "[?25h"
)

func newUserError(a ...any) *simplecobra.CommandError {
	return &simplecobra.CommandError{Err: errors.New(fmt.Sprint(a...))}
}

func setValueFromFlag(flags *pflag.FlagSet, key string, cfg config.Provider, targetKey string, force bool) {
	key = strings.TrimSpace(key)
	if (force && flags.Lookup(key) != nil) || flags.Changed(key) {
		f := flags.Lookup(key)
		configKey := key
		if targetKey != "" {
			configKey = targetKey
		}
		// Gotta love this API.
		switch f.Value.Type() {
		case "bool":
			bv, _ := flags.GetBool(key)
			cfg.Set(configKey, bv)
		case "string":
			cfg.Set(configKey, f.Value.String())
		case "stringSlice":
			bv, _ := flags.GetStringSlice(key)
			cfg.Set(configKey, bv)
		case "int":
			iv, _ := flags.GetInt(key)
			cfg.Set(configKey, iv)
		default:
			panic(fmt.Sprintf("update switch with %s", f.Value.Type()))
		}

	}
}

func flagsToCfg(cd *simplecobra.Commandeer, cfg config.Provider) config.Provider {
	return flagsToCfgWithAdditionalConfigBase(cd, cfg, "")
}

func flagsToCfgWithAdditionalConfigBase(cd *simplecobra.Commandeer, cfg config.Provider, additionalConfigBase string) config.Provider {
	if cfg == nil {
		cfg = config.New()
	}

	// Flags with a different name in the config.
	keyMap := map[string]string{
		"minify":            "minifyOutput",
		"destination":       "publishDir",
		"printI18nWarnings": "logI18nWarnings",
		"printPathWarnings": "logPathWarnings",
		"editor":            "newContentEditor",
	}

	// Flags that we for some reason don't want to expose in the site config.
	internalKeySet := map[string]bool{
		"quiet":             true,
		"verbose":           true,
		"watch":             true,
		"disableLiveReload": true,
		"liveReloadPort":    true,
		"renderToMemory":    true,
		"clock":             true,
	}

	cmd := cd.CobraCommand
	flags := cmd.Flags()

	flags.VisitAll(func(f *pflag.Flag) {
		if f.Changed {
			targetKey := f.Name
			if internalKeySet[targetKey] {
				targetKey = "internal." + targetKey
			} else if mapped, ok := keyMap[targetKey]; ok {
				targetKey = mapped
			}
			setValueFromFlag(flags, f.Name, cfg, targetKey, false)
			if additionalConfigBase != "" {
				setValueFromFlag(flags, f.Name, cfg, additionalConfigBase+"."+targetKey, true)
			}
		}
	})

	return cfg

}

func mkdir(x ...string) {
	p := filepath.Join(x...)
	err := os.MkdirAll(p, 0777) // before umask
	if err != nil {
		log.Fatal(err)
	}
}

func touchFile(fs afero.Fs, filename string) {
	mkdir(filepath.Dir(filename))
	err := helpers.WriteToDisk(filename, bytes.NewReader([]byte{}), fs)
	if err != nil {
		log.Fatal(err)
	}
}<|MERGE_RESOLUTION|>--- conflicted
+++ resolved
@@ -22,16 +22,11 @@
 	"path/filepath"
 	"strings"
 
-<<<<<<< HEAD
+	"github.com/bep/simplecobra"
 	"github.com/neohugo/neohugo/config"
-	"github.com/spf13/cobra"
-=======
-	"github.com/bep/simplecobra"
-	"github.com/gohugoio/hugo/config"
-	"github.com/gohugoio/hugo/helpers"
+	"github.com/neohugo/neohugo/helpers"
 	"github.com/spf13/afero"
 	"github.com/spf13/pflag"
->>>>>>> cd59216d
 )
 
 const (
@@ -122,12 +117,11 @@
 	})
 
 	return cfg
-
 }
 
 func mkdir(x ...string) {
 	p := filepath.Join(x...)
-	err := os.MkdirAll(p, 0777) // before umask
+	err := os.MkdirAll(p, 0o777) // before umask
 	if err != nil {
 		log.Fatal(err)
 	}
