// Copyright 2018 The Hugo Authors. All rights reserved.
//
// Licensed under the Apache License, Version 2.0 (the "License");
// you may not use this file except in compliance with the License.
// You may obtain a copy of the License at
// http://www.apache.org/licenses/LICENSE-2.0
//
// Unless required by applicable law or agreed to in writing, software
// distributed under the License is distributed on an "AS IS" BASIS,
// WITHOUT WARRANTIES OR CONDITIONS OF ANY KIND, either express or implied.
// See the License for the specific language governing permissions and
// limitations under the License.

package commands

import (
	"bytes"
	"errors"
	"fmt"
	"path/filepath"
	"strings"

	"github.com/neohugo/neohugo/config"
	"github.com/neohugo/neohugo/parser/metadecoders"

<<<<<<< HEAD
	"github.com/neohugo/neohugo/create"
	"github.com/neohugo/neohugo/helpers"
	"github.com/neohugo/neohugo/hugofs"
	"github.com/neohugo/neohugo/parser"
=======
	"github.com/gohugoio/hugo/create"
	"github.com/gohugoio/hugo/helpers"
	"github.com/gohugoio/hugo/hugofs"
	"github.com/gohugoio/hugo/parser"
>>>>>>> e127d3e5
	"github.com/spf13/cobra"
	jww "github.com/spf13/jwalterweatherman"
)

var _ cmder = (*newSiteCmd)(nil)

type newSiteCmd struct {
	configFormat string

	*baseBuilderCmd
}

func (b *commandsBuilder) newNewSiteCmd() *newSiteCmd {
	cc := &newSiteCmd{}

	cmd := &cobra.Command{
		Use:   "site [path]",
		Short: "Create a new site (skeleton)",
		Long: `Create a new site in the provided directory.
The new site will have the correct structure, but no content or theme yet.
Use ` + "`hugo new [contentPath]`" + ` to create new content.`,
		RunE: cc.newSite,
	}

	cmd.Flags().StringVarP(&cc.configFormat, "format", "f", "toml", "config file format")
	cmd.Flags().Bool("force", false, "init inside non-empty directory")

	cc.baseBuilderCmd = b.newBuilderBasicCmd(cmd)

	return cc
}

func (n *newSiteCmd) doNewSite(fs *hugofs.Fs, basepath string, force bool) error {
	archeTypePath := filepath.Join(basepath, "archetypes")
	dirs := []string{
		archeTypePath,
		filepath.Join(basepath, "assets"),
		filepath.Join(basepath, "content"),
		filepath.Join(basepath, "data"),
		filepath.Join(basepath, "layouts"),
		filepath.Join(basepath, "static"),
		filepath.Join(basepath, "themes"),
	}

	if exists, _ := helpers.Exists(basepath, fs.Source); exists {
		if isDir, _ := helpers.IsDir(basepath, fs.Source); !isDir {
			return errors.New(basepath + " already exists but not a directory")
		}

		isEmpty, _ := helpers.IsEmpty(basepath, fs.Source)

		switch {
		case !isEmpty && !force:
			return errors.New(basepath + " already exists and is not empty. See --force.")

		case !isEmpty && force:
			all := append(dirs, filepath.Join(basepath, "config."+n.configFormat))
			for _, path := range all {
				if exists, _ := helpers.Exists(path, fs.Source); exists {
					return errors.New(path + " already exists")
				}
			}
		}
	}

	for _, dir := range dirs {
<<<<<<< HEAD
		if err := fs.Source.MkdirAll(dir, 0o777); err != nil {
=======
		if err := fs.Source.MkdirAll(dir, 0777); err != nil {
>>>>>>> e127d3e5
			return fmt.Errorf("Failed to create dir: %w", err)
		}
	}

	if err := createConfig(fs, basepath, n.configFormat); err != nil {
		return fmt.Errorf("Failed to create dir: %w", err)
	}

	// Create a default archetype file.
	if err := helpers.SafeWriteToDisk(
		filepath.Join(archeTypePath, "default.md"),
		strings.NewReader(create.DefaultArchetypeTemplateTemplate),
		fs.Source); err != nil {
		return fmt.Errorf("Failed to create file: %w", err)
	}

	jww.FEEDBACK.Printf("Congratulations! Your new Hugo site is created in %s.\n\n", basepath)
	jww.FEEDBACK.Println(nextStepsText())

	return nil
}

// newSite creates a new Hugo site and initializes a structured Hugo directory.
func (n *newSiteCmd) newSite(cmd *cobra.Command, args []string) error {
	if len(args) < 1 {
		return newUserError("path needs to be provided")
	}

	createpath, err := filepath.Abs(filepath.Clean(args[0]))
	if err != nil {
		return newUserError(err)
	}

	forceNew, _ := cmd.Flags().GetBool("force")
	cfg := config.New()
	cfg.Set("workingDir", createpath)
	cfg.Set("publishDir", "public")
	return n.doNewSite(hugofs.NewDefault(cfg), createpath, forceNew)
}

func createConfig(fs *hugofs.Fs, inpath string, kind string) (err error) {
	in := map[string]string{
		"baseURL":      "http://example.org/",
		"title":        "My New Hugo Site",
		"languageCode": "en-us",
	}

	var buf bytes.Buffer

	if err := parser.InterfaceToConfig(in, metadecoders.FormatFromString(kind), &buf); err != nil {
		return err
	}

	return helpers.WriteToDisk(filepath.Join(inpath, "config."+kind), &buf, fs.Source)
}

func nextStepsText() string {
	var nextStepsText bytes.Buffer

	nextStepsText.WriteString(`Just a few more steps and you're ready to go:

1. Download a theme into the same-named folder.
   Choose a theme from https://themes.gohugo.io/ or
   create your own with the "hugo new theme <THEMENAME>" command.
2. Perhaps you want to add some content. You can add single files
   with "hugo new `)

	nextStepsText.WriteString(filepath.Join("<SECTIONNAME>", "<FILENAME>.<FORMAT>"))

	nextStepsText.WriteString(`".
3. Start the built-in live server via "hugo server".

Visit https://gohugo.io/ for quickstart guide and full documentation.`)

	return nextStepsText.String()
}<|MERGE_RESOLUTION|>--- conflicted
+++ resolved
@@ -23,17 +23,10 @@
 	"github.com/neohugo/neohugo/config"
 	"github.com/neohugo/neohugo/parser/metadecoders"
 
-<<<<<<< HEAD
 	"github.com/neohugo/neohugo/create"
 	"github.com/neohugo/neohugo/helpers"
 	"github.com/neohugo/neohugo/hugofs"
 	"github.com/neohugo/neohugo/parser"
-=======
-	"github.com/gohugoio/hugo/create"
-	"github.com/gohugoio/hugo/helpers"
-	"github.com/gohugoio/hugo/hugofs"
-	"github.com/gohugoio/hugo/parser"
->>>>>>> e127d3e5
 	"github.com/spf13/cobra"
 	jww "github.com/spf13/jwalterweatherman"
 )
@@ -100,11 +93,7 @@
 	}
 
 	for _, dir := range dirs {
-<<<<<<< HEAD
 		if err := fs.Source.MkdirAll(dir, 0o777); err != nil {
-=======
-		if err := fs.Source.MkdirAll(dir, 0777); err != nil {
->>>>>>> e127d3e5
 			return fmt.Errorf("Failed to create dir: %w", err)
 		}
 	}
