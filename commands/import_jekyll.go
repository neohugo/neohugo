// Copyright 2019 The Hugo Authors. All rights reserved.
//
// Licensed under the Apache License, Version 2.0 (the "License");
// you may not use this file except in compliance with the License.
// You may obtain a copy of the License at
// http://www.apache.org/licenses/LICENSE-2.0
//
// Unless required by applicable law or agreed to in writing, software
// distributed under the License is distributed on an "AS IS" BASIS,
// WITHOUT WARRANTIES OR CONDITIONS OF ANY KIND, either express or implied.
// See the License for the specific language governing permissions and
// limitations under the License.

package commands

import (
	"bytes"
	"errors"
	"fmt"
	"io/ioutil"
	"os"
	"path/filepath"
	"regexp"
	"strconv"
	"strings"
	"time"
	"unicode"

	"github.com/neohugo/neohugo/parser/pageparser"

	"github.com/neohugo/neohugo/common/hugio"

	"github.com/neohugo/neohugo/parser/metadecoders"

	"github.com/neohugo/neohugo/common/maps"
	"github.com/neohugo/neohugo/helpers"
	"github.com/neohugo/neohugo/hugofs"
	"github.com/neohugo/neohugo/hugolib"
	"github.com/neohugo/neohugo/parser"
	"github.com/spf13/afero"
	"github.com/spf13/cobra"
	jww "github.com/spf13/jwalterweatherman"
)

var _ cmder = (*importCmd)(nil)

type importCmd struct {
	*baseCmd
}

func newImportCmd() *importCmd {
	cc := &importCmd{}

	cc.baseCmd = newBaseCmd(&cobra.Command{
		Use:   "import",
		Short: "Import your site from others.",
		Long: `Import your site from other web site generators like Jekyll.

Import requires a subcommand, e.g. ` + "`hugo import jekyll jekyll_root_path target_path`.",
		RunE: nil,
	})

	importJekyllCmd := &cobra.Command{
		Use:   "jekyll",
		Short: "hugo import from Jekyll",
		Long: `hugo import from Jekyll.

Import from Jekyll requires two paths, e.g. ` + "`hugo import jekyll jekyll_root_path target_path`.",
		RunE: cc.importFromJekyll,
	}

	importJekyllCmd.Flags().Bool("force", false, "allow import into non-empty target directory")

	cc.cmd.AddCommand(importJekyllCmd)

	return cc
}

func (i *importCmd) importFromJekyll(cmd *cobra.Command, args []string) error {
	if len(args) < 2 {
		return newUserError(`import from jekyll requires two paths, e.g. ` + "`hugo import jekyll jekyll_root_path target_path`.")
	}

	jekyllRoot, err := filepath.Abs(filepath.Clean(args[0]))
	if err != nil {
		return newUserError("path error:", args[0])
	}

	targetDir, err := filepath.Abs(filepath.Clean(args[1]))
	if err != nil {
		return newUserError("path error:", args[1])
	}

	jww.INFO.Println("Import Jekyll from:", jekyllRoot, "to:", targetDir)

	if strings.HasPrefix(filepath.Dir(targetDir), jekyllRoot) {
		return newUserError("abort: target path should not be inside the Jekyll root")
	}

	forceImport, _ := cmd.Flags().GetBool("force")

	fs := afero.NewOsFs()
	jekyllPostDirs, hasAnyPost := i.getJekyllDirInfo(fs, jekyllRoot)
	if !hasAnyPost {
		return errors.New("abort: jekyll root contains neither posts nor drafts")
	}

	err = i.createSiteFromJekyll(jekyllRoot, targetDir, jekyllPostDirs, forceImport)

	if err != nil {
		return newUserError(err)
	}

	jww.FEEDBACK.Println("Importing...")

	fileCount := 0
	callback := func(path string, fi hugofs.FileMetaInfo, err error) error {
		if err != nil {
			return err
		}

		if fi.IsDir() {
			return nil
		}

		relPath, err := filepath.Rel(jekyllRoot, path)
		if err != nil {
			return newUserError("get rel path error:", path)
		}

		relPath = filepath.ToSlash(relPath)
		draft := false

		switch {
		case strings.Contains(relPath, "_posts/"):
			relPath = filepath.Join("content/post", strings.Replace(relPath, "_posts/", "", -1))
		case strings.Contains(relPath, "_drafts/"):
			relPath = filepath.Join("content/draft", strings.Replace(relPath, "_drafts/", "", -1))
			draft = true
		default:
			return nil
		}

		fileCount++
		return convertJekyllPost(path, relPath, targetDir, draft)
	}

	for jekyllPostDir, hasAnyPostInDir := range jekyllPostDirs {
		if hasAnyPostInDir {
			if err = helpers.SymbolicWalk(hugofs.Os, filepath.Join(jekyllRoot, jekyllPostDir), callback); err != nil {
				return err
			}
		}
	}

	jww.FEEDBACK.Println("Congratulations!", fileCount, "post(s) imported!")
	jww.FEEDBACK.Println("Now, start Hugo by yourself:\n" +
		"$ git clone https://github.com/spf13/herring-cove.git " + args[1] + "/themes/herring-cove")
	jww.FEEDBACK.Println("$ cd " + args[1] + "\n$ hugo server --theme=herring-cove")

	return nil
}

func (i *importCmd) getJekyllDirInfo(fs afero.Fs, jekyllRoot string) (map[string]bool, bool) {
	postDirs := make(map[string]bool)
	hasAnyPost := false
	if entries, err := ioutil.ReadDir(jekyllRoot); err == nil {
		for _, entry := range entries {
			if entry.IsDir() {
				subDir := filepath.Join(jekyllRoot, entry.Name())
				if isPostDir, hasAnyPostInDir := i.retrieveJekyllPostDir(fs, subDir); isPostDir {
					postDirs[entry.Name()] = hasAnyPostInDir
					if hasAnyPostInDir {
						hasAnyPost = true
					}
				}
			}
		}
	}
	return postDirs, hasAnyPost
}

func (i *importCmd) retrieveJekyllPostDir(fs afero.Fs, dir string) (bool, bool) {
	if strings.HasSuffix(dir, "_posts") || strings.HasSuffix(dir, "_drafts") {
		isEmpty, _ := helpers.IsEmpty(dir, fs)
		return true, !isEmpty
	}

	if entries, err := ioutil.ReadDir(dir); err == nil {
		for _, entry := range entries {
			if entry.IsDir() {
				subDir := filepath.Join(dir, entry.Name())
				if isPostDir, hasAnyPost := i.retrieveJekyllPostDir(fs, subDir); isPostDir {
					return isPostDir, hasAnyPost
				}
			}
		}
	}

	return false, true
}

func (i *importCmd) createSiteFromJekyll(jekyllRoot, targetDir string, jekyllPostDirs map[string]bool, force bool) error {
	s, err := hugolib.NewSiteDefaultLang()
	if err != nil {
		return err
	}

	fs := s.Fs.Source
	if exists, _ := helpers.Exists(targetDir, fs); exists {
		if isDir, _ := helpers.IsDir(targetDir, fs); !isDir {
			return errors.New("target path \"" + targetDir + "\" exists but is not a directory")
		}

		isEmpty, _ := helpers.IsEmpty(targetDir, fs)

		if !isEmpty && !force {
			return errors.New("target path \"" + targetDir + "\" exists and is not empty")
		}
	}

	jekyllConfig := i.loadJekyllConfig(fs, jekyllRoot)

	mkdir(targetDir, "layouts")
	mkdir(targetDir, "content")
	mkdir(targetDir, "archetypes")
	mkdir(targetDir, "static")
	mkdir(targetDir, "data")
	mkdir(targetDir, "themes")

	if err := i.createConfigFromJekyll(fs,
		targetDir,
		"yaml",
		jekyllConfig); err != nil {
		return err
	}

	if err := i.copyJekyllFilesAndFolders(
		jekyllRoot,
		filepath.Join(targetDir, "static"),
		jekyllPostDirs); err != nil {
		return err
	}

	return nil
}

func (i *importCmd) loadJekyllConfig(fs afero.Fs, jekyllRoot string) map[string]any {
	path := filepath.Join(jekyllRoot, "_config.yml")

	exists, err := helpers.Exists(path, fs)

	if err != nil || !exists {
		jww.WARN.Println("_config.yaml not found: Is the specified Jekyll root correct?")
		return nil
	}

	f, err := fs.Open(path)
	if err != nil {
		return nil
	}

	defer f.Close()

	b, err := ioutil.ReadAll(f)
	if err != nil {
		return nil
	}

	c, err := metadecoders.Default.UnmarshalToMap(b, metadecoders.YAML)
	if err != nil {
		return nil
	}

	return c
}

<<<<<<< HEAD
func (i *importCmd) createConfigFromJekyll(fs afero.Fs, inpath string, kind metadecoders.Format, jekyllConfig map[string]interface{}) error {
=======
func (i *importCmd) createConfigFromJekyll(fs afero.Fs, inpath string, kind metadecoders.Format, jekyllConfig map[string]any) (err error) {
>>>>>>> 69c59008
	title := "My New Hugo Site"
	baseURL := "http://example.org/"

	for key, value := range jekyllConfig {
		lowerKey := strings.ToLower(key)

		switch lowerKey {
		case "title":
			if str, ok := value.(string); ok {
				title = str
			}

		case "url":
			if str, ok := value.(string); ok {
				baseURL = str
			}
		}
	}

	in := map[string]any{
		"baseURL":            baseURL,
		"title":              title,
		"languageCode":       "en-us",
		"disablePathToLower": true,
	}

	var buf bytes.Buffer
	if err := parser.InterfaceToConfig(in, kind, &buf); err != nil {
		return err
	}

	return helpers.WriteToDisk(filepath.Join(inpath, "config."+string(kind)), &buf, fs)
}

func (i *importCmd) copyJekyllFilesAndFolders(jekyllRoot, dest string, jekyllPostDirs map[string]bool) (err error) {
	fs := hugofs.Os

	fi, err := fs.Stat(jekyllRoot)
	if err != nil {
		return err
	}
	if !fi.IsDir() {
		return errors.New(jekyllRoot + " is not a directory")
	}
	err = os.MkdirAll(dest, fi.Mode())
	if err != nil {
		return err
	}
	entries, err := ioutil.ReadDir(jekyllRoot)
	if err != nil {
		return err
	}

	for _, entry := range entries {
		sfp := filepath.Join(jekyllRoot, entry.Name())
		dfp := filepath.Join(dest, entry.Name())
		if entry.IsDir() {
			if entry.Name()[0] != '_' && entry.Name()[0] != '.' {
				if _, ok := jekyllPostDirs[entry.Name()]; !ok {
					err = hugio.CopyDir(fs, sfp, dfp, nil)
					if err != nil {
						jww.ERROR.Println(err)
					}
				}
			}
		} else {
			lowerEntryName := strings.ToLower(entry.Name())
			exceptSuffix := []string{
				".md", ".markdown", ".html", ".htm",
				".xml", ".textile", "rakefile", "gemfile", ".lock",
			}
			isExcept := false
			for _, suffix := range exceptSuffix {
				if strings.HasSuffix(lowerEntryName, suffix) {
					isExcept = true
					break
				}
			}

			if !isExcept && entry.Name()[0] != '.' && entry.Name()[0] != '_' {
				err = hugio.CopyFile(fs, sfp, dfp)
				if err != nil {
					jww.ERROR.Println(err)
				}
			}
		}

	}
	return nil
}

func parseJekyllFilename(filename string) (time.Time, string, error) {
	re := regexp.MustCompile(`(\d+-\d+-\d+)-(.+)\..*`)
	r := re.FindAllStringSubmatch(filename, -1)
	if len(r) == 0 {
		return time.Now(), "", errors.New("filename not match")
	}

	postDate, err := time.Parse("2006-1-2", r[0][1])
	if err != nil {
		return time.Now(), "", err
	}

	postName := r[0][2]

	return postDate, postName, nil
}

func convertJekyllPost(path, relPath, targetDir string, draft bool) error {
	jww.TRACE.Println("Converting", path)

	filename := filepath.Base(path)
	postDate, postName, err := parseJekyllFilename(filename)
	if err != nil {
		jww.WARN.Printf("Failed to parse filename '%s': %s. Skipping.", filename, err)
		return nil
	}

	jww.TRACE.Println(filename, postDate, postName)

	targetFile := filepath.Join(targetDir, relPath)
	targetParentDir := filepath.Dir(targetFile)

	if err := os.MkdirAll(targetParentDir, 0o777); err != nil {
		jww.ERROR.Println("Failed to create folder:", targetParentDir)
		return err
	}

	contentBytes, err := ioutil.ReadFile(path)
	if err != nil {
		jww.ERROR.Println("Read file error:", path)
		return err
	}

	pf, err := pageparser.ParseFrontMatterAndContent(bytes.NewReader(contentBytes))
	if err != nil {
		jww.ERROR.Println("Parse file error:", path)
		return err
	}

	newmetadata, err := convertJekyllMetaData(pf.FrontMatter, postName, postDate, draft)
	if err != nil {
		jww.ERROR.Println("Convert metadata error:", path)
		return err
	}

	content, err := convertJekyllContent(newmetadata, string(pf.Content))
	if err != nil {
		jww.ERROR.Println("Converting Jekyll error:", path)
		return err
	}

	fs := hugofs.Os
	if err := helpers.WriteToDisk(targetFile, strings.NewReader(content), fs); err != nil {
		return fmt.Errorf("failed to save file %q: %s", filename, err)
	}

	return nil
}

func convertJekyllMetaData(m any, postName string, postDate time.Time, draft bool) (any, error) {
	metadata, err := maps.ToStringMapE(m)
	if err != nil {
		return nil, err
	}

	if draft {
		metadata["draft"] = true
	}

	for key, value := range metadata {
		lowerKey := strings.ToLower(key)

		switch lowerKey {
		case "layout":
			delete(metadata, key)
		case "permalink":
			if str, ok := value.(string); ok {
				metadata["url"] = str
			}
			delete(metadata, key)
		case "category":
			if str, ok := value.(string); ok {
				metadata["categories"] = []string{str}
			}
			delete(metadata, key)
		case "excerpt_separator":
			if key != lowerKey {
				delete(metadata, key)
				metadata[lowerKey] = value
			}
		case "date":
			if str, ok := value.(string); ok {
				re := regexp.MustCompile(`(\d+):(\d+):(\d+)`)
				r := re.FindAllStringSubmatch(str, -1)
				if len(r) > 0 {
					hour, _ := strconv.Atoi(r[0][1])
					minute, _ := strconv.Atoi(r[0][2])
					second, _ := strconv.Atoi(r[0][3])
					postDate = time.Date(postDate.Year(), postDate.Month(), postDate.Day(), hour, minute, second, 0, time.UTC)
				}
			}
			delete(metadata, key)
		}

	}

	metadata["date"] = postDate.Format(time.RFC3339)

	return metadata, nil
}

func convertJekyllContent(m any, content string) (string, error) {
	metadata, _ := maps.ToStringMapE(m)

	lines := strings.Split(content, "\n")
	var resultLines []string
	for _, line := range lines {
		resultLines = append(resultLines, strings.Trim(line, "\r\n"))
	}

	content = strings.Join(resultLines, "\n")

	excerptSep := "<!--more-->"
	if value, ok := metadata["excerpt_separator"]; ok {
		if str, strOk := value.(string); strOk {
			content = strings.Replace(content, strings.TrimSpace(str), excerptSep, -1)
		}
	}

	replaceList := []struct {
		re      *regexp.Regexp
		replace string
	}{
		{regexp.MustCompile("(?i)<!-- more -->"), "<!--more-->"},
		{regexp.MustCompile(`\{%\s*raw\s*%\}\s*(.*?)\s*\{%\s*endraw\s*%\}`), "$1"},
		{regexp.MustCompile(`{%\s*endhighlight\s*%}`), "{{< / highlight >}}"},
	}

	for _, replace := range replaceList {
		content = replace.re.ReplaceAllString(content, replace.replace)
	}

	replaceListFunc := []struct {
		re      *regexp.Regexp
		replace func(string) string
	}{
		// Octopress image tag: http://octopress.org/docs/plugins/image-tag/
		{regexp.MustCompile(`{%\s+img\s*(.*?)\s*%}`), replaceImageTag},
		{regexp.MustCompile(`{%\s*highlight\s*(.*?)\s*%}`), replaceHighlightTag},
	}

	for _, replace := range replaceListFunc {
		content = replace.re.ReplaceAllStringFunc(content, replace.replace)
	}

	var buf bytes.Buffer
	if len(metadata) != 0 {
		err := parser.InterfaceToFrontMatter(m, metadecoders.YAML, &buf)
		if err != nil {
			return "", err
		}
	}
	buf.WriteString(content)

	return buf.String(), nil
}

func replaceHighlightTag(match string) string {
	r := regexp.MustCompile(`{%\s*highlight\s*(.*?)\s*%}`)
	parts := r.FindStringSubmatch(match)
	lastQuote := rune(0)
	f := func(c rune) bool {
		switch {
		case c == lastQuote:
			lastQuote = rune(0)
			return false
		case lastQuote != rune(0):
			return false
		case unicode.In(c, unicode.Quotation_Mark):
			lastQuote = c
			return false
		default:
			return unicode.IsSpace(c)
		}
	}
	// splitting string by space but considering quoted section
	items := strings.FieldsFunc(parts[1], f)

	result := bytes.NewBufferString("{{< highlight ")
	result.WriteString(items[0]) // language
	options := items[1:]
	for i, opt := range options {
		opt = strings.Replace(opt, "\"", "", -1)
		if opt == "linenos" {
			opt = "linenos=table"
		}
		if i == 0 {
			opt = " \"" + opt
		}
		if i < len(options)-1 {
			opt += ","
		} else if i == len(options)-1 {
			opt += "\""
		}
		result.WriteString(opt)
	}

	result.WriteString(" >}}")
	return result.String()
}

func replaceImageTag(match string) string {
	r := regexp.MustCompile(`{%\s+img\s*(\p{L}*)\s+([\S]*/[\S]+)\s+(\d*)\s*(\d*)\s*(.*?)\s*%}`)
	result := bytes.NewBufferString("{{< figure ")
	parts := r.FindStringSubmatch(match)
	// Index 0 is the entire string, ignore
	replaceOptionalPart(result, "class", parts[1])
	replaceOptionalPart(result, "src", parts[2])
	replaceOptionalPart(result, "width", parts[3])
	replaceOptionalPart(result, "height", parts[4])
	// title + alt
	part := parts[5]
	if len(part) > 0 {
		splits := strings.Split(part, "'")
		lenSplits := len(splits)
		if lenSplits == 1 {
			replaceOptionalPart(result, "title", splits[0])
		} else if lenSplits == 3 {
			replaceOptionalPart(result, "title", splits[1])
		} else if lenSplits == 5 {
			replaceOptionalPart(result, "title", splits[1])
			replaceOptionalPart(result, "alt", splits[3])
		}
	}
	result.WriteString(">}}")
	return result.String()
}

func replaceOptionalPart(buffer *bytes.Buffer, partName string, part string) {
	if len(part) > 0 {
		buffer.WriteString(partName + "=\"" + part + "\" ")
	}
}<|MERGE_RESOLUTION|>--- conflicted
+++ resolved
@@ -275,11 +275,7 @@
 	return c
 }
 
-<<<<<<< HEAD
-func (i *importCmd) createConfigFromJekyll(fs afero.Fs, inpath string, kind metadecoders.Format, jekyllConfig map[string]interface{}) error {
-=======
 func (i *importCmd) createConfigFromJekyll(fs afero.Fs, inpath string, kind metadecoders.Format, jekyllConfig map[string]any) (err error) {
->>>>>>> 69c59008
 	title := "My New Hugo Site"
 	baseURL := "http://example.org/"
 
