// Copyright 2023 The Hugo Authors. All rights reserved.
//
// Licensed under the Apache License, Version 2.0 (the "License");
// you may not use this file except in compliance with the License.
// You may obtain a copy of the License at
// http://www.apache.org/licenses/LICENSE-2.0
//
// Unless required by applicable law or agreed to in writing, software
// distributed under the License is distributed on an "AS IS" BASIS,
// WITHOUT WARRANTIES OR CONDITIONS OF ANY KIND, either express or implied.
// See the License for the specific language governing permissions and
// limitations under the License.

package commands

import (
	"context"
	"errors"
	"fmt"
	"io"
	"os"
	"os/signal"
	"path/filepath"
	"sync"
	"sync/atomic"
	"syscall"
	"time"

<<<<<<< HEAD
	hconfig "github.com/neohugo/neohugo/config"

	"golang.org/x/sync/semaphore"

	"github.com/neohugo/neohugo/common/herrors"
	"github.com/neohugo/neohugo/common/htime"
	"github.com/neohugo/neohugo/common/neohugo"
	"github.com/neohugo/neohugo/common/paths"

	"github.com/spf13/cast"
	jww "github.com/spf13/jwalterweatherman"

	"github.com/neohugo/neohugo/common/loggers"
	"github.com/neohugo/neohugo/config"

	"github.com/spf13/cobra"

	"github.com/neohugo/neohugo/hugolib"
	"github.com/spf13/afero"
=======
	jww "github.com/spf13/jwalterweatherman"

	"go.uber.org/automaxprocs/maxprocs"
>>>>>>> cd59216d

	"github.com/bep/clock"
	"github.com/bep/lazycache"
	"github.com/bep/overlayfs"
<<<<<<< HEAD
	"github.com/neohugo/neohugo/common/types"
	"github.com/neohugo/neohugo/deps"
	"github.com/neohugo/neohugo/helpers"
	"github.com/neohugo/neohugo/hugofs"
	"github.com/neohugo/neohugo/langs"
)

type commandeerHugoState struct {
	*deps.DepsCfg
	hugoSites *hugolib.HugoSites
	//nolint
	fsCreate sync.Once
	created  chan struct{}
=======
	"github.com/bep/simplecobra"

	"github.com/gohugoio/hugo/common/hstrings"
	"github.com/gohugoio/hugo/common/htime"
	"github.com/gohugoio/hugo/common/loggers"
	"github.com/gohugoio/hugo/common/paths"
	"github.com/gohugoio/hugo/config"
	"github.com/gohugoio/hugo/config/allconfig"
	"github.com/gohugoio/hugo/deps"
	"github.com/gohugoio/hugo/helpers"
	"github.com/gohugoio/hugo/hugofs"
	"github.com/gohugoio/hugo/hugolib"
	"github.com/spf13/afero"
	"github.com/spf13/cobra"
)

var (
	errHelp = errors.New("help requested")
)

// Execute executes a command.
func Execute(args []string) error {
	// Default GOMAXPROCS to be CPU limit aware, still respecting GOMAXPROCS env.
	maxprocs.Set()
	x, err := newExec()
	if err != nil {
		return err
	}
	args = mapLegacyArgs(args)
	cd, err := x.Execute(context.Background(), args)
	if err != nil {
		if err == errHelp {
			cd.CobraCommand.Help()
			fmt.Println()
			return nil
		}
		if simplecobra.IsCommandError(err) {
			// Print the help, but also return the error to fail the command.
			cd.CobraCommand.Help()
			fmt.Println()
		}
	}
	return err
>>>>>>> cd59216d
}

type commonConfig struct {
	mu      *sync.Mutex
	configs *allconfig.Configs
	cfg     config.Provider
	fs      *hugofs.Fs
}

// This is the root command.
type rootCommand struct {
	Printf  func(format string, v ...interface{})
	Println func(a ...interface{})
	Out     io.Writer

	logger loggers.Logger

	// The main cache busting key for the caches below.
	configVersionID atomic.Int32

	// Some, but not all commands need access to these.
	// Some needs more than one, so keep them in a small cache.
	commonConfigs *lazycache.Cache[int32, *commonConfig]
	hugoSites     *lazycache.Cache[int32, *hugolib.HugoSites]

	commands []simplecobra.Commander

	// Flags
	source      string
	buildWatch  bool
	environment string

	// Common build flags.
	baseURL              string
	gc                   bool
	poll                 string
	panicOnWarning       bool
	forceSyncStatic      bool
	printPathWarnings    bool
	printUnusedTemplates bool

	// Profile flags (for debugging of performance problems)
	cpuprofile   string
	memprofile   string
	mutexprofile string
	traceprofile string
	printm       bool

	// TODO(bep) var vs string
	logging        bool
	verbose        bool
	verboseLog     bool
	debug          bool
	quiet          bool
	renderToMemory bool

	cfgFile string
	cfgDir  string
	logFile string
}

func (r *rootCommand) Build(cd *simplecobra.Commandeer, bcfg hugolib.BuildCfg, cfg config.Provider) (*hugolib.HugoSites, error) {
	h, err := r.Hugo(cfg)
	if err != nil {
		return nil, err
	}
	if err := h.Build(bcfg); err != nil {
		return nil, err
	}

	return h, nil
}

func (r *rootCommand) Commands() []simplecobra.Commander {
	return r.commands
}

func (r *rootCommand) ConfigFromConfig(key int32, oldConf *commonConfig) (*commonConfig, error) {
	cc, _, err := r.commonConfigs.GetOrCreate(key, func(key int32) (*commonConfig, error) {
		fs := oldConf.fs
		configs, err := allconfig.LoadConfig(
			allconfig.ConfigSourceDescriptor{
				Flags:       oldConf.cfg,
				Fs:          fs.Source,
				Filename:    r.cfgFile,
				ConfigDir:   r.cfgDir,
				Logger:      r.logger,
				Environment: r.environment,
			},
		)
		if err != nil {
			return nil, err
		}

		if !configs.Base.C.Clock.IsZero() {
			// TODO(bep) find a better place for this.
			htime.Clock = clock.Start(configs.Base.C.Clock)
		}

		return &commonConfig{
			mu:      oldConf.mu,
			configs: configs,
			cfg:     oldConf.cfg,
			fs:      fs,
		}, nil

	})

	return cc, err

}

func (r *rootCommand) ConfigFromProvider(key int32, cfg config.Provider) (*commonConfig, error) {
	if cfg == nil {
		panic("cfg must be set")
	}
	cc, _, err := r.commonConfigs.GetOrCreate(key, func(key int32) (*commonConfig, error) {
		var dir string
		if r.source != "" {
			dir, _ = filepath.Abs(r.source)
		} else {
			dir, _ = os.Getwd()
		}

		if cfg == nil {
			cfg = config.New()
		}

		if !cfg.IsSet("renderToDisk") {
			cfg.Set("renderToDisk", true)
		}
		if !cfg.IsSet("workingDir") {
			cfg.Set("workingDir", dir)
		} else {
			if err := os.MkdirAll(cfg.GetString("workingDir"), 0777); err != nil {
				return nil, fmt.Errorf("failed to create workingDir: %w", err)
			}
		}

		// Load the config first to allow publishDir to be configured in config file.
		configs, err := allconfig.LoadConfig(
			allconfig.ConfigSourceDescriptor{
				Flags:       cfg,
				Fs:          hugofs.Os,
				Filename:    r.cfgFile,
				ConfigDir:   r.cfgDir,
				Environment: r.environment,
				Logger:      r.logger,
			},
		)
		if err != nil {
			return nil, err
		}

		base := configs.Base

		cfg.Set("publishDir", base.PublishDir)
		cfg.Set("publishDirStatic", base.PublishDir)
		cfg.Set("publishDirDynamic", base.PublishDir)

		renderStaticToDisk := cfg.GetBool("renderStaticToDisk")

		sourceFs := hugofs.Os
		var desinationFs afero.Fs
		if cfg.GetBool("renderToDisk") {
			desinationFs = hugofs.Os
		} else {
			desinationFs = afero.NewMemMapFs()
			if renderStaticToDisk {
				// Hybrid, render dynamic content to Root.
				cfg.Set("publishDirDynamic", "/")
			} else {
				// Rendering to memoryFS, publish to Root regardless of publishDir.
				cfg.Set("publishDirDynamic", "/")
				cfg.Set("publishDirStatic", "/")
			}
		}

		fs := hugofs.NewFromSourceAndDestination(sourceFs, desinationFs, cfg)

		if renderStaticToDisk {
			dynamicFs := fs.PublishDir
			publishDirStatic := cfg.GetString("publishDirStatic")
			workingDir := cfg.GetString("workingDir")
			absPublishDirStatic := paths.AbsPathify(workingDir, publishDirStatic)
			staticFs := afero.NewBasePathFs(afero.NewOsFs(), absPublishDirStatic)

			// Serve from both the static and dynamic fs,
			// the first will take priority.
			// THis is a read-only filesystem,
			// we do all the writes to
			// fs.Destination and fs.DestinationStatic.
			fs.PublishDirServer = overlayfs.New(
				overlayfs.Options{
					Fss: []afero.Fs{
						dynamicFs,
						staticFs,
					},
				},
			)
			fs.PublishDirStatic = staticFs

		}

		if !base.C.Clock.IsZero() {
			// TODO(bep) find a better place for this.
			htime.Clock = clock.Start(configs.Base.C.Clock)
		}

		if base.LogPathWarnings {
			// Note that we only care about the "dynamic creates" here,
			// so skip the static fs.
			fs.PublishDir = hugofs.NewCreateCountingFs(fs.PublishDir)
		}

		commonConfig := &commonConfig{
			mu:      &sync.Mutex{},
			configs: configs,
			cfg:     cfg,
			fs:      fs,
		}

		return commonConfig, nil
	})

<<<<<<< HEAD
	// xwm["Error"] = errors.New(cleanErrorLog(removeErrorPrefixFromLog(c.logger.Errors())))
	m["Error"] = errors.New(cleanErrorLog(removeErrorPrefixFromLog(c.logger.Errors())))
	m["Version"] = neohugo.BuildVersionString()
	ferrors := herrors.UnwrapFileErrorsWithErrorContext(c.buildErr)
	m["Files"] = ferrors
=======
	return cc, err
>>>>>>> cd59216d

}

func (r *rootCommand) HugFromConfig(conf *commonConfig) (*hugolib.HugoSites, error) {
	h, _, err := r.hugoSites.GetOrCreate(r.configVersionID.Load(), func(key int32) (*hugolib.HugoSites, error) {
		depsCfg := deps.DepsCfg{Configs: conf.configs, Fs: conf.fs, Logger: r.logger}
		return hugolib.NewHugoSites(depsCfg)
	})
	return h, err
}

func (r *rootCommand) Hugo(cfg config.Provider) (*hugolib.HugoSites, error) {
	h, _, err := r.hugoSites.GetOrCreate(r.configVersionID.Load(), func(key int32) (*hugolib.HugoSites, error) {
		conf, err := r.ConfigFromProvider(key, cfg)
		if err != nil {
			return nil, err
		}
		depsCfg := deps.DepsCfg{Configs: conf.configs, Fs: conf.fs, Logger: r.logger}
		return hugolib.NewHugoSites(depsCfg)
	})
	return h, err
}

func (r *rootCommand) Name() string {
	return "hugo"
}

func (r *rootCommand) Run(ctx context.Context, cd *simplecobra.Commandeer, args []string) error {
	if !r.buildWatch {
		defer r.timeTrack(time.Now(), "Total")
	}

	b := newHugoBuilder(r, nil)

	if err := b.loadConfig(cd, false); err != nil {
		return err
	}

	err := func() error {
		if r.buildWatch {
			defer r.timeTrack(time.Now(), "Built")
		}
		err := b.build()
		return err
	}()

	if err != nil {
		return err
	}

	if !r.buildWatch {
		// Done.
		return nil
	}

	watchDirs, err := b.getDirList()
	if err != nil {
		return err
	}

	watchGroups := helpers.ExtractAndGroupRootPaths(watchDirs)

	for _, group := range watchGroups {
		r.Printf("Watching for changes in %s\n", group)
	}
	watcher, err := b.newWatcher(r.poll, watchDirs...)
	if err != nil {
		return err
	}

	defer watcher.Close()

	r.Println("Press Ctrl+C to stop")

	sigs := make(chan os.Signal, 1)
	signal.Notify(sigs, syscall.SIGINT, syscall.SIGTERM)

	<-sigs

	return nil
}

func (r *rootCommand) PreRun(cd, runner *simplecobra.Commandeer) error {
	r.Out = os.Stdout
	if r.quiet {
		r.Out = io.Discard
	}
	r.Printf = func(format string, v ...interface{}) {
		if !r.quiet {
			fmt.Fprintf(r.Out, format, v...)
		}
	}
	r.Println = func(a ...interface{}) {
		if !r.quiet {
			fmt.Fprintln(r.Out, a...)
		}
	}
	_, running := runner.Command.(*serverCommand)
	var err error
	r.logger, err = r.createLogger(running)
	if err != nil {
		return err
	}

	loggers.PanicOnWarning.Store(r.panicOnWarning)
	r.commonConfigs = lazycache.New[int32, *commonConfig](lazycache.Options{MaxEntries: 5})
	r.hugoSites = lazycache.New[int32, *hugolib.HugoSites](lazycache.Options{MaxEntries: 5})

	return nil
}

func (r *rootCommand) createLogger(running bool) (loggers.Logger, error) {
	var (
		logHandle       = io.Discard
		logThreshold    = jww.LevelWarn
		outHandle       = r.Out
		stdoutThreshold = jww.LevelWarn
	)

	if r.verboseLog || r.logging || (r.logFile != "") {
		var err error
		if r.logFile != "" {
			logHandle, err = os.OpenFile(r.logFile, os.O_RDWR|os.O_APPEND|os.O_CREATE, 0666)
			if err != nil {
				return nil, fmt.Errorf("Failed to open log file %q: %s", r.logFile, err)
			}
		} else {
			logHandle, err = os.CreateTemp("", "hugo")
			if err != nil {
				return nil, err
			}
		}
	} else if r.verbose {
		stdoutThreshold = jww.LevelInfo
	}

	if r.debug {
		stdoutThreshold = jww.LevelDebug
	}

	if r.verboseLog {
		logThreshold = jww.LevelInfo
		if r.debug {
			logThreshold = jww.LevelDebug
		}
	}

	loggers.InitGlobalLogger(stdoutThreshold, logThreshold, outHandle, logHandle)
	helpers.InitLoggers()
	return loggers.NewLogger(stdoutThreshold, logThreshold, outHandle, logHandle, running), nil
}

func (r *rootCommand) Reset() {
	r.logger.Reset()
}

// IsTestRun reports whether the command is running as a test.
func (r *rootCommand) IsTestRun() bool {
	return os.Getenv("HUGO_TESTRUN") != ""
}

func (r *rootCommand) Init(cd *simplecobra.Commandeer) error {
	cmd := cd.CobraCommand
	cmd.Use = "hugo [flags]"
	cmd.Short = "hugo builds your site"
	cmd.Long = `hugo is the main command, used to build your Hugo site.

Hugo is a Fast and Flexible Static Site Generator
built with love by spf13 and friends in Go.

Complete documentation is available at https://gohugo.io/.`

	// Configure persistent flags
	cmd.PersistentFlags().StringVarP(&r.source, "source", "s", "", "filesystem path to read files relative from")
	cmd.PersistentFlags().SetAnnotation("source", cobra.BashCompSubdirsInDir, []string{})
	cmd.PersistentFlags().StringP("destination", "d", "", "filesystem path to write files to")
	cmd.PersistentFlags().SetAnnotation("destination", cobra.BashCompSubdirsInDir, []string{})

	cmd.PersistentFlags().StringVarP(&r.environment, "environment", "e", "", "build environment")
	cmd.PersistentFlags().StringP("themesDir", "", "", "filesystem path to themes directory")
	cmd.PersistentFlags().StringP("ignoreVendorPaths", "", "", "ignores any _vendor for module paths matching the given Glob pattern")
	cmd.PersistentFlags().String("clock", "", "set the clock used by Hugo, e.g. --clock 2021-11-06T22:30:00.00+09:00")

	cmd.PersistentFlags().StringVar(&r.cfgFile, "config", "", "config file (default is hugo.yaml|json|toml)")
	cmd.PersistentFlags().StringVar(&r.cfgDir, "configDir", "config", "config dir")
	cmd.PersistentFlags().BoolVar(&r.quiet, "quiet", false, "build in quiet mode")

	// Set bash-completion
	_ = cmd.PersistentFlags().SetAnnotation("config", cobra.BashCompFilenameExt, config.ValidConfigFileExtensions)

	cmd.PersistentFlags().BoolVarP(&r.verbose, "verbose", "v", false, "verbose output")
	cmd.PersistentFlags().BoolVarP(&r.debug, "debug", "", false, "debug output")
	cmd.PersistentFlags().BoolVar(&r.logging, "log", false, "enable Logging")
	cmd.PersistentFlags().StringVar(&r.logFile, "logFile", "", "log File path (if set, logging enabled automatically)")
	cmd.PersistentFlags().BoolVar(&r.verboseLog, "verboseLog", false, "verbose logging")
	cmd.Flags().BoolVarP(&r.buildWatch, "watch", "w", false, "watch filesystem for changes and recreate as needed")
	cmd.Flags().BoolVar(&r.renderToMemory, "renderToMemory", false, "render to memory (only useful for benchmark testing)")

	// Set bash-completion
	_ = cmd.PersistentFlags().SetAnnotation("logFile", cobra.BashCompFilenameExt, []string{})

	// Configure local flags
	applyLocalFlagsBuild(cmd, r)

	// Set bash-completion.
	// Each flag must first be defined before using the SetAnnotation() call.
	_ = cmd.Flags().SetAnnotation("source", cobra.BashCompSubdirsInDir, []string{})

	return nil
}

// A sub set of the complete build flags. These flags are used by new and mod.
func applyLocalFlagsBuildConfig(cmd *cobra.Command, r *rootCommand) {
	cmd.Flags().StringSliceP("theme", "t", []string{}, "themes to use (located in /themes/THEMENAME/)")
	cmd.Flags().StringVarP(&r.baseURL, "baseURL", "b", "", "hostname (and path) to the root, e.g. https://spf13.com/")
	cmd.Flags().StringP("cacheDir", "", "", "filesystem path to cache directory. Defaults: $TMPDIR/hugo_cache/")
	_ = cmd.Flags().SetAnnotation("cacheDir", cobra.BashCompSubdirsInDir, []string{})
	cmd.Flags().StringP("contentDir", "c", "", "filesystem path to content directory")
	_ = cmd.Flags().SetAnnotation("theme", cobra.BashCompSubdirsInDir, []string{"themes"})

}

// Flags needed to do a build (used by hugo and hugo server commands)
func applyLocalFlagsBuild(cmd *cobra.Command, r *rootCommand) {
	applyLocalFlagsBuildConfig(cmd, r)
	cmd.Flags().Bool("cleanDestinationDir", false, "remove files from destination not found in static directories")
	cmd.Flags().BoolP("buildDrafts", "D", false, "include content marked as draft")
	cmd.Flags().BoolP("buildFuture", "F", false, "include content with publishdate in the future")
	cmd.Flags().BoolP("buildExpired", "E", false, "include expired content")
	cmd.Flags().BoolP("ignoreCache", "", false, "ignores the cache directory")
	cmd.Flags().Bool("enableGitInfo", false, "add Git revision, date, author, and CODEOWNERS info to the pages")
	cmd.Flags().StringP("layoutDir", "l", "", "filesystem path to layout directory")
	cmd.Flags().BoolVar(&r.gc, "gc", false, "enable to run some cleanup tasks (remove unused cache files) after the build")
	cmd.Flags().StringVar(&r.poll, "poll", "", "set this to a poll interval, e.g --poll 700ms, to use a poll based approach to watch for file system changes")
	cmd.Flags().BoolVar(&r.panicOnWarning, "panicOnWarning", false, "panic on first WARNING log")
	cmd.Flags().Bool("templateMetrics", false, "display metrics about template executions")
	cmd.Flags().Bool("templateMetricsHints", false, "calculate some improvement hints when combined with --templateMetrics")
	cmd.Flags().BoolVar(&r.forceSyncStatic, "forceSyncStatic", false, "copy all files when static is changed.")
	cmd.Flags().BoolP("noTimes", "", false, "don't sync modification time of files")
	cmd.Flags().BoolP("noChmod", "", false, "don't sync permission mode of files")
	cmd.Flags().BoolP("noBuildLock", "", false, "don't create .hugo_build.lock file")
	cmd.Flags().BoolP("printI18nWarnings", "", false, "print missing translations")
	cmd.Flags().BoolVarP(&r.printPathWarnings, "printPathWarnings", "", false, "print warnings on duplicate target paths etc.")
	cmd.Flags().BoolVarP(&r.printUnusedTemplates, "printUnusedTemplates", "", false, "print warnings on unused templates.")
	cmd.Flags().StringVarP(&r.cpuprofile, "profile-cpu", "", "", "write cpu profile to `file`")
	cmd.Flags().StringVarP(&r.memprofile, "profile-mem", "", "", "write memory profile to `file`")
	cmd.Flags().BoolVarP(&r.printm, "printMemoryUsage", "", false, "print memory usage to screen at intervals")
	cmd.Flags().StringVarP(&r.mutexprofile, "profile-mutex", "", "", "write Mutex profile to `file`")
	cmd.Flags().StringVarP(&r.traceprofile, "trace", "", "", "write trace to `file` (not useful in general)")

	// Hide these for now.
	cmd.Flags().MarkHidden("profile-cpu")
	cmd.Flags().MarkHidden("profile-mem")
	cmd.Flags().MarkHidden("profile-mutex")

	cmd.Flags().StringSlice("disableKinds", []string{}, "disable different kind of pages (home, RSS etc.)")
	cmd.Flags().Bool("minify", false, "minify any supported output format (HTML, XML etc.)")
	_ = cmd.Flags().SetAnnotation("destination", cobra.BashCompSubdirsInDir, []string{})

}

func (r *rootCommand) timeTrack(start time.Time, name string) {
	elapsed := time.Since(start)
	r.Printf("%s in %v ms\n", name, int(1000*elapsed.Seconds()))
}

type simpleCommand struct {
	use   string
	name  string
	short string
	long  string
	run   func(ctx context.Context, cd *simplecobra.Commandeer, rootCmd *rootCommand, args []string) error
	withc func(cmd *cobra.Command, r *rootCommand)
	initc func(cd *simplecobra.Commandeer) error

	commands []simplecobra.Commander

	rootCmd *rootCommand
}

func (c *simpleCommand) Commands() []simplecobra.Commander {
	return c.commands
}

func (c *simpleCommand) Name() string {
	return c.name
}

func (c *simpleCommand) Run(ctx context.Context, cd *simplecobra.Commandeer, args []string) error {
	if c.run == nil {
		return nil
	}
	return c.run(ctx, cd, c.rootCmd, args)
}

func (c *simpleCommand) Init(cd *simplecobra.Commandeer) error {
	c.rootCmd = cd.Root.Command.(*rootCommand)
	cmd := cd.CobraCommand
	cmd.Short = c.short
	cmd.Long = c.long
	if c.use != "" {
		cmd.Use = c.use
	}
	if c.withc != nil {
		c.withc(cmd, c.rootCmd)
	}
	return nil
}

func (c *simpleCommand) PreRun(cd, runner *simplecobra.Commandeer) error {
	if c.initc != nil {
		return c.initc(cd)
	}
	return nil
}

func mapLegacyArgs(args []string) []string {
	if len(args) > 1 && args[0] == "new" && !hstrings.EqualAny(args[1], "site", "theme", "content") {
		// Insert "content" as the second argument
		args = append(args[:1], append([]string{"content"}, args[1:]...)...)
	}
	return args
}<|MERGE_RESOLUTION|>--- conflicted
+++ resolved
@@ -26,74 +26,35 @@
 	"syscall"
 	"time"
 
-<<<<<<< HEAD
-	hconfig "github.com/neohugo/neohugo/config"
-
-	"golang.org/x/sync/semaphore"
-
-	"github.com/neohugo/neohugo/common/herrors"
-	"github.com/neohugo/neohugo/common/htime"
-	"github.com/neohugo/neohugo/common/neohugo"
-	"github.com/neohugo/neohugo/common/paths"
-
-	"github.com/spf13/cast"
 	jww "github.com/spf13/jwalterweatherman"
 
-	"github.com/neohugo/neohugo/common/loggers"
-	"github.com/neohugo/neohugo/config"
-
-	"github.com/spf13/cobra"
-
-	"github.com/neohugo/neohugo/hugolib"
-	"github.com/spf13/afero"
-=======
-	jww "github.com/spf13/jwalterweatherman"
-
 	"go.uber.org/automaxprocs/maxprocs"
->>>>>>> cd59216d
 
 	"github.com/bep/clock"
 	"github.com/bep/lazycache"
 	"github.com/bep/overlayfs"
-<<<<<<< HEAD
-	"github.com/neohugo/neohugo/common/types"
+	"github.com/bep/simplecobra"
+
+	"github.com/neohugo/neohugo/common/hstrings"
+	"github.com/neohugo/neohugo/common/htime"
+	"github.com/neohugo/neohugo/common/loggers"
+	"github.com/neohugo/neohugo/common/paths"
+	"github.com/neohugo/neohugo/config"
+	"github.com/neohugo/neohugo/config/allconfig"
 	"github.com/neohugo/neohugo/deps"
 	"github.com/neohugo/neohugo/helpers"
 	"github.com/neohugo/neohugo/hugofs"
-	"github.com/neohugo/neohugo/langs"
-)
-
-type commandeerHugoState struct {
-	*deps.DepsCfg
-	hugoSites *hugolib.HugoSites
-	//nolint
-	fsCreate sync.Once
-	created  chan struct{}
-=======
-	"github.com/bep/simplecobra"
-
-	"github.com/gohugoio/hugo/common/hstrings"
-	"github.com/gohugoio/hugo/common/htime"
-	"github.com/gohugoio/hugo/common/loggers"
-	"github.com/gohugoio/hugo/common/paths"
-	"github.com/gohugoio/hugo/config"
-	"github.com/gohugoio/hugo/config/allconfig"
-	"github.com/gohugoio/hugo/deps"
-	"github.com/gohugoio/hugo/helpers"
-	"github.com/gohugoio/hugo/hugofs"
-	"github.com/gohugoio/hugo/hugolib"
+	"github.com/neohugo/neohugo/hugolib"
 	"github.com/spf13/afero"
 	"github.com/spf13/cobra"
 )
 
-var (
-	errHelp = errors.New("help requested")
-)
+var errHelp = errors.New("help requested")
 
 // Execute executes a command.
 func Execute(args []string) error {
 	// Default GOMAXPROCS to be CPU limit aware, still respecting GOMAXPROCS env.
-	maxprocs.Set()
+	maxprocs.Set() // nolint
 	x, err := newExec()
 	if err != nil {
 		return err
@@ -102,18 +63,17 @@
 	cd, err := x.Execute(context.Background(), args)
 	if err != nil {
 		if err == errHelp {
-			cd.CobraCommand.Help()
+			cd.CobraCommand.Help() // nolint
 			fmt.Println()
 			return nil
 		}
 		if simplecobra.IsCommandError(err) {
 			// Print the help, but also return the error to fail the command.
-			cd.CobraCommand.Help()
+			cd.CobraCommand.Help() // nolint
 			fmt.Println()
 		}
 	}
 	return err
->>>>>>> cd59216d
 }
 
 type commonConfig struct {
@@ -219,11 +179,9 @@
 			cfg:     oldConf.cfg,
 			fs:      fs,
 		}, nil
-
 	})
 
 	return cc, err
-
 }
 
 func (r *rootCommand) ConfigFromProvider(key int32, cfg config.Provider) (*commonConfig, error) {
@@ -248,7 +206,7 @@
 		if !cfg.IsSet("workingDir") {
 			cfg.Set("workingDir", dir)
 		} else {
-			if err := os.MkdirAll(cfg.GetString("workingDir"), 0777); err != nil {
+			if err := os.MkdirAll(cfg.GetString("workingDir"), 0o777); err != nil {
 				return nil, fmt.Errorf("failed to create workingDir: %w", err)
 			}
 		}
@@ -339,16 +297,7 @@
 		return commonConfig, nil
 	})
 
-<<<<<<< HEAD
-	// xwm["Error"] = errors.New(cleanErrorLog(removeErrorPrefixFromLog(c.logger.Errors())))
-	m["Error"] = errors.New(cleanErrorLog(removeErrorPrefixFromLog(c.logger.Errors())))
-	m["Version"] = neohugo.BuildVersionString()
-	ferrors := herrors.UnwrapFileErrorsWithErrorContext(c.buildErr)
-	m["Files"] = ferrors
-=======
 	return cc, err
->>>>>>> cd59216d
-
 }
 
 func (r *rootCommand) HugFromConfig(conf *commonConfig) (*hugolib.HugoSites, error) {
@@ -393,7 +342,6 @@
 		err := b.build()
 		return err
 	}()
-
 	if err != nil {
 		return err
 	}
@@ -470,7 +418,7 @@
 	if r.verboseLog || r.logging || (r.logFile != "") {
 		var err error
 		if r.logFile != "" {
-			logHandle, err = os.OpenFile(r.logFile, os.O_RDWR|os.O_APPEND|os.O_CREATE, 0666)
+			logHandle, err = os.OpenFile(r.logFile, os.O_RDWR|os.O_APPEND|os.O_CREATE, 0o666)
 			if err != nil {
 				return nil, fmt.Errorf("Failed to open log file %q: %s", r.logFile, err)
 			}
@@ -522,9 +470,9 @@
 
 	// Configure persistent flags
 	cmd.PersistentFlags().StringVarP(&r.source, "source", "s", "", "filesystem path to read files relative from")
-	cmd.PersistentFlags().SetAnnotation("source", cobra.BashCompSubdirsInDir, []string{})
+	cmd.PersistentFlags().SetAnnotation("source", cobra.BashCompSubdirsInDir, []string{}) // nolint
 	cmd.PersistentFlags().StringP("destination", "d", "", "filesystem path to write files to")
-	cmd.PersistentFlags().SetAnnotation("destination", cobra.BashCompSubdirsInDir, []string{})
+	cmd.PersistentFlags().SetAnnotation("destination", cobra.BashCompSubdirsInDir, []string{}) // nolint
 
 	cmd.PersistentFlags().StringVarP(&r.environment, "environment", "e", "", "build environment")
 	cmd.PersistentFlags().StringP("themesDir", "", "", "filesystem path to themes directory")
@@ -536,7 +484,7 @@
 	cmd.PersistentFlags().BoolVar(&r.quiet, "quiet", false, "build in quiet mode")
 
 	// Set bash-completion
-	_ = cmd.PersistentFlags().SetAnnotation("config", cobra.BashCompFilenameExt, config.ValidConfigFileExtensions)
+	_ = cmd.PersistentFlags().SetAnnotation("config", cobra.BashCompFilenameExt, config.ValidConfigFileExtensions) // nolint
 
 	cmd.PersistentFlags().BoolVarP(&r.verbose, "verbose", "v", false, "verbose output")
 	cmd.PersistentFlags().BoolVarP(&r.debug, "debug", "", false, "debug output")
@@ -547,14 +495,14 @@
 	cmd.Flags().BoolVar(&r.renderToMemory, "renderToMemory", false, "render to memory (only useful for benchmark testing)")
 
 	// Set bash-completion
-	_ = cmd.PersistentFlags().SetAnnotation("logFile", cobra.BashCompFilenameExt, []string{})
+	_ = cmd.PersistentFlags().SetAnnotation("logFile", cobra.BashCompFilenameExt, []string{}) // nolint
 
 	// Configure local flags
 	applyLocalFlagsBuild(cmd, r)
 
 	// Set bash-completion.
 	// Each flag must first be defined before using the SetAnnotation() call.
-	_ = cmd.Flags().SetAnnotation("source", cobra.BashCompSubdirsInDir, []string{})
+	_ = cmd.Flags().SetAnnotation("source", cobra.BashCompSubdirsInDir, []string{}) // nolint
 
 	return nil
 }
@@ -564,10 +512,9 @@
 	cmd.Flags().StringSliceP("theme", "t", []string{}, "themes to use (located in /themes/THEMENAME/)")
 	cmd.Flags().StringVarP(&r.baseURL, "baseURL", "b", "", "hostname (and path) to the root, e.g. https://spf13.com/")
 	cmd.Flags().StringP("cacheDir", "", "", "filesystem path to cache directory. Defaults: $TMPDIR/hugo_cache/")
-	_ = cmd.Flags().SetAnnotation("cacheDir", cobra.BashCompSubdirsInDir, []string{})
+	_ = cmd.Flags().SetAnnotation("cacheDir", cobra.BashCompSubdirsInDir, []string{}) // nolint
 	cmd.Flags().StringP("contentDir", "c", "", "filesystem path to content directory")
-	_ = cmd.Flags().SetAnnotation("theme", cobra.BashCompSubdirsInDir, []string{"themes"})
-
+	_ = cmd.Flags().SetAnnotation("theme", cobra.BashCompSubdirsInDir, []string{"themes"}) // nolint
 }
 
 // Flags needed to do a build (used by hugo and hugo server commands)
@@ -599,14 +546,13 @@
 	cmd.Flags().StringVarP(&r.traceprofile, "trace", "", "", "write trace to `file` (not useful in general)")
 
 	// Hide these for now.
-	cmd.Flags().MarkHidden("profile-cpu")
-	cmd.Flags().MarkHidden("profile-mem")
-	cmd.Flags().MarkHidden("profile-mutex")
+	cmd.Flags().MarkHidden("profile-cpu")   // nolint
+	cmd.Flags().MarkHidden("profile-mem")   // nolint
+	cmd.Flags().MarkHidden("profile-mutex") // nolint
 
 	cmd.Flags().StringSlice("disableKinds", []string{}, "disable different kind of pages (home, RSS etc.)")
 	cmd.Flags().Bool("minify", false, "minify any supported output format (HTML, XML etc.)")
-	_ = cmd.Flags().SetAnnotation("destination", cobra.BashCompSubdirsInDir, []string{})
-
+	_ = cmd.Flags().SetAnnotation("destination", cobra.BashCompSubdirsInDir, []string{}) // nolint
 }
 
 func (r *rootCommand) timeTrack(start time.Time, name string) {
