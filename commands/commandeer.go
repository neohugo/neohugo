--- conflicted
+++ resolved
@@ -321,10 +321,6 @@
 		doWithConfig)
 
 	if err != nil {
-<<<<<<< HEAD
-		return err
-	} else if mustHaveConfigFile && len(configFiles) == 0 {
-=======
 		// We should improve the error handling here,
 		// but with hugo mod init and similar there is a chicken and egg situation
 		// with modules already configured in config.toml, so ignore those errors.
@@ -332,7 +328,6 @@
 			return err
 		}
 	} else if c.mustHaveConfigFile && len(configFiles) == 0 {
->>>>>>> 3efc2e2a
 		return hugolib.ErrNoConfigFile
 	}
 
