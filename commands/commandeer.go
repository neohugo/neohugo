--- conflicted
+++ resolved
@@ -411,27 +411,6 @@
 }
 
 func (r *rootCommand) createLogger(running bool) (loggers.Logger, error) {
-<<<<<<< HEAD
-	var (
-		logHandle       = io.Discard
-		logThreshold    = jww.LevelWarn
-		outHandle       = r.Out
-		stdoutThreshold = jww.LevelWarn
-	)
-
-	if r.verboseLog || r.logging || (r.logFile != "") {
-		var err error
-		if r.logFile != "" {
-			logHandle, err = os.OpenFile(r.logFile, os.O_RDWR|os.O_APPEND|os.O_CREATE, 0o666)
-			if err != nil {
-				return nil, fmt.Errorf("Failed to open log file %q: %s", r.logFile, err)
-			}
-		} else {
-			logHandle, err = os.CreateTemp("", "hugo")
-			if err != nil {
-				return nil, err
-			}
-=======
 	level := logg.LevelWarn
 
 	if r.logLevel != "" {
@@ -451,7 +430,6 @@
 		if r.verbose {
 			helpers.Deprecated("--verbose", "use --logLevel info", false)
 			level = logg.LevelInfo
->>>>>>> 0dbe0f1a
 		}
 
 		if r.debug {
@@ -469,7 +447,6 @@
 	}
 
 	return loggers.New(optsLogger), nil
-
 }
 
 func (r *rootCommand) Reset() {
@@ -517,12 +494,6 @@
 	cmd.Flags().BoolVarP(&r.buildWatch, "watch", "w", false, "watch filesystem for changes and recreate as needed")
 	cmd.Flags().BoolVar(&r.renderToMemory, "renderToMemory", false, "render to memory (only useful for benchmark testing)")
 
-<<<<<<< HEAD
-	// Set bash-completion
-	_ = cmd.PersistentFlags().SetAnnotation("logFile", cobra.BashCompFilenameExt, []string{}) // nolint
-
-=======
->>>>>>> 0dbe0f1a
 	// Configure local flags
 	applyLocalFlagsBuild(cmd, r)
 
@@ -537,13 +508,8 @@
 func applyLocalFlagsBuildConfig(cmd *cobra.Command, r *rootCommand) {
 	cmd.Flags().StringSliceP("theme", "t", []string{}, "themes to use (located in /themes/THEMENAME/)")
 	cmd.Flags().StringVarP(&r.baseURL, "baseURL", "b", "", "hostname (and path) to the root, e.g. https://spf13.com/")
-<<<<<<< HEAD
-	cmd.Flags().StringP("cacheDir", "", "", "filesystem path to cache directory. Defaults: $TMPDIR/hugo_cache/")
+	cmd.Flags().StringP("cacheDir", "", "", "filesystem path to cache directory. Defaults: $TMPDIR/hugo_cache_$USER/")
 	_ = cmd.Flags().SetAnnotation("cacheDir", cobra.BashCompSubdirsInDir, []string{}) // nolint
-=======
-	cmd.Flags().StringP("cacheDir", "", "", "filesystem path to cache directory. Defaults: $TMPDIR/hugo_cache_$USER/")
-	_ = cmd.Flags().SetAnnotation("cacheDir", cobra.BashCompSubdirsInDir, []string{})
->>>>>>> 0dbe0f1a
 	cmd.Flags().StringP("contentDir", "c", "", "filesystem path to content directory")
 	_ = cmd.Flags().SetAnnotation("theme", cobra.BashCompSubdirsInDir, []string{"themes"}) // nolint
 }
