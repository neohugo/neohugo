--- conflicted
+++ resolved
@@ -14,22 +14,16 @@
 package commands
 
 import (
-<<<<<<< HEAD
-	"github.com/neohugo/neohugo/config"
-	"github.com/neohugo/neohugo/releaser"
-=======
 	"context"
 
 	"github.com/bep/simplecobra"
-	"github.com/gohugoio/hugo/releaser"
->>>>>>> cd59216d
+	"github.com/neohugo/neohugo/releaser"
 	"github.com/spf13/cobra"
 )
 
 // Note: This is a command only meant for internal use and must be run
 // via "go run -tags release main.go release" on the actual code base that is in the release.
 func newReleaseCommand() simplecobra.Commander {
-
 	var (
 		step     int
 		skipPush bool
