--- conflicted
+++ resolved
@@ -22,21 +22,10 @@
 	"strings"
 	"time"
 
-<<<<<<< HEAD
-	"github.com/neohugo/neohugo/common/maps"
-
+	"github.com/bep/simplecobra"
+	"github.com/neohugo/neohugo/modules"
 	"github.com/neohugo/neohugo/parser"
 	"github.com/neohugo/neohugo/parser/metadecoders"
-
-	"github.com/neohugo/neohugo/modules"
-
-	"github.com/spf13/cobra"
-=======
-	"github.com/bep/simplecobra"
-	"github.com/gohugoio/hugo/modules"
-	"github.com/gohugoio/hugo/parser"
-	"github.com/gohugoio/hugo/parser/metadecoders"
->>>>>>> cd59216d
 )
 
 // newConfigCommand creates a new config command and its subcommands.
@@ -46,7 +35,6 @@
 			&configMountsCommand{},
 		},
 	}
-
 }
 
 type configCommand struct {
@@ -187,9 +175,6 @@
 		Dir:     m.m.Dir(),
 		Mounts:  mounts,
 	})
-<<<<<<< HEAD
-=======
-
 }
 
 type configMountsCommand struct {
@@ -231,5 +216,4 @@
 func (c *configMountsCommand) PreRun(cd, runner *simplecobra.Commandeer) error {
 	c.configCmd = cd.Parent.Command.(*configCommand)
 	return nil
->>>>>>> cd59216d
 }