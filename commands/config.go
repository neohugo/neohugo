// Copyright 2015 The Hugo Authors. All rights reserved.
//
// Licensed under the Apache License, Version 2.0 (the "License");
// you may not use this file except in compliance with the License.
// You may obtain a copy of the License at
// http://www.apache.org/licenses/LICENSE-2.0
//
// Unless required by applicable law or agreed to in writing, software
// distributed under the License is distributed on an "AS IS" BASIS,
// WITHOUT WARRANTIES OR CONDITIONS OF ANY KIND, either express or implied.
// See the License for the specific language governing permissions and
// limitations under the License.Print the version number of Hug

package commands

import (
	"encoding/json"
	"fmt"
	"os"
	"reflect"
	"regexp"
	"sort"
	"strings"
	"time"
<<<<<<< HEAD
=======

	"github.com/gohugoio/hugo/common/maps"
>>>>>>> 3efc2e2a

	"github.com/neohugo/neohugo/common/maps"

	"github.com/neohugo/neohugo/parser"
	"github.com/neohugo/neohugo/parser/metadecoders"

	"github.com/neohugo/neohugo/modules"

	"github.com/spf13/cobra"
)

var _ cmder = (*configCmd)(nil)

type configCmd struct {
	*baseBuilderCmd
}

func (b *commandsBuilder) newConfigCmd() *configCmd {
	cc := &configCmd{}
	cmd := &cobra.Command{
		Use:   "config",
		Short: "Print the site configuration",
		Long:  `Print the site configuration, both default and custom settings.`,
		RunE:  cc.printConfig,
	}

	printMountsCmd := &cobra.Command{
		Use:   "mounts",
		Short: "Print the configured file mounts",
		RunE:  cc.printMounts,
	}

	cmd.AddCommand(printMountsCmd)

	cc.baseBuilderCmd = b.newBuilderBasicCmd(cmd)

	return cc
}

func (c *configCmd) printMounts(cmd *cobra.Command, args []string) error {
	cfg, err := initializeConfig(true, false, false, &c.hugoBuilderCommon, c, nil)
	if err != nil {
		return err
	}

	allModules := cfg.Cfg.Get("allmodules").(modules.Modules)

	for _, m := range allModules {
		if err := parser.InterfaceToConfig(&modMounts{m: m, verbose: c.verbose}, metadecoders.JSON, os.Stdout); err != nil {
			return err
		}
	}
	return nil
}

func (c *configCmd) printConfig(cmd *cobra.Command, args []string) error {
	cfg, err := initializeConfig(true, false, false, &c.hugoBuilderCommon, c, nil)
	if err != nil {
		return err
	}

	allSettings := cfg.Cfg.Get("").(maps.Params)

	// We need to clean up this, but we store objects in the config that
	// isn't really interesting to the end user, so filter these.
	ignoreKeysRe := regexp.MustCompile("client|sorted|filecacheconfigs|allmodules|multilingual")

	separator := ": "

	if len(cfg.configFiles) > 0 && strings.HasSuffix(cfg.configFiles[0], ".toml") {
		separator = " = "
	}

	var keys []string
	for k := range allSettings {
		if ignoreKeysRe.MatchString(k) {
			continue
		}
		keys = append(keys, k)
	}
	sort.Strings(keys)
	for _, k := range keys {
		kv := reflect.ValueOf(allSettings[k])
		if kv.Kind() == reflect.String {
			fmt.Printf("%s%s\"%+v\"\n", k, separator, allSettings[k])
		} else {
			fmt.Printf("%s%s%+v\n", k, separator, allSettings[k])
		}
	}

	return nil
}

type modMounts struct {
	verbose bool
	m       modules.Module
}

type modMount struct {
	Source string `json:"source"`
	Target string `json:"target"`
	Lang   string `json:"lang,omitempty"`
}

func (m *modMounts) MarshalJSON() ([]byte, error) {
	var mounts []modMount

	for _, mount := range m.m.Mounts() {
		mounts = append(mounts, modMount{
			Source: mount.Source,
			Target: mount.Target,
			Lang:   mount.Lang,
		})
	}

	var ownerPath string
	if m.m.Owner() != nil {
		ownerPath = m.m.Owner().Path()
	}

	if m.verbose {
		config := m.m.Config()
		return json.Marshal(&struct {
			Path        string                 `json:"path"`
			Version     string                 `json:"version"`
			Time        time.Time              `json:"time"`
			Owner       string                 `json:"owner"`
			Dir         string                 `json:"dir"`
			Meta        map[string]interface{} `json:"meta"`
			HugoVersion modules.HugoVersion    `json:"hugoVersion"`

			Mounts []modMount `json:"mounts"`
		}{
			Path:        m.m.Path(),
			Version:     m.m.Version(),
			Time:        m.m.Time(),
			Owner:       ownerPath,
			Dir:         m.m.Dir(),
			Meta:        config.Params,
			HugoVersion: config.HugoVersion,
			Mounts:      mounts,
		})
	}

	return json.Marshal(&struct {
		Path    string     `json:"path"`
		Version string     `json:"version"`
		Time    time.Time  `json:"time"`
		Owner   string     `json:"owner"`
		Dir     string     `json:"dir"`
		Mounts  []modMount `json:"mounts"`
	}{
		Path:    m.m.Path(),
		Version: m.m.Version(),
		Time:    m.m.Time(),
		Owner:   ownerPath,
		Dir:     m.m.Dir(),
		Mounts:  mounts,
	})

}<|MERGE_RESOLUTION|>--- conflicted
+++ resolved
@@ -22,11 +22,8 @@
 	"sort"
 	"strings"
 	"time"
-<<<<<<< HEAD
-=======
 
 	"github.com/gohugoio/hugo/common/maps"
->>>>>>> 3efc2e2a
 
 	"github.com/neohugo/neohugo/common/maps"
 
