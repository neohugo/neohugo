package deps

import (
	"context"
	"fmt"
	"io"
	"path/filepath"
	"sort"
	"strings"
	"sync"
	"sync/atomic"

<<<<<<< HEAD
	"github.com/neohugo/neohugo/common/hexec"
	"github.com/neohugo/neohugo/common/loggers"
	"github.com/neohugo/neohugo/config"
	"github.com/neohugo/neohugo/config/allconfig"
	"github.com/neohugo/neohugo/config/security"
	"github.com/neohugo/neohugo/helpers"
	"github.com/neohugo/neohugo/hugofs"
	"github.com/neohugo/neohugo/media"
	"github.com/neohugo/neohugo/resources/page"
	"github.com/neohugo/neohugo/resources/postpub"

	"github.com/neohugo/neohugo/metrics"
	"github.com/neohugo/neohugo/resources"
	"github.com/neohugo/neohugo/source"
	"github.com/neohugo/neohugo/tpl"
=======
	"github.com/bep/logg"
	"github.com/gohugoio/hugo/common/hexec"
	"github.com/gohugoio/hugo/common/loggers"
	"github.com/gohugoio/hugo/config"
	"github.com/gohugoio/hugo/config/allconfig"
	"github.com/gohugoio/hugo/config/security"
	"github.com/gohugoio/hugo/helpers"
	"github.com/gohugoio/hugo/hugofs"
	"github.com/gohugoio/hugo/media"
	"github.com/gohugoio/hugo/resources/page"
	"github.com/gohugoio/hugo/resources/postpub"

	"github.com/gohugoio/hugo/metrics"
	"github.com/gohugoio/hugo/resources"
	"github.com/gohugoio/hugo/source"
	"github.com/gohugoio/hugo/tpl"
>>>>>>> 0dbe0f1a
	"github.com/spf13/afero"
)

// Deps holds dependencies used by many.
// There will be normally only one instance of deps in play
// at a given time, i.e. one per Site built.
type Deps struct {
	// The logger to use.
	Log loggers.Logger `json:"-"`

	ExecHelper *hexec.Exec

	// The templates to use. This will usually implement the full tpl.TemplateManager.
	tmplHandlers *tpl.TemplateHandlers

	// The file systems to use.
	Fs *hugofs.Fs `json:"-"`

	// The PathSpec to use
	*helpers.PathSpec `json:"-"`

	// The ContentSpec to use
	*helpers.ContentSpec `json:"-"`

	// The SourceSpec to use
	SourceSpec *source.SourceSpec `json:"-"`

	// The Resource Spec to use
	ResourceSpec *resources.Spec

	// The configuration to use
	Conf config.AllProvider `json:"-"`

	// The translation func to use
	Translate func(ctx context.Context, translationID string, templateData any) string `json:"-"`

	// The site building.
	Site page.Site

	TemplateProvider ResourceProvider
	// Used in tests
	OverloadedTemplateFuncs map[string]any

	TranslationProvider ResourceProvider

	Metrics metrics.Provider

	// BuildStartListeners will be notified before a build starts.
	BuildStartListeners *Listeners

	// Resources that gets closed when the build is done or the server shuts down.
	BuildClosers *Closers

	// This is common/global for all sites.
	BuildState *BuildState

	*globalErrHandler
}

func (d Deps) Clone(s page.Site, conf config.AllProvider) (*Deps, error) {
	d.Conf = conf
	d.Site = s
	d.ExecHelper = nil
	d.ContentSpec = nil

	if err := d.Init(); err != nil {
		return nil, err
	}

	return &d, nil
}

func (d *Deps) SetTempl(t *tpl.TemplateHandlers) {
	d.tmplHandlers = t
}

func (d *Deps) Init() error {
	if d.Conf == nil {
		panic("conf is nil")
	}

	if d.Fs == nil {
		// For tests.
		d.Fs = hugofs.NewFrom(afero.NewMemMapFs(), d.Conf.BaseConfig())
	}

	if d.Log == nil {
		d.Log = loggers.NewDefault()
	}

	if d.globalErrHandler == nil {
		d.globalErrHandler = &globalErrHandler{
			logger: d.Log,
		}
	}

	if d.BuildState == nil {
		d.BuildState = &BuildState{}
	}

	if d.BuildStartListeners == nil {
		d.BuildStartListeners = &Listeners{}
	}

	if d.BuildClosers == nil {
		d.BuildClosers = &Closers{}
	}

	if d.Metrics == nil && d.Conf.TemplateMetrics() {
		d.Metrics = metrics.NewProvider(d.Conf.TemplateMetricsHints())
	}

	if d.ExecHelper == nil {
		d.ExecHelper = hexec.New(d.Conf.GetConfigSection("security").(security.Config))
	}

	if d.PathSpec == nil {
		hashBytesReceiverFunc := func(name string, match bool) {
			if !match {
				return
			}
			d.BuildState.AddFilenameWithPostPrefix(name)
		}

		// Skip binary files.
		mediaTypes := d.Conf.GetConfigSection("mediaTypes").(media.Types)
		hashBytesSHouldCheck := func(name string) bool {
			ext := strings.TrimPrefix(filepath.Ext(name), ".")
			return mediaTypes.IsTextSuffix(ext)
		}
		d.Fs.PublishDir = hugofs.NewHasBytesReceiver(d.Fs.PublishDir, hashBytesSHouldCheck, hashBytesReceiverFunc, []byte(postpub.PostProcessPrefix))
		pathSpec, err := helpers.NewPathSpec(d.Fs, d.Conf, d.Log)
		if err != nil {
			return err
		}
		d.PathSpec = pathSpec
	} else {
		var err error
		d.PathSpec, err = helpers.NewPathSpecWithBaseBaseFsProvided(d.Fs, d.Conf, d.Log, d.PathSpec.BaseFs)
		if err != nil {
			return err
		}
	}

	if d.ContentSpec == nil {
		contentSpec, err := helpers.NewContentSpec(d.Conf, d.Log, d.Content.Fs, d.ExecHelper)
		if err != nil {
			return err
		}
		d.ContentSpec = contentSpec
	}

	if d.SourceSpec == nil {
		d.SourceSpec = source.NewSourceSpec(d.PathSpec, nil, d.Fs.Source)
	}

	var common *resources.SpecCommon
	var imageCache *resources.ImageCache
	if d.ResourceSpec != nil {
		common = d.ResourceSpec.SpecCommon
		imageCache = d.ResourceSpec.ImageCache
	}

	resourceSpec, err := resources.NewSpec(d.PathSpec, common, imageCache, d.BuildState, d.Log, d, d.ExecHelper)
	if err != nil {
		return fmt.Errorf("failed to create resource spec: %w", err)
	}
	d.ResourceSpec = resourceSpec

	return nil
}

func (d *Deps) Compile(prototype *Deps) error {
	var err error
	if prototype == nil {
		if err = d.TemplateProvider.NewResource(d); err != nil {
			return err
		}
		if err = d.TranslationProvider.NewResource(d); err != nil {
			return err
		}
		return nil
	}

	if err = d.TemplateProvider.CloneResource(d, prototype); err != nil {
		return err
	}

	if err = d.TranslationProvider.CloneResource(d, prototype); err != nil {
		return err
	}

	return nil
}

type globalErrHandler struct {
	logger loggers.Logger

	// Channel for some "hard to get to" build errors
	buildErrors chan error
	// Used to signal that the build is done.
	quit chan struct{}
}

// SendError sends the error on a channel to be handled later.
// This can be used in situations where returning and aborting the current
// operation isn't practical.
func (e *globalErrHandler) SendError(err error) {
	if e.buildErrors != nil {
		select {
		case <-e.quit:
		case e.buildErrors <- err:
		default:
		}
		return
	}
	e.logger.Errorln(err)
}

func (e *globalErrHandler) StartErrorCollector() chan error {
	e.quit = make(chan struct{})
	e.buildErrors = make(chan error, 10)
	return e.buildErrors
}

func (e *globalErrHandler) StopErrorCollector() {
	if e.buildErrors != nil {
		close(e.quit)
		close(e.buildErrors)
	}
}

// Listeners represents an event listener.
type Listeners struct {
	sync.Mutex

	// A list of funcs to be notified about an event.
	listeners []func()
}

// Add adds a function to a Listeners instance.
func (b *Listeners) Add(f func()) {
	if b == nil {
		return
	}
	b.Lock()
	defer b.Unlock()
	b.listeners = append(b.listeners, f)
}

// Notify executes all listener functions.
func (b *Listeners) Notify() {
	b.Lock()
	defer b.Unlock()
	for _, notify := range b.listeners {
		notify()
	}
}

// ResourceProvider is used to create and refresh, and clone resources needed.
type ResourceProvider interface {
	NewResource(dst *Deps) error
	CloneResource(dst, src *Deps) error
}

func (d *Deps) Tmpl() tpl.TemplateHandler {
	return d.tmplHandlers.Tmpl
}

func (d *Deps) TextTmpl() tpl.TemplateParseFinder {
	return d.tmplHandlers.TxtTmpl
}

func (d *Deps) Close() error {
	return d.BuildClosers.Close()
}

// DepsCfg contains configuration options that can be used to configure Hugo
// on a global level, i.e. logging etc.
// Nil values will be given default values.
type DepsCfg struct {
<<<<<<< HEAD
	// The Logger to use.
	Logger loggers.Logger
=======
	// The logger to use. Only set in some tests.
	// TODO(bep) get rid of this.
	TestLogger loggers.Logger

	// The logging level to use.
	LogLevel logg.Level

	// Where to write the logs.
	// Currently we typically write everything to stdout.
	LogOut io.Writer
>>>>>>> 0dbe0f1a

	// The file systems to use
	Fs *hugofs.Fs

	// The Site in use
	Site page.Site

	Configs *allconfig.Configs

	// Template handling.
	TemplateProvider ResourceProvider

	// i18n handling.
	TranslationProvider ResourceProvider
}

// BuildState are state used during a build.
type BuildState struct {
	counter uint64

	mu sync.Mutex // protects state below.

	// A set of ilenames in /public that
	// contains a post-processing prefix.
	filenamesWithPostPrefix map[string]bool
}

func (b *BuildState) AddFilenameWithPostPrefix(filename string) {
	b.mu.Lock()
	defer b.mu.Unlock()
	if b.filenamesWithPostPrefix == nil {
		b.filenamesWithPostPrefix = make(map[string]bool)
	}
	b.filenamesWithPostPrefix[filename] = true
}

func (b *BuildState) GetFilenamesWithPostPrefix() []string {
	b.mu.Lock()
	defer b.mu.Unlock()
	var filenames []string
	for filename := range b.filenamesWithPostPrefix {
		filenames = append(filenames, filename)
	}
	sort.Strings(filenames)
	return filenames
}

func (b *BuildState) Incr() int {
	return int(atomic.AddUint64(&b.counter, uint64(1)))
}

type Closer interface {
	Close() error
}

type Closers struct {
	mu sync.Mutex
	cs []Closer
}

func (cs *Closers) Add(c Closer) {
	cs.mu.Lock()
	defer cs.mu.Unlock()
	cs.cs = append(cs.cs, c)
}

func (cs *Closers) Close() error {
	cs.mu.Lock()
	defer cs.mu.Unlock()
	for _, c := range cs.cs {
		c.Close()
	}

	cs.cs = cs.cs[:0]

	return nil
}<|MERGE_RESOLUTION|>--- conflicted
+++ resolved
@@ -10,7 +10,7 @@
 	"sync"
 	"sync/atomic"
 
-<<<<<<< HEAD
+	"github.com/bep/logg"
 	"github.com/neohugo/neohugo/common/hexec"
 	"github.com/neohugo/neohugo/common/loggers"
 	"github.com/neohugo/neohugo/config"
@@ -26,24 +26,6 @@
 	"github.com/neohugo/neohugo/resources"
 	"github.com/neohugo/neohugo/source"
 	"github.com/neohugo/neohugo/tpl"
-=======
-	"github.com/bep/logg"
-	"github.com/gohugoio/hugo/common/hexec"
-	"github.com/gohugoio/hugo/common/loggers"
-	"github.com/gohugoio/hugo/config"
-	"github.com/gohugoio/hugo/config/allconfig"
-	"github.com/gohugoio/hugo/config/security"
-	"github.com/gohugoio/hugo/helpers"
-	"github.com/gohugoio/hugo/hugofs"
-	"github.com/gohugoio/hugo/media"
-	"github.com/gohugoio/hugo/resources/page"
-	"github.com/gohugoio/hugo/resources/postpub"
-
-	"github.com/gohugoio/hugo/metrics"
-	"github.com/gohugoio/hugo/resources"
-	"github.com/gohugoio/hugo/source"
-	"github.com/gohugoio/hugo/tpl"
->>>>>>> 0dbe0f1a
 	"github.com/spf13/afero"
 )
 
@@ -325,10 +307,6 @@
 // on a global level, i.e. logging etc.
 // Nil values will be given default values.
 type DepsCfg struct {
-<<<<<<< HEAD
-	// The Logger to use.
-	Logger loggers.Logger
-=======
 	// The logger to use. Only set in some tests.
 	// TODO(bep) get rid of this.
 	TestLogger loggers.Logger
@@ -339,7 +317,6 @@
 	// Where to write the logs.
 	// Currently we typically write everything to stdout.
 	LogOut io.Writer
->>>>>>> 0dbe0f1a
 
 	// The file systems to use
 	Fs *hugofs.Fs
