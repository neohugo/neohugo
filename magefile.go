--- conflicted
+++ resolved
@@ -329,13 +329,10 @@
 	return err
 }
 
-<<<<<<< HEAD
-=======
 func isGoLatest() bool {
 	return strings.Contains(runtime.Version(), "1.21")
 }
 
->>>>>>> ac7cffa7
 func isCI() bool {
 	return os.Getenv("CI") != ""
 }
