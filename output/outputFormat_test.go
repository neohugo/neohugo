// Copyright 2019 The Hugo Authors. All rights reserved.
//
// Licensed under the Apache License, Version 2.0 (the "License");
// you may not use this file except in compliance with the License.
// You may obtain a copy of the License at
// http://www.apache.org/licenses/LICENSE-2.0
//
// Unless required by applicable law or agreed to in writing, software
// distributed under the License is distributed on an "AS IS" BASIS,
// WITHOUT WARRANTIES OR CONDITIONS OF ANY KIND, either express or implied.
// See the License for the specific language governing permissions and
// limitations under the License.

package output

import (
	"sort"
	"testing"

	qt "github.com/frankban/quicktest"
<<<<<<< HEAD
	"github.com/google/go-cmp/cmp"
	"github.com/neohugo/neohugo/media"
)

var eq = qt.CmpEquals(
	cmp.Comparer(func(m1, m2 media.Type) bool {
		return m1.Type() == m2.Type()
	}),
	cmp.Comparer(func(o1, o2 Format) bool {
		return o1.Name == o2.Name
	}),
=======
	"github.com/gohugoio/hugo/media"
>>>>>>> 97934779
)

func TestDefaultTypes(t *testing.T) {
	c := qt.New(t)
	c.Assert(CalendarFormat.Name, qt.Equals, "Calendar")
	c.Assert(CalendarFormat.MediaType, qt.Equals, media.CalendarType)
	c.Assert(CalendarFormat.Protocol, qt.Equals, "webcal://")
	c.Assert(CalendarFormat.Path, qt.HasLen, 0)
	c.Assert(CalendarFormat.IsPlainText, qt.Equals, true)
	c.Assert(CalendarFormat.IsHTML, qt.Equals, false)

	c.Assert(CSSFormat.Name, qt.Equals, "CSS")
	c.Assert(CSSFormat.MediaType, qt.Equals, media.CSSType)
	c.Assert(CSSFormat.Path, qt.HasLen, 0)
	c.Assert(CSSFormat.Protocol, qt.HasLen, 0) // Will inherit the BaseURL protocol.
	c.Assert(CSSFormat.IsPlainText, qt.Equals, true)
	c.Assert(CSSFormat.IsHTML, qt.Equals, false)

	c.Assert(CSVFormat.Name, qt.Equals, "CSV")
	c.Assert(CSVFormat.MediaType, qt.Equals, media.CSVType)
	c.Assert(CSVFormat.Path, qt.HasLen, 0)
	c.Assert(CSVFormat.Protocol, qt.HasLen, 0)
	c.Assert(CSVFormat.IsPlainText, qt.Equals, true)
	c.Assert(CSVFormat.IsHTML, qt.Equals, false)
	c.Assert(CSVFormat.Permalinkable, qt.Equals, false)

	c.Assert(HTMLFormat.Name, qt.Equals, "HTML")
	c.Assert(HTMLFormat.MediaType, qt.Equals, media.HTMLType)
	c.Assert(HTMLFormat.Path, qt.HasLen, 0)
	c.Assert(HTMLFormat.Protocol, qt.HasLen, 0)
	c.Assert(HTMLFormat.IsPlainText, qt.Equals, false)
	c.Assert(HTMLFormat.IsHTML, qt.Equals, true)
	c.Assert(AMPFormat.Permalinkable, qt.Equals, true)

	c.Assert(AMPFormat.Name, qt.Equals, "AMP")
	c.Assert(AMPFormat.MediaType, qt.Equals, media.HTMLType)
	c.Assert(AMPFormat.Path, qt.Equals, "amp")
	c.Assert(AMPFormat.Protocol, qt.HasLen, 0)
	c.Assert(AMPFormat.IsPlainText, qt.Equals, false)
	c.Assert(AMPFormat.IsHTML, qt.Equals, true)
	c.Assert(AMPFormat.Permalinkable, qt.Equals, true)

	c.Assert(RSSFormat.Name, qt.Equals, "RSS")
	c.Assert(RSSFormat.MediaType, qt.Equals, media.RSSType)
	c.Assert(RSSFormat.Path, qt.HasLen, 0)
	c.Assert(RSSFormat.IsPlainText, qt.Equals, false)
	c.Assert(RSSFormat.NoUgly, qt.Equals, true)
	c.Assert(CalendarFormat.IsHTML, qt.Equals, false)
}

func TestGetFormatByName(t *testing.T) {
	c := qt.New(t)
	formats := Formats{AMPFormat, CalendarFormat}
	tp, _ := formats.GetByName("AMp")
	c.Assert(tp, qt.Equals, AMPFormat)
	_, found := formats.GetByName("HTML")
	c.Assert(found, qt.Equals, false)
	_, found = formats.GetByName("FOO")
	c.Assert(found, qt.Equals, false)
}

func TestGetFormatByExt(t *testing.T) {
	c := qt.New(t)
	formats1 := Formats{AMPFormat, CalendarFormat}
	formats2 := Formats{AMPFormat, HTMLFormat, CalendarFormat}
	tp, _ := formats1.GetBySuffix("html")
	c.Assert(tp, qt.Equals, AMPFormat)
	tp, _ = formats1.GetBySuffix("ics")
	c.Assert(tp, qt.Equals, CalendarFormat)
	_, found := formats1.GetBySuffix("not")
	c.Assert(found, qt.Equals, false)

	// ambiguous
	_, found = formats2.GetBySuffix("html")
	c.Assert(found, qt.Equals, false)
}

func TestGetFormatByFilename(t *testing.T) {
	c := qt.New(t)
	noExtNoDelimMediaType := media.TextType
	noExtNoDelimMediaType.Delimiter = ""

	noExtMediaType := media.TextType

	var (
		noExtDelimFormat = Format{
			Name:      "NEM",
			MediaType: noExtNoDelimMediaType,
			BaseName:  "_redirects",
		}
		noExt = Format{
			Name:      "NEX",
			MediaType: noExtMediaType,
			BaseName:  "next",
		}
	)

	formats := Formats{AMPFormat, HTMLFormat, noExtDelimFormat, noExt, CalendarFormat}
	f, found := formats.FromFilename("my.amp.html")
	c.Assert(found, qt.Equals, true)
	c.Assert(f, qt.Equals, AMPFormat)
	_, found = formats.FromFilename("my.ics")
	c.Assert(found, qt.Equals, true)
	f, found = formats.FromFilename("my.html")
	c.Assert(found, qt.Equals, true)
	c.Assert(f, qt.Equals, HTMLFormat)
	f, found = formats.FromFilename("my.nem")
	c.Assert(found, qt.Equals, true)
	c.Assert(f, qt.Equals, noExtDelimFormat)
	f, found = formats.FromFilename("my.nex")
	c.Assert(found, qt.Equals, true)
	c.Assert(f, qt.Equals, noExt)
	_, found = formats.FromFilename("my.css")
	c.Assert(found, qt.Equals, false)
}

func TestDecodeFormats(t *testing.T) {
	c := qt.New(t)

	mediaTypes := media.Types{media.JSONType, media.XMLType}

	tests := []struct {
		name        string
		maps        []map[string]interface{}
		shouldError bool
		assert      func(t *testing.T, name string, f Formats)
	}{
		{
			"Redefine JSON",
			[]map[string]interface{}{
				{
					"JsON": map[string]interface{}{
						"baseName":    "myindex",
						"isPlainText": "false",
					},
				},
			},
			false,
			func(t *testing.T, name string, f Formats) {
				msg := qt.Commentf(name)
				c.Assert(len(f), qt.Equals, len(DefaultFormats), msg)
				json, _ := f.GetByName("JSON")
				c.Assert(json.BaseName, qt.Equals, "myindex")
				c.Assert(json.MediaType, qt.Equals, media.JSONType)
				c.Assert(json.IsPlainText, qt.Equals, false)
			},
		},
		{
			"Add XML format with string as mediatype",
			[]map[string]interface{}{
				{
					"MYXMLFORMAT": map[string]interface{}{
						"baseName":  "myxml",
						"mediaType": "application/xml",
					},
				},
			},
			false,
			func(t *testing.T, name string, f Formats) {
				c.Assert(len(f), qt.Equals, len(DefaultFormats)+1)
				xml, found := f.GetByName("MYXMLFORMAT")
				c.Assert(found, qt.Equals, true)
				c.Assert(xml.BaseName, qt.Equals, "myxml")
				c.Assert(xml.MediaType, qt.Equals, media.XMLType)

				// Verify that we haven't changed the DefaultFormats slice.
				json, _ := f.GetByName("JSON")
				c.Assert(json.BaseName, qt.Equals, "index")
			},
		},
		{
			"Add format unknown mediatype",
			[]map[string]interface{}{
				{
					"MYINVALID": map[string]interface{}{
						"baseName":  "mymy",
						"mediaType": "application/hugo",
					},
				},
			},
			true,
			func(t *testing.T, name string, f Formats) {
			},
		},
		{
			"Add and redefine XML format",
			[]map[string]interface{}{
				{
					"MYOTHERXMLFORMAT": map[string]interface{}{
						"baseName":  "myotherxml",
						"mediaType": media.XMLType,
					},
				},
				{
					"MYOTHERXMLFORMAT": map[string]interface{}{
						"baseName": "myredefined",
					},
				},
			},
			false,
			func(t *testing.T, name string, f Formats) {
				c.Assert(len(f), qt.Equals, len(DefaultFormats)+1)
				xml, found := f.GetByName("MYOTHERXMLFORMAT")
				c.Assert(found, qt.Equals, true)
				c.Assert(xml.BaseName, qt.Equals, "myredefined")
				c.Assert(xml.MediaType, qt.Equals, media.XMLType)
			},
		},
	}

	for _, test := range tests {
		result, err := DecodeFormats(mediaTypes, test.maps...)
		msg := qt.Commentf(test.name)

		if test.shouldError {
			c.Assert(err, qt.Not(qt.IsNil), msg)
		} else {
			c.Assert(err, qt.IsNil, msg)
			test.assert(t, test.name, result)
		}
	}
}

func TestSort(t *testing.T) {
	c := qt.New(t)
	c.Assert(DefaultFormats[0].Name, qt.Equals, "HTML")
	c.Assert(DefaultFormats[1].Name, qt.Equals, "AMP")

	json := JSONFormat
	json.Weight = 1

	formats := Formats{
		AMPFormat,
		HTMLFormat,
		json,
	}

	sort.Sort(formats)

	c.Assert(formats[0].Name, qt.Equals, "JSON")
	c.Assert(formats[1].Name, qt.Equals, "HTML")
	c.Assert(formats[2].Name, qt.Equals, "AMP")
}<|MERGE_RESOLUTION|>--- conflicted
+++ resolved
@@ -18,21 +18,7 @@
 	"testing"
 
 	qt "github.com/frankban/quicktest"
-<<<<<<< HEAD
-	"github.com/google/go-cmp/cmp"
 	"github.com/neohugo/neohugo/media"
-)
-
-var eq = qt.CmpEquals(
-	cmp.Comparer(func(m1, m2 media.Type) bool {
-		return m1.Type() == m2.Type()
-	}),
-	cmp.Comparer(func(o1, o2 Format) bool {
-		return o1.Name == o2.Name
-	}),
-=======
-	"github.com/gohugoio/hugo/media"
->>>>>>> 97934779
 )
 
 func TestDefaultTypes(t *testing.T) {
