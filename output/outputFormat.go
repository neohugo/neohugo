// Copyright 2019 The Hugo Authors. All rights reserved.
//
// Licensed under the Apache License, Version 2.0 (the "License");
// you may not use this file except in compliance with the License.
// You may obtain a copy of the License at
// http://www.apache.org/licenses/LICENSE-2.0
//
// Unless required by applicable law or agreed to in writing, software
// distributed under the License is distributed on an "AS IS" BASIS,
// WITHOUT WARRANTIES OR CONDITIONS OF ANY KIND, either express or implied.
// See the License for the specific language governing permissions and
// limitations under the License.

// Package output contains Output Format types and functions.
package output

import (
	"encoding/json"
	"fmt"
	"sort"
	"strings"

<<<<<<< HEAD
	"github.com/mitchellh/mapstructure"

	"github.com/neohugo/neohugo/media"
=======
	"github.com/gohugoio/hugo/media"
>>>>>>> cd59216d
)

// Format represents an output representation, usually to a file on disk.
// <docsmeta>{ "name": "OutputFormat" }</docsmeta>
type Format struct {
	// The Name is used as an identifier. Internal output formats (i.e. html and rss)
	// can be overridden by providing a new definition for those types.
	// <docsmeta>{ "identifiers": ["html", "rss"] }</docsmeta>
	Name string `json:"name"`

	MediaType media.Type `json:"-"`

	// Must be set to a value when there are two or more conflicting mediatype for the same resource.
	Path string `json:"path"`

	// The base output file name used when not using "ugly URLs", defaults to "index".
	BaseName string `json:"baseName"`

	// The value to use for rel links.
	Rel string `json:"rel"`

	// The protocol to use, i.e. "webcal://". Defaults to the protocol of the baseURL.
	Protocol string `json:"protocol"`

	// IsPlainText decides whether to use text/template or html/template
	// as template parser.
	IsPlainText bool `json:"isPlainText"`

	// IsHTML returns whether this format is int the HTML family. This includes
	// HTML, AMP etc. This is used to decide when to create alias redirects etc.
	IsHTML bool `json:"isHTML"`

	// Enable to ignore the global uglyURLs setting.
	NoUgly bool `json:"noUgly"`

	// Enable if it doesn't make sense to include this format in an alternative
	// format listing, CSS being one good example.
	// Note that we use the term "alternative" and not "alternate" here, as it
	// does not necessarily replace the other format, it is an alternative representation.
	NotAlternative bool `json:"notAlternative"`

	// Setting this will make this output format control the value of
	// .Permalink and .RelPermalink for a rendered Page.
	// If not set, these values will point to the main (first) output format
	// configured. That is probably the behaviour you want in most situations,
	// as you probably don't want to link back to the RSS version of a page, as an
	// example. AMP would, however, be a good example of an output format where this
	// behaviour is wanted.
	Permalinkable bool `json:"permalinkable"`

	// Setting this to a non-zero value will be used as the first sort criteria.
	Weight int `json:"weight"`
}

// An ordered list of built-in output formats.
var (
	AMPFormat = Format{
		Name:          "amp",
		MediaType:     media.Builtin.HTMLType,
		BaseName:      "index",
		Path:          "amp",
		Rel:           "amphtml",
		IsHTML:        true,
		Permalinkable: true,
		// See https://www.ampproject.org/learn/overview/
	}

	CalendarFormat = Format{
		Name:        "calendar",
		MediaType:   media.Builtin.CalendarType,
		IsPlainText: true,
		Protocol:    "webcal://",
		BaseName:    "index",
		Rel:         "alternate",
	}

	CSSFormat = Format{
		Name:           "css",
		MediaType:      media.Builtin.CSSType,
		BaseName:       "styles",
		IsPlainText:    true,
		Rel:            "stylesheet",
		NotAlternative: true,
	}
	CSVFormat = Format{
		Name:        "csv",
		MediaType:   media.Builtin.CSVType,
		BaseName:    "index",
		IsPlainText: true,
		Rel:         "alternate",
	}

	HTMLFormat = Format{
		Name:          "html",
		MediaType:     media.Builtin.HTMLType,
		BaseName:      "index",
		Rel:           "canonical",
		IsHTML:        true,
		Permalinkable: true,

		// Weight will be used as first sort criteria. HTML will, by default,
		// be rendered first, but set it to 10 so it's easy to put one above it.
		Weight: 10,
	}

	MarkdownFormat = Format{
		Name:        "markdown",
		MediaType:   media.Builtin.MarkdownType,
		BaseName:    "index",
		Rel:         "alternate",
		IsPlainText: true,
	}

	JSONFormat = Format{
		Name:        "json",
		MediaType:   media.Builtin.JSONType,
		BaseName:    "index",
		IsPlainText: true,
		Rel:         "alternate",
	}

	WebAppManifestFormat = Format{
		Name:           "webappmanifest",
		MediaType:      media.Builtin.WebAppManifestType,
		BaseName:       "manifest",
		IsPlainText:    true,
		NotAlternative: true,
		Rel:            "manifest",
	}

	RobotsTxtFormat = Format{
		Name:        "robots",
		MediaType:   media.Builtin.TextType,
		BaseName:    "robots",
		IsPlainText: true,
		Rel:         "alternate",
	}

	RSSFormat = Format{
		Name:      "rss",
		MediaType: media.Builtin.RSSType,
		BaseName:  "index",
		NoUgly:    true,
		Rel:       "alternate",
	}

	SitemapFormat = Format{
		Name:      "sitemap",
		MediaType: media.Builtin.XMLType,
		BaseName:  "sitemap",
		NoUgly:    true,
		Rel:       "sitemap",
	}
)

// DefaultFormats contains the default output formats supported by Hugo.
var DefaultFormats = Formats{
	AMPFormat,
	CalendarFormat,
	CSSFormat,
	CSVFormat,
	HTMLFormat,
	JSONFormat,
	MarkdownFormat,
	WebAppManifestFormat,
	RobotsTxtFormat,
	RSSFormat,
	SitemapFormat,
}

func init() {
	sort.Sort(DefaultFormats)
}

// Formats is a slice of Format.
// <docsmeta>{ "name": "OutputFormats" }</docsmeta>
type Formats []Format

func (formats Formats) Len() int      { return len(formats) }
func (formats Formats) Swap(i, j int) { formats[i], formats[j] = formats[j], formats[i] }
func (formats Formats) Less(i, j int) bool {
	fi, fj := formats[i], formats[j]
	if fi.Weight == fj.Weight {
		return fi.Name < fj.Name
	}

	if fj.Weight == 0 {
		return true
	}

	return fi.Weight > 0 && fi.Weight < fj.Weight
}

// GetBySuffix gets a output format given as suffix, e.g. "html".
// It will return false if no format could be found, or if the suffix given
// is ambiguous.
// The lookup is case insensitive.
func (formats Formats) GetBySuffix(suffix string) (f Format, found bool) {
	for _, ff := range formats {
		for _, suffix2 := range ff.MediaType.Suffixes() {
			if strings.EqualFold(suffix, suffix2) {
				if found {
					// ambiguous
					found = false
					return
				}
				f = ff
				found = true
			}
		}
	}
	return
}

// GetByName gets a format by its identifier name.
func (formats Formats) GetByName(name string) (f Format, found bool) {
	for _, ff := range formats {
		if strings.EqualFold(name, ff.Name) {
			f = ff
			found = true
			return
		}
	}
	return
}

// GetByNames gets a list of formats given a list of identifiers.
func (formats Formats) GetByNames(names ...string) (Formats, error) {
	var types []Format

	for _, name := range names {
		tpe, ok := formats.GetByName(name)
		if !ok {
			return types, fmt.Errorf("OutputFormat with key %q not found", name)
		}
		types = append(types, tpe)
	}
	return types, nil
}

// FromFilename gets a Format given a filename.
func (formats Formats) FromFilename(filename string) (f Format, found bool) {
	// mytemplate.amp.html
	// mytemplate.html
	// mytemplate
	var ext, outFormat string

	parts := strings.Split(filename, ".")
	if len(parts) > 2 {
		outFormat = parts[1]
		ext = parts[2]
	} else if len(parts) > 1 {
		ext = parts[1]
	}

	if outFormat != "" {
		return formats.GetByName(outFormat)
	}

	if ext != "" {
		f, found = formats.GetBySuffix(ext)
		if !found && len(parts) == 2 {
			// For extensionless output formats (e.g. Netlify's _redirects)
			// we must fall back to using the extension as format lookup.
			f, found = formats.GetByName(ext)
		}
	}
	return
}

<<<<<<< HEAD
// DecodeFormats takes a list of output format configurations and merges those,
// in the order given, with the Hugo defaults as the last resort.
func DecodeFormats(mediaTypes media.Types, maps ...map[string]any) (Formats, error) {
	f := make(Formats, len(DefaultFormats))
	copy(f, DefaultFormats)

	for _, m := range maps {
		for k, v := range m {
			found := false
			for i, vv := range f {
				if strings.EqualFold(k, vv.Name) {
					// Merge it with the existing
					if err := decode(mediaTypes, v, &f[i]); err != nil {
						return f, err
					}
					found = true
				}
			}
			if !found {
				var newOutFormat Format
				newOutFormat.Name = k
				if err := decode(mediaTypes, v, &newOutFormat); err != nil {
					return f, err
				}

				// We need values for these
				if newOutFormat.BaseName == "" {
					newOutFormat.BaseName = "index"
				}
				if newOutFormat.Rel == "" {
					newOutFormat.Rel = "alternate"
				}

				f = append(f, newOutFormat)

			}
		}
	}

	sort.Sort(f)

	return f, nil
}

func decode(mediaTypes media.Types, input any, output *Format) error {
	config := &mapstructure.DecoderConfig{
		Metadata:         nil,
		Result:           output,
		WeaklyTypedInput: true,
		DecodeHook: func(a reflect.Type, b reflect.Type, c any) (any, error) {
			if a.Kind() == reflect.Map {
				dataVal := reflect.Indirect(reflect.ValueOf(c))
				for _, key := range dataVal.MapKeys() {
					keyStr, ok := key.Interface().(string)
					if !ok {
						// Not a string key
						continue
					}
					if strings.EqualFold(keyStr, "mediaType") {
						// If mediaType is a string, look it up and replace it
						// in the map.
						vv := dataVal.MapIndex(key)
						vvi := vv.Interface()

						switch vviv := vvi.(type) {
						case media.Type:
						// OK
						case string:
							mediaType, found := mediaTypes.GetByType(vviv)
							if !found {
								return c, fmt.Errorf("media type %q not found", vviv)
							}
							dataVal.SetMapIndex(key, reflect.ValueOf(mediaType))
						default:
							return nil, fmt.Errorf("invalid output format configuration; wrong type for media type, expected string (e.g. text/html), got %T", vvi)
						}
					}
				}
			}
			return c, nil
		},
	}

	decoder, err := mapstructure.NewDecoder(config)
	if err != nil {
		return err
	}

	if err = decoder.Decode(input); err != nil {
		return fmt.Errorf("failed to decode output format configuration: %w", err)
	}

	return nil
}

=======
>>>>>>> cd59216d
// BaseFilename returns the base filename of f including an extension (ie.
// "index.xml").
func (f Format) BaseFilename() string {
	return f.BaseName + f.MediaType.FirstSuffix.FullSuffix
}

// MarshalJSON returns the JSON encoding of f.
// For internal use only.
func (f Format) MarshalJSON() ([]byte, error) {
	type Alias Format
	return json.Marshal(&struct {
		MediaType string `json:"mediaType"`
		Alias
	}{
		MediaType: f.MediaType.String(),
		Alias:     (Alias)(f),
	})
}<|MERGE_RESOLUTION|>--- conflicted
+++ resolved
@@ -20,13 +20,7 @@
 	"sort"
 	"strings"
 
-<<<<<<< HEAD
-	"github.com/mitchellh/mapstructure"
-
 	"github.com/neohugo/neohugo/media"
-=======
-	"github.com/gohugoio/hugo/media"
->>>>>>> cd59216d
 )
 
 // Format represents an output representation, usually to a file on disk.
@@ -297,104 +291,6 @@
 	return
 }
 
-<<<<<<< HEAD
-// DecodeFormats takes a list of output format configurations and merges those,
-// in the order given, with the Hugo defaults as the last resort.
-func DecodeFormats(mediaTypes media.Types, maps ...map[string]any) (Formats, error) {
-	f := make(Formats, len(DefaultFormats))
-	copy(f, DefaultFormats)
-
-	for _, m := range maps {
-		for k, v := range m {
-			found := false
-			for i, vv := range f {
-				if strings.EqualFold(k, vv.Name) {
-					// Merge it with the existing
-					if err := decode(mediaTypes, v, &f[i]); err != nil {
-						return f, err
-					}
-					found = true
-				}
-			}
-			if !found {
-				var newOutFormat Format
-				newOutFormat.Name = k
-				if err := decode(mediaTypes, v, &newOutFormat); err != nil {
-					return f, err
-				}
-
-				// We need values for these
-				if newOutFormat.BaseName == "" {
-					newOutFormat.BaseName = "index"
-				}
-				if newOutFormat.Rel == "" {
-					newOutFormat.Rel = "alternate"
-				}
-
-				f = append(f, newOutFormat)
-
-			}
-		}
-	}
-
-	sort.Sort(f)
-
-	return f, nil
-}
-
-func decode(mediaTypes media.Types, input any, output *Format) error {
-	config := &mapstructure.DecoderConfig{
-		Metadata:         nil,
-		Result:           output,
-		WeaklyTypedInput: true,
-		DecodeHook: func(a reflect.Type, b reflect.Type, c any) (any, error) {
-			if a.Kind() == reflect.Map {
-				dataVal := reflect.Indirect(reflect.ValueOf(c))
-				for _, key := range dataVal.MapKeys() {
-					keyStr, ok := key.Interface().(string)
-					if !ok {
-						// Not a string key
-						continue
-					}
-					if strings.EqualFold(keyStr, "mediaType") {
-						// If mediaType is a string, look it up and replace it
-						// in the map.
-						vv := dataVal.MapIndex(key)
-						vvi := vv.Interface()
-
-						switch vviv := vvi.(type) {
-						case media.Type:
-						// OK
-						case string:
-							mediaType, found := mediaTypes.GetByType(vviv)
-							if !found {
-								return c, fmt.Errorf("media type %q not found", vviv)
-							}
-							dataVal.SetMapIndex(key, reflect.ValueOf(mediaType))
-						default:
-							return nil, fmt.Errorf("invalid output format configuration; wrong type for media type, expected string (e.g. text/html), got %T", vvi)
-						}
-					}
-				}
-			}
-			return c, nil
-		},
-	}
-
-	decoder, err := mapstructure.NewDecoder(config)
-	if err != nil {
-		return err
-	}
-
-	if err = decoder.Decode(input); err != nil {
-		return fmt.Errorf("failed to decode output format configuration: %w", err)
-	}
-
-	return nil
-}
-
-=======
->>>>>>> cd59216d
 // BaseFilename returns the base filename of f including an extension (ie.
 // "index.xml").
 func (f Format) BaseFilename() string {
