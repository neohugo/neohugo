--- conflicted
+++ resolved
@@ -381,11 +381,8 @@
 	if err = decoder.Decode(input); err != nil {
 		return errors.Wrap(err, "failed to decode output format configuration")
 	}
-<<<<<<< HEAD
-=======
 
 	return nil
->>>>>>> 3efc2e2a
 
 	return nil
 }
