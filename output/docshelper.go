--- conflicted
+++ resolved
@@ -5,12 +5,8 @@
 
 	//	"fmt"
 
-<<<<<<< HEAD
 	"github.com/neohugo/neohugo/docshelper"
-=======
-	"github.com/gohugoio/hugo/docshelper"
-	"github.com/gohugoio/hugo/output/layouts"
->>>>>>> cd59216d
+	"github.com/neohugo/neohugo/output/layouts"
 )
 
 // This is is just some helpers used to create some JSON used in the Hugo docs.
