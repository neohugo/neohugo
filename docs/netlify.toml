[build]
publish = "public"
command = "hugo --gc --minify"

[context.production.environment]
<<<<<<< HEAD
HUGO_VERSION = "0.100.2"
=======
HUGO_VERSION = "0.109.0"
>>>>>>> e32a493b
HUGO_ENV = "production"
HUGO_ENABLEGITINFO = "true"

[context.split1]
command = "hugo --gc --minify --enableGitInfo"

[context.split1.environment]
<<<<<<< HEAD
HUGO_VERSION = "0.100.2"
=======
HUGO_VERSION = "0.109.0"
>>>>>>> e32a493b
HUGO_ENV = "production"

[context.deploy-preview]
command = "hugo --gc --minify --buildFuture -b $DEPLOY_PRIME_URL"

[context.deploy-preview.environment]
<<<<<<< HEAD
HUGO_VERSION = "0.100.2"
=======
HUGO_VERSION = "0.109.0"
>>>>>>> e32a493b

[context.branch-deploy]
command = "hugo --gc --minify -b $DEPLOY_PRIME_URL"

[context.branch-deploy.environment]
<<<<<<< HEAD
HUGO_VERSION = "0.100.2"
=======
HUGO_VERSION = "0.109.0"
>>>>>>> e32a493b

[context.next.environment]
HUGO_ENABLEGITINFO = "true"

[[redirects]]
from = "/npmjs/*"
to = "/npmjs/"
status = 200<|MERGE_RESOLUTION|>--- conflicted
+++ resolved
@@ -3,11 +3,7 @@
 command = "hugo --gc --minify"
 
 [context.production.environment]
-<<<<<<< HEAD
-HUGO_VERSION = "0.100.2"
-=======
 HUGO_VERSION = "0.109.0"
->>>>>>> e32a493b
 HUGO_ENV = "production"
 HUGO_ENABLEGITINFO = "true"
 
@@ -15,32 +11,20 @@
 command = "hugo --gc --minify --enableGitInfo"
 
 [context.split1.environment]
-<<<<<<< HEAD
-HUGO_VERSION = "0.100.2"
-=======
 HUGO_VERSION = "0.109.0"
->>>>>>> e32a493b
 HUGO_ENV = "production"
 
 [context.deploy-preview]
 command = "hugo --gc --minify --buildFuture -b $DEPLOY_PRIME_URL"
 
 [context.deploy-preview.environment]
-<<<<<<< HEAD
-HUGO_VERSION = "0.100.2"
-=======
 HUGO_VERSION = "0.109.0"
->>>>>>> e32a493b
 
 [context.branch-deploy]
 command = "hugo --gc --minify -b $DEPLOY_PRIME_URL"
 
 [context.branch-deploy.environment]
-<<<<<<< HEAD
-HUGO_VERSION = "0.100.2"
-=======
 HUGO_VERSION = "0.109.0"
->>>>>>> e32a493b
 
 [context.next.environment]
 HUGO_ENABLEGITINFO = "true"
