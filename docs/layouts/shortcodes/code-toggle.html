--- conflicted
+++ resolved
@@ -90,11 +90,6 @@
     {{- end }}
   </div>
   <div class="tab-content">
-<<<<<<< HEAD
-    {{ range $langs }}
-      <div data-pane="{{ . }}" class="code-copy-content nt3 tab-pane {{ cond (eq . "yaml") "active" ""}}">
-        {{ highlight ($code | transform.Remarshal . | replaceRE `\n+` "\n" | safeHTML) . "" }}
-=======
     {{- range $langs }}
       <div data-pane="{{ . }}" class="code-copy-content nt3 tab-pane {{ cond (eq . "yaml") "active" "" }}">
         {{- $hCode := $code | transform.Remarshal . -}}
@@ -103,7 +98,6 @@
         {{- end -}}
         {{- $hCode = $hCode | replaceRE `\n+` "\n" }}
         {{ highlight $hCode . "" | replaceRE $placeHolder (index $delimiters .) | safeHTML }}
->>>>>>> ed04ed57
       </div>
       {{- if $copy }}
         <button class="needs-js copy copy-toggle bg-accent-color-dark f6 absolute top-0 right-0 lh-solid hover-bg-primary-color-dark bn white ph3 pv2" title="Copy this code to your clipboard." data-clipboard-action="copy" aria-label="copy button"></button>
@@ -111,8 +105,4 @@
       {{- end -}}
     {{- end }}
   </div>
-<<<<<<< HEAD
-
-=======
->>>>>>> ed04ed57
 </div>