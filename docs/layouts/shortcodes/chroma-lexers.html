--- conflicted
+++ resolved
@@ -1,13 +1,6 @@
 <dl>
-<<<<<<< HEAD
-{{  range .Site.Data.docs.chroma.lexers }}
-<dt>{{ .Name }}</dt>
-<dd>{{ with .Aliases }}{{ delimit . ", "}}{{ end }}</dd>
-{{ end }}
-=======
   {{ range .Site.Data.docs.chroma.lexers }}
     <dt>{{ .Name }}</dt>
     <dd>{{ with .Aliases }}{{ delimit . ", " }}{{ end }}</dd>
   {{ end }}
->>>>>>> e127d3e5
 </dl>