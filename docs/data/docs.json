--- conflicted
+++ resolved
@@ -4636,11 +4636,7 @@
           "Examples": null
         },
         "Get": {
-<<<<<<< HEAD
-          "Description": "Get locates the filename given in Hugo's assets filesystem or downloads\na file from an URL and creates a Resource object that can be used for\nfurther transformations.\n\nFor URLs an additional argument with options can be provided.",
-=======
           "Description": "Get locates the filename given in Hugo's assets filesystem and\ncreates a Resource object that can be used for\nfurther transformations.",
->>>>>>> ed04ed57
           "Args": [
             "args"
           ],
