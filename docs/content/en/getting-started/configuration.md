--- conflicted
+++ resolved
@@ -135,11 +135,8 @@
 
 ### baseURL
 
-<<<<<<< HEAD
-=======
 Hostname (and path) to the root, e.g. https://bep.is/
 
->>>>>>> e32a493b
 ### build
 
 See [Configure Build](#configure-build)
