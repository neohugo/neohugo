--- conflicted
+++ resolved
@@ -52,54 +52,6 @@
 {{ end }}
 ```
 
-<<<<<<< HEAD
-### From file or URL to resource
-
-In order to process an asset with Hugo Pipes, it must be retrieved as a resource using `resources.Get`. The first argument can be the filepath of the file relative to the asset directory or the URL of the file.
-
-```go-html-template
-{{ $style := resources.Get "sass/main.scss" }}
-{{ $remoteStyle := resources.Get "https://www.example.com/styles.scss" }}
-```
-
-#### Request options
-
-When using an URL, the `resources.Get` function takes an optional options map as the last argument, e.g.:
-
-```
-{{ $resource := resources.Get "https://example.org/api" (dict "headers" (dict "Authorization" "Bearer abcd"))  }}
-```
-
-If you need multiple values for the same header key, use a slice:
-
-```
-{{ $resource := resources.Get "https://example.org/api"  (dict "headers" (dict "X-List" (slice "a" "b" "c")))  }}
-```
-
-You can also change the request method and set the request body:
-
-```
-{{ $postResponse := resources.Get "https://example.org/api"  (dict 
-    "method" "post"
-    "body" `{"complete": true}` 
-    "headers" (dict 
-        "Content-Type" "application/json"
-    )
-)}}
-```
-
-#### Cache of remote resources
-
-Each downloaded URL will be cached in the default folder `$TMPDIR/hugo_cache/`. The variable `$TMPDIR` will be resolved to your system-dependent temporary directory.
-
-With the command-line flag `--cacheDir`, you can specify any folder on your system as a caching directory.
-
-You can also set `cacheDir` or `caches.getresource` in the [main configuration file][config].
-
-If you don't like caching at all, you can fully disable caching with the command line flag `--ignoreCache`.
-
-### Asset publishing
-=======
 Note that if you do not handle `.Err` yourself, Hugo will fail the build the first time you start using the `Resource` object.
 
 ### Remote Options
@@ -137,7 +89,6 @@
 Asset files must be stored in the asset directory. This is `/assets` by default, but can be configured via the configuration file's `assetDir` key.
 
 ### Asset Publishing
->>>>>>> ed04ed57
 
 Hugo publishes assets to the to the `publishDir` (typically `public`) when you invoke `.Permalink`, `.RelPermalink`, or `.Publish`. You can use `.Content` to inline the asset.
 
