---
title: PostCSS
description: Hugo Pipes can process CSS files with PostCSS.
categories: [asset management]
keywords: []
menu:
  docs:
    parent: "pipes"
    weight: 40
weight: 40
---

Any asset file can be processed using `resources.PostCSS` which takes for argument the resource object and a slice of options listed below.

The resource will be processed using the project's or theme's own `postcss.config.js` or any file set with the `config` option.

```go-html-template
{{ $css := resources.Get "css/main.css" }}
{{ $style := $css | resources.PostCSS }}
```

You must install the required Node.js packages to use the PostCSS feature. For example, to use the `autoprefixer` package, run these commands from the root of your project:

```text
npm install postcss postcss-cli autoprefixer
```

### Options

config [string]
: Set a custom directory to look for a config file

noMap [bool]
: Default is `false`. Disable the default inline sourcemaps

inlineImports [bool]
: Default is `false`. Enable inlining of @import statements. It does so recursively, but will only import a file once.
URL imports (e.g. `@import url('https://fonts.googleapis.com/css?family=Open+Sans&display=swap');`) and imports with media queries will be ignored.
Note that this import routine does not care about the CSS spec, so you can have @import anywhere in the file.
Hugo will look for imports relative to the module mount and will respect theme overrides.

skipInlineImportsNotFound [bool] {{< new-in "0.99.0" >}}
<<<<<<< HEAD

Before Hugo 0.99.0 when `inlineImports` was enabled and we failed to resolve an import, we logged it as a warning. We now fail the build. If you have regular CSS imports in your CSS that you want to preserve, you can either use imports with URL or media queries (Hugo does not try to resolve those) or set `skipInlineImportsNotFound` to true.
=======
: Default is `false`. Before Hugo 0.99.0 when `inlineImports` was enabled and we failed to resolve an import, we logged it as a warning. We now fail the build. If you have regular CSS imports in your CSS that you want to preserve, you can either use imports with URL or media queries (Hugo does not try to resolve those) or set `skipInlineImportsNotFound` to true.
>>>>>>> e32a493b

_If no configuration file is used:_

use [string]
: Space-delimited list of PostCSS plugins to use

parser [string]
: Custom PostCSS parser

stringifier [string]
: Custom PostCSS stringifier

syntax [string]
: Custom postcss syntax

```go-html-template
{{ $options := dict "config" "/path/to/custom-config-directory" "noMap" true }}
{{ $style := resources.Get "css/main.css" | resources.PostCSS $options }}

{{ $options := dict "use" "autoprefixer postcss-color-alpha" }}
{{ $style := resources.Get "css/main.css" | resources.PostCSS $options }}
```

## Check Hugo Environment from postcss.config.js

The current Hugo environment name (set by `--environment` or in config or OS environment) is available in the Node context, which allows constructs like this:

```js
module.exports = {
  plugins: [
    require('autoprefixer'),
    ...process.env.HUGO_ENVIRONMENT === 'production'
      ? [purgecss]
      : []
  ]
}
```<|MERGE_RESOLUTION|>--- conflicted
+++ resolved
@@ -40,12 +40,7 @@
 Hugo will look for imports relative to the module mount and will respect theme overrides.
 
 skipInlineImportsNotFound [bool] {{< new-in "0.99.0" >}}
-<<<<<<< HEAD
-
-Before Hugo 0.99.0 when `inlineImports` was enabled and we failed to resolve an import, we logged it as a warning. We now fail the build. If you have regular CSS imports in your CSS that you want to preserve, you can either use imports with URL or media queries (Hugo does not try to resolve those) or set `skipInlineImportsNotFound` to true.
-=======
 : Default is `false`. Before Hugo 0.99.0 when `inlineImports` was enabled and we failed to resolve an import, we logged it as a warning. We now fail the build. If you have regular CSS imports in your CSS that you want to preserve, you can either use imports with URL or media queries (Hugo does not try to resolve those) or set `skipInlineImportsNotFound` to true.
->>>>>>> e32a493b
 
 _If no configuration file is used:_
 
