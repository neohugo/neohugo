---
title: Host on GitHub
linktitle: Host on GitHub
description: Deploy Hugo as a GitHub Pages project or personal/organizational site and automate the whole process with Github Action Workflow
date: 2014-03-21
publishdate: 2014-03-21
categories: [hosting and deployment]
keywords: [github,git,deployment,hosting]
authors: [Spencer Lyon, Gunnar Morling]
menu:
  docs:
    parent: "hosting-and-deployment"
    weight: 30
weight: 30
sections_weight: 30
toc: true
aliases: [/tutorials/github-pages-blog/]
---

GitHub provides free and fast static hosting over SSL for personal, organization, or project pages directly from a GitHub repository via its [GitHub Pages service][] and automate development workflows and build with [GitHub Actions].

## Assumptions

1. You have Git 2.8 or greater [installed on your machine][installgit].
2. You have a GitHub account. [Signing up][ghsignup] for GitHub is free.
3. You have a ready-to-publish Hugo website or have at least completed the [Quick Start][].

## Types of GitHub Pages

There are two types of GitHub Pages:

- User/Organization Pages (`https://<USERNAME|ORGANIZATION>.github.io/`)
- Project Pages (`https://<USERNAME|ORGANIZATION>.github.io/<PROJECT>/`)

Please refer to the [GitHub Pages documentation][ghorgs] to decide which type of site you would like to create as it will determine which of the below methods to use.

## GitHub User or Organization Pages

As mentioned in the [GitHub Pages documentation][ghorgs], you can host a user/organization page in addition to project pages. Here are the key differences in GitHub Pages websites for Users and Organizations:

1. You must use a `<USERNAME>.github.io` to host your **generated** content
2. Content from the `main` branch will be used to publish your GitHub Pages site

This is a much simpler setup as your Hugo files and generated content are published into two different repositories.

## Build Hugo With GitHub Action

GitHub execute your software development workflows. Everytime you push your code on the Github repository, Github Action will build the site automatically.

Create a file in `.github/workflows/gh-pages.yml` containing the following content (based on https://github.com/marketplace/actions/hugo-setup ):

```yml
name: github pages

on:
  push:
    branches:
      - main  # Set a branch to deploy

jobs:
  deploy:
    runs-on: ubuntu-18.04
    steps:
      - uses: actions/checkout@v2
        with:
          submodules: true  # Fetch Hugo themes (true OR recursive)
          fetch-depth: 0    # Fetch all history for .GitInfo and .Lastmod

      - name: Setup Hugo
        uses: peaceiris/actions-hugo@v2
        with:
          hugo-version: 'latest'
          # extended: true

      - name: Build
        run: hugo --minify

      - name: Deploy
        uses: peaceiris/actions-gh-pages@v3
        with:
          github_token: ${{ secrets.GITHUB_TOKEN }}
          publish_dir: ./public
```

<<<<<<< HEAD
For more advance settings https://github.com/marketplace/actions/hugo-setup 
=======
For more advanced settings https://github.com/marketplace/actions/hugo-setup 
>>>>>>> 97934779

## Use a Custom Domain

If you'd like to use a custom domain for your GitHub Pages site, create a file `static/CNAME`. Your custom domain name should be the only contents inside `CNAME`. Since it's inside `static`, the published site will contain the CNAME file at the root of the published site, which is a requirement of GitHub Pages.

Refer to the [official documentation for custom domains][domains] for further information.

[config]: /getting-started/configuration/
[domains]: https://help.github.com/articles/using-a-custom-domain-with-github-pages/
[ghorgs]: https://help.github.com/articles/user-organization-and-project-pages/#user--organization-pages
[ghpfromdocs]: https://help.github.com/articles/configuring-a-publishing-source-for-github-pages/
[ghsignup]: https://github.com/join
[GitHub Pages service]: https://help.github.com/articles/what-is-github-pages/
[installgit]: https://git-scm.com/downloads
[orphan branch]: https://git-scm.com/docs/git-checkout/#Documentation/git-checkout.txt---orphanltnewbranchgt
[Quick Start]: /getting-started/quick-start/
[submodule]: https://github.com/blog/2104-working-with-submodules
[worktree feature]: https://git-scm.com/docs/git-worktree
[GitHub Actions]: https://docs.github.com/en/actions<|MERGE_RESOLUTION|>--- conflicted
+++ resolved
@@ -82,11 +82,7 @@
           publish_dir: ./public
 ```
 
-<<<<<<< HEAD
-For more advance settings https://github.com/marketplace/actions/hugo-setup 
-=======
-For more advanced settings https://github.com/marketplace/actions/hugo-setup 
->>>>>>> 97934779
+For more advanced settings https://github.com/marketplace/actions/hugo-setup
 
 ## Use a Custom Domain
 
