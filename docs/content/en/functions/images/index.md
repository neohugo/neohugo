---
title: Image Filters
description: The images namespace provides a list of filters and other image related functions.
date: 2017-02-01
categories: [functions]
aliases: [/functions/imageconfig/]
menu:
  docs:
    parent: "functions"
keywords: [images]
toc: true
---

See [images.Filter](#filter) for how to apply these filters to an image.

## Overlay

{{< new-in "0.80.0" >}}

{{% funcsig %}}
images.Overlay SRC X Y
{{% /funcsig %}}

Overlay creates a filter that overlays the source image at position x y, e.g:


```go-html-template
{{ $logoFilter := (images.Overlay $logo 50 50 ) }}
{{ $img := $img | images.Filter $logoFilter }}
```

A shorter version of the above, if you only need to apply the filter once:

```go-html-template
{{ $img := $img.Filter (images.Overlay $logo 50 50 )}}
```

The above will overlay `$logo` in the upper left corner of `$img` (at position `x=50, y=50`).

<<<<<<< HEAD
### Text
=======
## Text
>>>>>>> ed04ed57

{{< new-in "0.90.0" >}}

Using the `Text` filter, you can add text to an image.

{{% funcsig %}}
images.Text TEXT DICT)
{{% /funcsig %}}

The following example will add the text `Hugo rocks!` to the image with the specified color, size and position.

```go-html-template
{{ $img := resources.Get "/images/background.png"}}
{{ $img = $img.Filter (images.Text "Hugo rocks!" (dict
    "color" "#ffffff"
    "size" 60
    "linespacing" 2
    "x" 10
    "y" 20
))}}
```

You can load a custom font if needed. Load the font as a Hugo `Resource` and set it as an option:

```go-html-template

{{ $font := resources.Get "https://github.com/google/fonts/raw/main/apache/roboto/static/Roboto-Black.ttf" }}
{{ $img := resources.Get "/images/background.png"}}
{{ $img = $img.Filter (images.Text "Hugo rocks!" (dict
    "font" $font
))}}
```


<<<<<<< HEAD
### Brightness
=======
## Brightness
>>>>>>> ed04ed57

{{% funcsig %}}
images.Brightness PERCENTAGE
{{% /funcsig %}}

Brightness creates a filter that changes the brightness of an image.
The percentage parameter must be in range (-100, 100).

### ColorBalance

{{% funcsig %}}
images.ColorBalance PERCENTAGERED PERCENTAGEGREEN PERCENTAGEBLUE
{{% /funcsig %}}

ColorBalance creates a filter that changes the color balance of an image.
The percentage parameters for each color channel (red, green, blue) must be in range (-100, 500).

## Colorize

{{% funcsig %}}
images.Colorize HUE SATURATION PERCENTAGE
{{% /funcsig %}}

Colorize creates a filter that produces a colorized version of an image.
The hue parameter is the angle on the color wheel, typically in range (0, 360).
The saturation parameter must be in range (0, 100).
The percentage parameter specifies the strength of the effect, it must be in range (0, 100).

## Contrast

{{% funcsig %}}
images.Contrast PERCENTAGE
{{% /funcsig %}}

Contrast creates a filter that changes the contrast of an image.
The percentage parameter must be in range (-100, 100).

## Gamma

{{% funcsig %}}
images.Gamma GAMMA
{{% /funcsig %}}

Gamma creates a filter that performs a gamma correction on an image.
The gamma parameter must be positive. Gamma = 1 gives the original image.
Gamma less than 1 darkens the image and gamma greater than 1 lightens it.

## GaussianBlur

{{% funcsig %}}
images.GaussianBlur SIGMA
{{% /funcsig %}}

GaussianBlur creates a filter that applies a gaussian blur to an image.

## Grayscale

{{% funcsig %}}
images.Grayscale
{{% /funcsig %}}

Grayscale creates a filter that produces a grayscale version of an image.

## Hue

{{% funcsig %}}
images.Hue SHIFT
{{% /funcsig %}}

Hue creates a filter that rotates the hue of an image.
The hue angle shift is typically in range -180 to 180.

## Invert

{{% funcsig %}}
images.Invert
{{% /funcsig %}}

Invert creates a filter that negates the colors of an image.

## Pixelate

{{% funcsig %}}
images.Pixelate SIZE
{{% /funcsig %}}

Pixelate creates a filter that applies a pixelation effect to an image.

## Saturation

{{% funcsig %}}
images.Saturation PERCENTAGE
{{% /funcsig %}}

Saturation creates a filter that changes the saturation of an image.

## Sepia

{{% funcsig %}}
images.Sepia PERCENTAGE
{{% /funcsig %}}

Sepia creates a filter that produces a sepia-toned version of an image.

## Sigmoid

{{% funcsig %}}
images.Sigmoid MIDPOINT FACTOR
{{% /funcsig %}}

Sigmoid creates a filter that changes the contrast of an image using a sigmoidal function and returns the adjusted image.
It's a non-linear contrast change useful for photo adjustments as it preserves highlight and shadow detail.

## UnsharpMask

{{% funcsig %}}
images.UnsharpMask SIGMA AMOUNT THRESHOLD
{{% /funcsig %}}

UnsharpMask creates a filter that sharpens an image.
The sigma parameter is used in a gaussian function and affects the radius of effect.
Sigma must be positive. Sharpen radius roughly equals 3 * sigma.
The amount parameter controls how much darker and how much lighter the edge borders become. Typically between 0.5 and 1.5.
The threshold parameter controls the minimum brightness change that will be sharpened. Typically between 0 and 0.05.

## Other Functions

### Filter

{{% funcsig %}}
IMAGE | images.Filter FILTERS...
{{% /funcsig %}}

Can be used to apply a set of filters to an image:

```go-html-template
{{ $img := $img | images.Filter (images.GaussianBlur 6) (images.Pixelate 8) }}
```

Also see the [Filter Method](/content-management/image-processing/#filter).

### ImageConfig

Parses the image and returns the height, width, and color model.

{{% funcsig %}}
images.ImageConfig PATH
{{% /funcsig %}}

```go-html-template
{{ with (imageConfig "favicon.ico") }}
favicon.ico: {{.Width}} x {{.Height}}
{{ end }}
```<|MERGE_RESOLUTION|>--- conflicted
+++ resolved
@@ -37,11 +37,7 @@
 
 The above will overlay `$logo` in the upper left corner of `$img` (at position `x=50, y=50`).
 
-<<<<<<< HEAD
-### Text
-=======
 ## Text
->>>>>>> ed04ed57
 
 {{< new-in "0.90.0" >}}
 
@@ -75,12 +71,7 @@
 ))}}
 ```
 
-
-<<<<<<< HEAD
-### Brightness
-=======
 ## Brightness
->>>>>>> ed04ed57
 
 {{% funcsig %}}
 images.Brightness PERCENTAGE
