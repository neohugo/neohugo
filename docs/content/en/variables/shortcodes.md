---
title: Shortcode Variables
linktitle: Shortcode Variables
description: Shortcodes can access page variables and also have their own specific built-in variables.
date: 2017-03-12
publishdate: 2017-03-12
categories: [variables and params]
keywords: [shortcodes]
menu:
  docs:
    parent: "variables"
    weight: 20
weight: 20
sections_weight: 20
aliases: []
toc: false
---

[Shortcodes][shortcodes] have access to parameters delimited in the shortcode declaration via [`.Get`][getfunction], page- and site-level variables, and also the following shortcode-specific fields:

.Name
: Shortcode name.

.Ordinal
: Zero-based ordinal in relation to its parent. If the parent is the page itself, this ordinal will represent the position of this shortcode in the page content.

.Page
: The owning ´Page`.

.Parent
: provides access to the parent shortcode context in nested shortcodes. This can be very useful for inheritance of common shortcode parameters from the root.

.Position
: Contains [filename and position](https://godoc.org/github.com/gohugoio/hugo/common/text#Position) for the shortcode in a page. Note that this can be relatively expensive to calculate, and is meant for error reporting. See [Error Handling in Shortcodes](/templates/shortcode-templates/#error-handling-in-shortcodes).

.IsNamedParams
: boolean that returns `true` when the shortcode in question uses [named rather than positional parameters][shortcodes]

.Inner
: represents the content between the opening and closing shortcode tags when a [closing shortcode][markdownshortcode] is used

[getfunction]: /functions/get/
[markdownshortcode]: /content-management/shortcodes/#shortcodes-with-markdown
[shortcodes]: /templates/shortcode-templates/

.InnerDeindent {{< new-in "0.100.0" >}}
<<<<<<< HEAD
: Gets the `.Inner` with any indentation removed. This is what's used in the built-in `{{</* highlight */>}}` shortcode.


=======
: Gets the `.Inner` with any indentation removed. This is what's used in the built-in `{{</* highlight */>}}` shortcode.
>>>>>>> e127d3e5
<|MERGE_RESOLUTION|>--- conflicted
+++ resolved
@@ -44,10 +44,4 @@
 [shortcodes]: /templates/shortcode-templates/
 
 .InnerDeindent {{< new-in "0.100.0" >}}
-<<<<<<< HEAD
-: Gets the `.Inner` with any indentation removed. This is what's used in the built-in `{{</* highlight */>}}` shortcode.
-
-
-=======
-: Gets the `.Inner` with any indentation removed. This is what's used in the built-in `{{</* highlight */>}}` shortcode.
->>>>>>> e127d3e5
+: Gets the `.Inner` with any indentation removed. This is what's used in the built-in `{{</* highlight */>}}` shortcode.