---
title: Frequently Asked Questions
linktitle: FAQ
description: Solutions to some common Hugo problems.
date: 2018-02-10
categories: [troubleshooting]
menu:
  docs:
    parent: "troubleshooting"
keywords: [faqs]
weight: 2
toc: true
aliases: [/faq/]
---

{{% note %}}
**Note:** The answers/solutions presented below are short, and may not be enough to solve your problem. Visit [Hugo Discourse](https://discourse.gohugo.io/) and use the search. It that does not help, start a new topic and ask your questions.
{{% /note %}}

## I can't see my content!

Is your Markdown file [in draft mode](https://gohugo.io/content-management/front-matter/#front-matter-variables)? When testing, run `hugo server` with the `-D` or `--buildDrafts` [switch](https://gohugo.io/getting-started/usage/#draft-future-and-expired-content).

Is your Markdown file part of a [leaf bundle](/content-management/page-bundles/)? If there is an `index.md` file in the same or any parent directory then other Markdown files will not be rendered as individual pages.

## Can I set configuration variables via OS environment?

Yes you can! See [Configure with Environment Variables](/getting-started/configuration/#configure-with-environment-variables).

## How do I schedule posts?

1. Set `publishDate` in the page [Front Matter](/content-management/front-matter/) to a datetime in the future. If you want the creation and publication datetime to be the same, it's also sufficient to only set `date`[^date-hierarchy].
2. Build and publish at intervals.

How to automate the "publish at intervals" part depends on your situation:

* If you deploy from your own PC/server, you can automate with [Cron](https://en.wikipedia.org/wiki/Cron) or similar.
* If your site is hosted on a service similar to [Netlify](https://www.netlify.com/) you can:
  * Use a service such as [ifttt](https://ifttt.com/date_and_time) to schedule the updates
  * Set up a deploy hook which you can run with a cron service to deploy your site at intervals, such as [cron-job.org](https://cron-job.org/) (both Netlify and Cloudflare Pages support deploy hooks)

Also see this Twitter thread:

{{< tweet user="ChrisShort" id="962380712027590657" >}}

[^date-hierarchy]: See [Configure Dates](https://gohugo.io/getting-started/configuration/#configure-dates) for the order in which the different date variables are complemented by each other when not explicitly set.

## Can I use the latest Hugo version on Netlify?

Yes you can! Read [this](/hosting-and-deployment/hosting-on-netlify/#configure-hugo-version-in-netlify).

## I get "... this feature is not available in your current Hugo version"

<<<<<<< HEAD
If you process `SCSS` or `SASS` to `CSS` in your Hugo project with `libsass` as the transpiler or if you convert images to the `webp` format, you need the Hugo `extended` version, or else you may see an error message similar to the below:
=======
If you process `SCSS` or `Sass` to `CSS` in your Hugo project with `libsass` as the transpiler or if you convert images to the `webp` format, you need the Hugo `extended` version, or else you may see an error message similar to the below:
>>>>>>> e32a493b

```bash
error: failed to transform resource: TOCSS: failed to transform "scss/main.scss" (text/x-scss): this feature is not available in your current Hugo version
```

We release two set of binaries for technical reasons. The extended version is not what you get by default for some installation methods. On the [release page](https://github.com/gohugoio/hugo/releases), look for archives with `extended` in the name. To build `hugo-extended`, use `go install --tags extended`

To confirm, run `hugo version` and look for the word `extended`.<|MERGE_RESOLUTION|>--- conflicted
+++ resolved
@@ -51,11 +51,7 @@
 
 ## I get "... this feature is not available in your current Hugo version"
 
-<<<<<<< HEAD
-If you process `SCSS` or `SASS` to `CSS` in your Hugo project with `libsass` as the transpiler or if you convert images to the `webp` format, you need the Hugo `extended` version, or else you may see an error message similar to the below:
-=======
 If you process `SCSS` or `Sass` to `CSS` in your Hugo project with `libsass` as the transpiler or if you convert images to the `webp` format, you need the Hugo `extended` version, or else you may see an error message similar to the below:
->>>>>>> e32a493b
 
 ```bash
 error: failed to transform resource: TOCSS: failed to transform "scss/main.scss" (text/x-scss): this feature is not available in your current Hugo version
