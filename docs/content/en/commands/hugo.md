---
title: "hugo"
slug: hugo
url: /commands/hugo/
---
## hugo

hugo builds your site

### Synopsis

hugo is the main command, used to build your Hugo site.

Hugo is a Fast and Flexible Static Site Generator
built with love by spf13 and friends in Go.

Complete documentation is available at https://gohugo.io/.

```
hugo [flags]
```

### Options

```
  -b, --baseURL string             hostname (and path) to the root, e.g. https://spf13.com/
  -D, --buildDrafts                include content marked as draft
  -E, --buildExpired               include expired content
  -F, --buildFuture                include content with publishdate in the future
      --cacheDir string            filesystem path to cache directory. Defaults: $TMPDIR/hugo_cache/
      --cleanDestinationDir        remove files from destination not found in static directories
      --clock string               set the clock used by Hugo, e.g. --clock 2021-11-06T22:30:00.00+09:00
<<<<<<< HEAD
      --config string              config file (default is path/config.yaml|json|toml)
=======
      --config string              config file (default is hugo.yaml|json|toml)
>>>>>>> e32a493b
      --configDir string           config dir (default "config")
  -c, --contentDir string          filesystem path to content directory
      --debug                      debug output
  -d, --destination string         filesystem path to write files to
      --disableKinds strings       disable different kind of pages (home, RSS etc.)
      --enableGitInfo              add Git revision, date, author, and CODEOWNERS info to the pages
  -e, --environment string         build environment
      --forceSyncStatic            copy all files when static is changed.
      --gc                         enable to run some cleanup tasks (remove unused cache files) after the build
  -h, --help                       help for hugo
      --ignoreCache                ignores the cache directory
      --ignoreVendorPaths string   ignores any _vendor for module paths matching the given Glob pattern
  -l, --layoutDir string           filesystem path to layout directory
      --log                        enable Logging
      --logFile string             log File path (if set, logging enabled automatically)
      --minify                     minify any supported output format (HTML, XML etc.)
      --noBuildLock                don't create .hugo_build.lock file
      --noChmod                    don't sync permission mode of files
      --noTimes                    don't sync modification time of files
      --panicOnWarning             panic on first WARNING log
      --poll string                set this to a poll interval, e.g --poll 700ms, to use a poll based approach to watch for file system changes
      --printI18nWarnings          print missing translations
      --printMemoryUsage           print memory usage to screen at intervals
      --printPathWarnings          print warnings on duplicate target paths etc.
      --printUnusedTemplates       print warnings on unused templates.
      --quiet                      build in quiet mode
      --renderToMemory             render to memory (only useful for benchmark testing)
  -s, --source string              filesystem path to read files relative from
      --templateMetrics            display metrics about template executions
      --templateMetricsHints       calculate some improvement hints when combined with --templateMetrics
  -t, --theme strings              themes to use (located in /themes/THEMENAME/)
      --themesDir string           filesystem path to themes directory
      --trace file                 write trace to file (not useful in general)
  -v, --verbose                    verbose output
      --verboseLog                 verbose logging
  -w, --watch                      watch filesystem for changes and recreate as needed
```

### SEE ALSO

* [hugo completion](/commands/hugo_completion/)	 - Generate the autocompletion script for the specified shell
* [hugo config](/commands/hugo_config/)	 - Print the site configuration
* [hugo convert](/commands/hugo_convert/)	 - Convert your content to different formats
* [hugo deploy](/commands/hugo_deploy/)	 - Deploy your site to a Cloud provider.
* [hugo env](/commands/hugo_env/)	 - Print Hugo version and environment info
* [hugo gen](/commands/hugo_gen/)	 - A collection of several useful generators.
* [hugo import](/commands/hugo_import/)	 - Import your site from others.
* [hugo list](/commands/hugo_list/)	 - Listing out various types of content
* [hugo mod](/commands/hugo_mod/)	 - Various Hugo Modules helpers.
* [hugo new](/commands/hugo_new/)	 - Create new content for your site
* [hugo server](/commands/hugo_server/)	 - A high performance webserver
* [hugo version](/commands/hugo_version/)	 - Print the version number of Hugo
<|MERGE_RESOLUTION|>--- conflicted
+++ resolved
@@ -30,11 +30,7 @@
       --cacheDir string            filesystem path to cache directory. Defaults: $TMPDIR/hugo_cache/
       --cleanDestinationDir        remove files from destination not found in static directories
       --clock string               set the clock used by Hugo, e.g. --clock 2021-11-06T22:30:00.00+09:00
-<<<<<<< HEAD
-      --config string              config file (default is path/config.yaml|json|toml)
-=======
       --config string              config file (default is hugo.yaml|json|toml)
->>>>>>> e32a493b
       --configDir string           config dir (default "config")
   -c, --contentDir string          filesystem path to content directory
       --debug                      debug output
