---
title: "hugo deploy"
slug: hugo_deploy
url: /commands/hugo_deploy/
---
## hugo deploy

Deploy your site to a Cloud provider.

### Synopsis

Deploy your site to a Cloud provider.

See https://gohugo.io/hosting-and-deployment/hugo-deploy/ for detailed
documentation.


```
hugo deploy [flags]
```

### Options

```
      --clock string               set the clock used by Hugo, e.g. --clock 2021-11-06T22:30:00.00+09:00
      --confirm                    ask for confirmation before making changes to the target
      --dryRun                     dry run
  -e, --environment string         build environment
      --force                      force upload of all files
  -h, --help                       help for deploy
      --ignoreVendorPaths string   ignores any _vendor for module paths matching the given Glob pattern
      --invalidateCDN              invalidate the CDN cache listed in the deployment target (default true)
      --maxDeletes int             maximum # of files to delete, or -1 to disable (default 256)
  -s, --source string              filesystem path to read files relative from
      --target string              target deployment from deployments section in config file; defaults to the first one
      --themesDir string           filesystem path to themes directory
```

### Options inherited from parent commands

```
<<<<<<< HEAD
      --clock string               set the clock used by Hugo, e.g. --clock 2021-11-06T22:30:00.00+09:00
      --config string              config file (default is path/config.yaml|json|toml)
      --configDir string           config dir (default "config")
      --debug                      debug output
  -e, --environment string         build environment
      --ignoreVendorPaths string   ignores any _vendor for module paths matching the given Glob pattern
      --log                        enable Logging
      --logFile string             log File path (if set, logging enabled automatically)
      --quiet                      build in quiet mode
  -s, --source string              filesystem path to read files relative from
      --themesDir string           filesystem path to themes directory
  -v, --verbose                    verbose output
      --verboseLog                 verbose logging
=======
      --config string      config file (default is path/config.yaml|json|toml)
      --configDir string   config dir (default "config")
      --debug              debug output
      --log                enable Logging
      --logFile string     log File path (if set, logging enabled automatically)
      --quiet              build in quiet mode
  -v, --verbose            verbose output
      --verboseLog         verbose logging
>>>>>>> e127d3e5
```

### SEE ALSO

* [hugo](/commands/hugo/)	 - hugo builds your site
<|MERGE_RESOLUTION|>--- conflicted
+++ resolved
@@ -39,21 +39,6 @@
 ### Options inherited from parent commands
 
 ```
-<<<<<<< HEAD
-      --clock string               set the clock used by Hugo, e.g. --clock 2021-11-06T22:30:00.00+09:00
-      --config string              config file (default is path/config.yaml|json|toml)
-      --configDir string           config dir (default "config")
-      --debug                      debug output
-  -e, --environment string         build environment
-      --ignoreVendorPaths string   ignores any _vendor for module paths matching the given Glob pattern
-      --log                        enable Logging
-      --logFile string             log File path (if set, logging enabled automatically)
-      --quiet                      build in quiet mode
-  -s, --source string              filesystem path to read files relative from
-      --themesDir string           filesystem path to themes directory
-  -v, --verbose                    verbose output
-      --verboseLog                 verbose logging
-=======
       --config string      config file (default is path/config.yaml|json|toml)
       --configDir string   config dir (default "config")
       --debug              debug output
@@ -62,7 +47,6 @@
       --quiet              build in quiet mode
   -v, --verbose            verbose output
       --verboseLog         verbose logging
->>>>>>> e127d3e5
 ```
 
 ### SEE ALSO
