---
title: "hugo server"
slug: hugo_server
url: /commands/hugo_server/
---
## hugo server

A high performance webserver

### Synopsis

Hugo provides its own webserver which builds and serves the site.
While hugo server is high performance, it is a webserver with limited options.
Many run it in production, but the standard behavior is for people to use it
in development and use a more full featured server such as Nginx or Caddy.

'hugo server' will avoid writing the rendered and served content to disk,
preferring to store it in memory.

By default hugo will also watch your files for any changes you make and
automatically rebuild the site. It will then live reload any open browser pages
and push the latest content to them. As most Hugo sites are built in a fraction
of a second, you will be able to save and see your changes nearly instantly.

```
hugo server [flags]
```

### Options

```
<<<<<<< HEAD
      --appendPort             append port to baseURL (default true)
  -b, --baseURL string         hostname (and path) to the root, e.g. https://spf13.com/
      --bind string            interface to which the server will bind (default "127.0.0.1")
  -D, --buildDrafts            include content marked as draft
  -E, --buildExpired           include expired content
  -F, --buildFuture            include content with publishdate in the future
      --cacheDir string        filesystem path to cache directory. Defaults: $TMPDIR/hugo_cache/
      --cleanDestinationDir    remove files from destination not found in static directories
  -c, --contentDir string      filesystem path to content directory
  -d, --destination string     filesystem path to write files to
      --disableBrowserError    do not show build errors in the browser
      --disableFastRender      enables full re-renders on changes
      --disableKinds strings   disable different kind of pages (home, RSS etc.)
      --disableLiveReload      watch without enabling live browser reload on rebuild
      --enableGitInfo          add Git revision, date, author, and CODEOWNERS info to the pages
      --forceSyncStatic        copy all files when static is changed.
      --gc                     enable to run some cleanup tasks (remove unused cache files) after the build
  -h, --help                   help for server
      --ignoreCache            ignores the cache directory
  -l, --layoutDir string       filesystem path to layout directory
      --liveReloadPort int     port for live reloading (i.e. 443 in HTTPS proxy situations) (default -1)
      --meminterval string     interval to poll memory usage (requires --memstats), valid time units are "ns", "us" (or "µs"), "ms", "s", "m", "h". (default "100ms")
      --memstats string        log memory usage to this file
      --minify                 minify any supported output format (HTML, XML etc.)
      --navigateToChanged      navigate to changed content file on live browser reload
      --noBuildLock            don't create .hugo_build.lock file
      --noChmod                don't sync permission mode of files
      --noHTTPCache            prevent HTTP caching
      --noTimes                don't sync modification time of files
      --panicOnWarning         panic on first WARNING log
      --poll string            set this to a poll interval, e.g --poll 700ms, to use a poll based approach to watch for file system changes
  -p, --port int               port on which the server will listen (default 1313)
      --printI18nWarnings      print missing translations
      --printMemoryUsage       print memory usage to screen at intervals
      --printPathWarnings      print warnings on duplicate target paths etc.
      --printUnusedTemplates   print warnings on unused templates.
      --renderStaticToDisk     serve static files from disk and dynamic files from memory
      --renderToDisk           serve all files from disk (default is from memory)
      --templateMetrics        display metrics about template executions
      --templateMetricsHints   calculate some improvement hints when combined with --templateMetrics
  -t, --theme strings          themes to use (located in /themes/THEMENAME/)
      --trace file             write trace to file (not useful in general)
  -w, --watch                  watch filesystem for changes and recreate as needed (default true)
=======
      --appendPort                 append port to baseURL (default true)
  -b, --baseURL string             hostname (and path) to the root, e.g. https://spf13.com/
      --bind string                interface to which the server will bind (default "127.0.0.1")
  -D, --buildDrafts                include content marked as draft
  -E, --buildExpired               include expired content
  -F, --buildFuture                include content with publishdate in the future
      --cacheDir string            filesystem path to cache directory. Defaults: $TMPDIR/hugo_cache/
      --cleanDestinationDir        remove files from destination not found in static directories
      --clock string               set the clock used by Hugo, e.g. --clock 2021-11-06T22:30:00.00+09:00
  -c, --contentDir string          filesystem path to content directory
  -d, --destination string         filesystem path to write files to
      --disableBrowserError        do not show build errors in the browser
      --disableFastRender          enables full re-renders on changes
      --disableKinds strings       disable different kind of pages (home, RSS etc.)
      --disableLiveReload          watch without enabling live browser reload on rebuild
      --enableGitInfo              add Git revision, date, author, and CODEOWNERS info to the pages
  -e, --environment string         build environment
      --forceSyncStatic            copy all files when static is changed.
      --gc                         enable to run some cleanup tasks (remove unused cache files) after the build
  -h, --help                       help for server
      --ignoreCache                ignores the cache directory
      --ignoreVendorPaths string   ignores any _vendor for module paths matching the given Glob pattern
  -l, --layoutDir string           filesystem path to layout directory
      --liveReloadPort int         port for live reloading (i.e. 443 in HTTPS proxy situations) (default -1)
      --meminterval string         interval to poll memory usage (requires --memstats), valid time units are "ns", "us" (or "µs"), "ms", "s", "m", "h". (default "100ms")
      --memstats string            log memory usage to this file
      --minify                     minify any supported output format (HTML, XML etc.)
      --navigateToChanged          navigate to changed content file on live browser reload
      --noBuildLock                don't create .hugo_build.lock file
      --noChmod                    don't sync permission mode of files
      --noHTTPCache                prevent HTTP caching
      --noTimes                    don't sync modification time of files
      --panicOnWarning             panic on first WARNING log
      --poll string                set this to a poll interval, e.g --poll 700ms, to use a poll based approach to watch for file system changes
  -p, --port int                   port on which the server will listen (default 1313)
      --printI18nWarnings          print missing translations
      --printMemoryUsage           print memory usage to screen at intervals
      --printPathWarnings          print warnings on duplicate target paths etc.
      --printUnusedTemplates       print warnings on unused templates.
      --renderStaticToDisk         serve static files from disk and dynamic files from memory
      --renderToDisk               serve all files from disk (default is from memory)
  -s, --source string              filesystem path to read files relative from
      --templateMetrics            display metrics about template executions
      --templateMetricsHints       calculate some improvement hints when combined with --templateMetrics
  -t, --theme strings              themes to use (located in /themes/THEMENAME/)
      --themesDir string           filesystem path to themes directory
      --trace file                 write trace to file (not useful in general)
  -w, --watch                      watch filesystem for changes and recreate as needed (default true)
>>>>>>> e32a493b
```

### Options inherited from parent commands

```
<<<<<<< HEAD
      --clock string               set the clock used by Hugo, e.g. --clock 2021-11-06T22:30:00.00+09:00
      --config string              config file (default is path/config.yaml|json|toml)
      --configDir string           config dir (default "config")
      --debug                      debug output
  -e, --environment string         build environment
      --ignoreVendorPaths string   ignores any _vendor for module paths matching the given Glob pattern
      --log                        enable Logging
      --logFile string             log File path (if set, logging enabled automatically)
      --quiet                      build in quiet mode
  -s, --source string              filesystem path to read files relative from
      --themesDir string           filesystem path to themes directory
  -v, --verbose                    verbose output
      --verboseLog                 verbose logging
=======
      --config string      config file (default is hugo.yaml|json|toml)
      --configDir string   config dir (default "config")
      --debug              debug output
      --log                enable Logging
      --logFile string     log File path (if set, logging enabled automatically)
      --quiet              build in quiet mode
  -v, --verbose            verbose output
      --verboseLog         verbose logging
>>>>>>> e32a493b
```

### SEE ALSO

* [hugo](/commands/hugo/)	 - hugo builds your site
<|MERGE_RESOLUTION|>--- conflicted
+++ resolved
@@ -29,51 +29,6 @@
 ### Options
 
 ```
-<<<<<<< HEAD
-      --appendPort             append port to baseURL (default true)
-  -b, --baseURL string         hostname (and path) to the root, e.g. https://spf13.com/
-      --bind string            interface to which the server will bind (default "127.0.0.1")
-  -D, --buildDrafts            include content marked as draft
-  -E, --buildExpired           include expired content
-  -F, --buildFuture            include content with publishdate in the future
-      --cacheDir string        filesystem path to cache directory. Defaults: $TMPDIR/hugo_cache/
-      --cleanDestinationDir    remove files from destination not found in static directories
-  -c, --contentDir string      filesystem path to content directory
-  -d, --destination string     filesystem path to write files to
-      --disableBrowserError    do not show build errors in the browser
-      --disableFastRender      enables full re-renders on changes
-      --disableKinds strings   disable different kind of pages (home, RSS etc.)
-      --disableLiveReload      watch without enabling live browser reload on rebuild
-      --enableGitInfo          add Git revision, date, author, and CODEOWNERS info to the pages
-      --forceSyncStatic        copy all files when static is changed.
-      --gc                     enable to run some cleanup tasks (remove unused cache files) after the build
-  -h, --help                   help for server
-      --ignoreCache            ignores the cache directory
-  -l, --layoutDir string       filesystem path to layout directory
-      --liveReloadPort int     port for live reloading (i.e. 443 in HTTPS proxy situations) (default -1)
-      --meminterval string     interval to poll memory usage (requires --memstats), valid time units are "ns", "us" (or "µs"), "ms", "s", "m", "h". (default "100ms")
-      --memstats string        log memory usage to this file
-      --minify                 minify any supported output format (HTML, XML etc.)
-      --navigateToChanged      navigate to changed content file on live browser reload
-      --noBuildLock            don't create .hugo_build.lock file
-      --noChmod                don't sync permission mode of files
-      --noHTTPCache            prevent HTTP caching
-      --noTimes                don't sync modification time of files
-      --panicOnWarning         panic on first WARNING log
-      --poll string            set this to a poll interval, e.g --poll 700ms, to use a poll based approach to watch for file system changes
-  -p, --port int               port on which the server will listen (default 1313)
-      --printI18nWarnings      print missing translations
-      --printMemoryUsage       print memory usage to screen at intervals
-      --printPathWarnings      print warnings on duplicate target paths etc.
-      --printUnusedTemplates   print warnings on unused templates.
-      --renderStaticToDisk     serve static files from disk and dynamic files from memory
-      --renderToDisk           serve all files from disk (default is from memory)
-      --templateMetrics        display metrics about template executions
-      --templateMetricsHints   calculate some improvement hints when combined with --templateMetrics
-  -t, --theme strings          themes to use (located in /themes/THEMENAME/)
-      --trace file             write trace to file (not useful in general)
-  -w, --watch                  watch filesystem for changes and recreate as needed (default true)
-=======
       --appendPort                 append port to baseURL (default true)
   -b, --baseURL string             hostname (and path) to the root, e.g. https://spf13.com/
       --bind string                interface to which the server will bind (default "127.0.0.1")
@@ -122,27 +77,11 @@
       --themesDir string           filesystem path to themes directory
       --trace file                 write trace to file (not useful in general)
   -w, --watch                      watch filesystem for changes and recreate as needed (default true)
->>>>>>> e32a493b
 ```
 
 ### Options inherited from parent commands
 
 ```
-<<<<<<< HEAD
-      --clock string               set the clock used by Hugo, e.g. --clock 2021-11-06T22:30:00.00+09:00
-      --config string              config file (default is path/config.yaml|json|toml)
-      --configDir string           config dir (default "config")
-      --debug                      debug output
-  -e, --environment string         build environment
-      --ignoreVendorPaths string   ignores any _vendor for module paths matching the given Glob pattern
-      --log                        enable Logging
-      --logFile string             log File path (if set, logging enabled automatically)
-      --quiet                      build in quiet mode
-  -s, --source string              filesystem path to read files relative from
-      --themesDir string           filesystem path to themes directory
-  -v, --verbose                    verbose output
-      --verboseLog                 verbose logging
-=======
       --config string      config file (default is hugo.yaml|json|toml)
       --configDir string   config dir (default "config")
       --debug              debug output
@@ -151,7 +90,6 @@
       --quiet              build in quiet mode
   -v, --verbose            verbose output
       --verboseLog         verbose logging
->>>>>>> e32a493b
 ```
 
 ### SEE ALSO
