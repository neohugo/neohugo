--- conflicted
+++ resolved
@@ -34,11 +34,7 @@
 
 ```
       --clock string               set the clock used by Hugo, e.g. --clock 2021-11-06T22:30:00.00+09:00
-<<<<<<< HEAD
-      --config string              config file (default is path/config.yaml|json|toml)
-=======
       --config string              config file (default is hugo.yaml|json|toml)
->>>>>>> e32a493b
       --configDir string           config dir (default "config")
       --debug                      debug output
   -e, --environment string         build environment
