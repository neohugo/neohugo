--- conflicted
+++ resolved
@@ -29,11 +29,7 @@
 	"github.com/neohugo/neohugo/hugofs"
 	"github.com/spf13/afero"
 
-<<<<<<< HEAD
-	"github.com/neohugo/neohugo/common/maps"
-=======
 	"github.com/gohugoio/hugo/common/maps"
->>>>>>> 3efc2e2a
 
 	"github.com/neohugo/neohugo/helpers"
 )
@@ -143,11 +139,7 @@
 		return errors.Wrap(err, "npm pack: failed to marshal JSON")
 	}
 
-<<<<<<< HEAD
-	if err := afero.WriteFile(fs, packageJSONName, packageJSONData.Bytes(), 0o666); err != nil {
-=======
 	if err := afero.WriteFile(fs, packageJSONName, packageJSONData.Bytes(), 0666); err != nil {
->>>>>>> 3efc2e2a
 		return errors.Wrap(err, "npm pack: failed to write package.json")
 	}
 
