// Copyright 2019 The Hugo Authors. All rights reserved.
//
// Licensed under the Apache License, Version 2.0 (the "License");
// you may not use this file except in compliance with the License.
// You may obtain a copy of the License at
// http://www.apache.org/licenses/LICENSE-2.0
//
// Unless required by applicable law or agreed to in writing, software
// distributed under the License is distributed on an "AS IS" BASIS,
// WITHOUT WARRANTIES OR CONDITIONS OF ANY KIND, either express or implied.
// See the License for the specific language governing permissions and
// limitations under the License.

package modules

import (
	"bufio"
	"errors"
	"fmt"
	"os"
	"path/filepath"
	"regexp"
	"strings"
	"time"

	"github.com/bep/debounce"
<<<<<<< HEAD
	"github.com/neohugo/neohugo/common/loggers"
=======
	"github.com/gohugoio/hugo/common/herrors"
	"github.com/gohugoio/hugo/common/loggers"
>>>>>>> e127d3e5

	"github.com/spf13/cast"

	"github.com/neohugo/neohugo/common/maps"

	"github.com/neohugo/neohugo/common/neohugo"
	"github.com/neohugo/neohugo/parser/metadecoders"

	"github.com/neohugo/neohugo/hugofs/files"

	"github.com/rogpeppe/go-internal/module"

<<<<<<< HEAD
	"github.com/neohugo/neohugo/config"
=======
	"errors"

	"github.com/gohugoio/hugo/config"
>>>>>>> e127d3e5
	"github.com/spf13/afero"
)

var ErrNotExist = errors.New("module does not exist")

const vendorModulesFilename = "modules.txt"

// IsNotExist returns whether an error means that a module could not be found.
func IsNotExist(err error) bool {
	return errors.Is(err, os.ErrNotExist)
}

// CreateProjectModule creates modules from the given config.
// This is used in tests only.
func CreateProjectModule(cfg config.Provider) (Module, error) {
	workingDir := cfg.GetString("workingDir")
	var modConfig Config

	mod := createProjectModule(nil, workingDir, modConfig)
	if err := ApplyProjectConfigDefaults(cfg, mod); err != nil {
		return nil, err
	}

	return mod, nil
}

func (h *Client) Collect() (ModulesConfig, error) {
	mc, coll := h.collect(true)
	if coll.err != nil {
		return mc, coll.err
	}

	if err := (&mc).setActiveMods(h.logger); err != nil {
		return mc, err
	}

	if h.ccfg.HookBeforeFinalize != nil {
		if err := h.ccfg.HookBeforeFinalize(&mc); err != nil {
			return mc, err
		}
	}

	if err := (&mc).finalize(h.logger); err != nil {
		return mc, err
	}

	return mc, nil
}

func (h *Client) collect(tidy bool) (ModulesConfig, *collector) {
	c := &collector{
		Client: h,
	}

	c.collect()
	if c.err != nil {
		return ModulesConfig{}, c
	}

	// https://github.com/neohugo/neohugo/issues/6115
	/*if !c.skipTidy && tidy {
		if err := h.tidy(c.modules, true); err != nil {
			c.err = err
			return ModulesConfig{}, c
		}
	}*/

	var workspaceFilename string
	if h.ccfg.ModuleConfig.Workspace != WorkspaceDisabled {
		workspaceFilename = h.ccfg.ModuleConfig.Workspace
	}

	return ModulesConfig{
		AllModules:          c.modules,
		GoModulesFilename:   c.GoModulesFilename,
		GoWorkspaceFilename: workspaceFilename,
	}, c
}

type ModulesConfig struct {
	// All modules, including any disabled.
	AllModules Modules

	// All active modules.
	ActiveModules Modules

	// Set if this is a Go modules enabled project.
	GoModulesFilename string

	// Set if a Go workspace file is configured.
	GoWorkspaceFilename string
}

func (m *ModulesConfig) setActiveMods(logger loggers.Logger) error {
	var activeMods Modules
	for _, mod := range m.AllModules {
		if !mod.Config().HugoVersion.IsValid() {
			logger.Warnf(`Module %q is not compatible with this Hugo version; run "hugo mod graph" for more information.`, mod.Path())
		}
		if !mod.Disabled() {
			activeMods = append(activeMods, mod)
		}
	}

	m.ActiveModules = activeMods

	return nil
}

func (m *ModulesConfig) finalize(logger loggers.Logger) error {
	for _, mod := range m.AllModules {
		m := mod.(*moduleAdapter)
		m.mounts = filterUnwantedMounts(m.mounts)
	}
	return nil
}

func filterUnwantedMounts(mounts []Mount) []Mount {
	// Remove duplicates
	seen := make(map[string]bool)
	tmp := mounts[:0]
	for _, m := range mounts {
		if !seen[m.key()] {
			tmp = append(tmp, m)
		}
		seen[m.key()] = true
	}
	return tmp
}

type collected struct {
	// Pick the first and prevent circular loops.
	seen map[string]bool

	// Maps module path to a _vendor dir. These values are fetched from
	// _vendor/modules.txt, and the first (top-most) will win.
	vendored map[string]vendoredModule

	// Set if a Go modules enabled project.
	gomods goModules

	// Ordered list of collected modules, including Go Modules and theme
	// components stored below /themes.
	modules Modules //nolint
}

// Collects and creates a module tree.
type collector struct {
	*Client

	// Store away any non-fatal error and return at the end.
	err error

	// Set to disable any Tidy operation in the end.
	skipTidy bool

	*collected
}

func (c *collector) initModules() error {
	c.collected = &collected{
		seen:     make(map[string]bool),
		vendored: make(map[string]vendoredModule),
		gomods:   goModules{},
	}

	// If both these are true, we don't even need Go installed to build.
	if c.ccfg.IgnoreVendor == nil && c.isVendored(c.ccfg.WorkingDir) {
		return nil
	}

	// We may fail later if we don't find the mods.
	return c.loadModules()
}

func (c *collector) isSeen(path string) bool {
	key := pathKey(path)
	if c.seen[key] {
		return true
	}
	c.seen[key] = true
	return false
}

func (c *collector) getVendoredDir(path string) (vendoredModule, bool) {
	v, found := c.vendored[path]
	return v, found
}

func (c *collector) add(owner *moduleAdapter, moduleImport Import, disabled bool) (*moduleAdapter, error) {
	var (
		mod       *goModule
		moduleDir string
		version   string
		vendored  bool
	)

	modulePath := moduleImport.Path
	var realOwner Module = owner

	if !c.ccfg.shouldIgnoreVendor(modulePath) {
		if err := c.collectModulesTXT(owner); err != nil {
			return nil, err
		}

		// Try _vendor first.
		var vm vendoredModule
		vm, vendored = c.getVendoredDir(modulePath)
		if vendored {
			moduleDir = vm.Dir
			realOwner = vm.Owner
			version = vm.Version

			if owner.projectMod {
				// We want to keep the go.mod intact with the versions and all.
				c.skipTidy = true
			}

		}
	}

	if moduleDir == "" {
		var versionQuery string
		mod = c.gomods.GetByPath(modulePath)
		if mod != nil {
			moduleDir = mod.Dir
			versionQuery = mod.Version
		}

		if moduleDir == "" {
			if c.GoModulesFilename != "" && isProbablyModule(modulePath) {
				// Try to "go get" it and reload the module configuration.
				if versionQuery == "" {
					// See https://golang.org/ref/mod#version-queries
					// This will select the latest release-version (not beta etc.).
					versionQuery = "upgrade"
				}
				if err := c.Get(fmt.Sprintf("%s@%s", modulePath, versionQuery)); err != nil {
					return nil, err
				}
				if err := c.loadModules(); err != nil {
					return nil, err
				}

				mod = c.gomods.GetByPath(modulePath)
				if mod != nil {
					moduleDir = mod.Dir
				}
			}

			// Fall back to project/themes/<mymodule>
			if moduleDir == "" {
				var err error
				moduleDir, err = c.createThemeDirname(modulePath, owner.projectMod || moduleImport.pathProjectReplaced)
				if err != nil {
					c.err = err
					return nil, nil
				}
				if found, _ := afero.Exists(c.fs, moduleDir); !found {
					c.err = c.wrapModuleNotFound(fmt.Errorf(`module %q not found; either add it as a Hugo Module or store it in %q.`, modulePath, c.ccfg.ThemesDir))
					return nil, nil
				}
			}
		}
	}

	if found, _ := afero.Exists(c.fs, moduleDir); !found {
		c.err = c.wrapModuleNotFound(fmt.Errorf("%q not found", moduleDir))
		return nil, nil
	}

	if !strings.HasSuffix(moduleDir, fileSeparator) {
		moduleDir += fileSeparator
	}

	ma := &moduleAdapter{
		dir:      moduleDir,
		vendor:   vendored,
		disabled: disabled,
		gomod:    mod,
		version:  version,
		// This may be the owner of the _vendor dir
		owner: realOwner,
	}

	if mod == nil {
		ma.path = modulePath
	}

	if !moduleImport.IgnoreConfig {
		if err := c.applyThemeConfig(ma); err != nil {
			return nil, err
		}
	}

	if err := c.applyMounts(moduleImport, ma); err != nil {
		return nil, err
	}

	c.modules = append(c.modules, ma)
	return ma, nil
}

func (c *collector) addAndRecurse(owner *moduleAdapter, disabled bool) error {
	moduleConfig := owner.Config()
	if owner.projectMod {
		if err := c.applyMounts(Import{}, owner); err != nil {
			return err
		}
	}

	for _, moduleImport := range moduleConfig.Imports {
		disabled := disabled || moduleImport.Disable

		if !c.isSeen(moduleImport.Path) {
			tc, err := c.add(owner, moduleImport, disabled)
			if err != nil {
				return err
			}
			if tc == nil || moduleImport.IgnoreImports {
				continue
			}
			if err := c.addAndRecurse(tc, disabled); err != nil {
				return err
			}
		}
	}
	return nil
}

func (c *collector) applyMounts(moduleImport Import, mod *moduleAdapter) error {
	if moduleImport.NoMounts {
		mod.mounts = nil
		return nil
	}

	mounts := moduleImport.Mounts

	modConfig := mod.Config()

	if len(mounts) == 0 {
		// Mounts not defined by the import.
		mounts = modConfig.Mounts
	}

	if !mod.projectMod && len(mounts) == 0 {
		// Create default mount points for every component folder that
		// exists in the module.
		for _, componentFolder := range files.ComponentFolders {
			sourceDir := filepath.Join(mod.Dir(), componentFolder)
			_, err := c.fs.Stat(sourceDir)
			if err == nil {
				mounts = append(mounts, Mount{
					Source: componentFolder,
					Target: componentFolder,
				})
			}
		}
	}

	var err error
	mounts, err = c.normalizeMounts(mod, mounts)
	if err != nil {
		return err
	}

	mounts, err = c.mountCommonJSConfig(mod, mounts)
	if err != nil {
		return err
	}

	mod.mounts = mounts
	return nil
}

func (c *collector) applyThemeConfig(tc *moduleAdapter) error {
	var (
		configFilename string
		themeCfg       map[string]any
		hasConfigFile  bool
		err            error
	)

	// Viper supports more, but this is the sub-set supported by Hugo.
	for _, configFormats := range config.ValidConfigFileExtensions {
		configFilename = filepath.Join(tc.Dir(), "config."+configFormats)
		hasConfigFile, _ = afero.Exists(c.fs, configFilename)
		if hasConfigFile {
			break
		}
	}

	// The old theme information file.
	themeTOML := filepath.Join(tc.Dir(), "theme.toml")

	hasThemeTOML, _ := afero.Exists(c.fs, themeTOML)
	if hasThemeTOML {
		data, err := afero.ReadFile(c.fs, themeTOML)
		if err != nil {
			return err
		}
		themeCfg, err = metadecoders.Default.UnmarshalToMap(data, metadecoders.TOML)
		if err != nil {
			c.logger.Warnf("Failed to read module config for %q in %q: %s", tc.Path(), themeTOML, err)
		} else {
			maps.PrepareParams(themeCfg)
		}
	}

	if hasConfigFile {
		if configFilename != "" {
			var err error
			tc.cfg, err = config.FromFile(c.fs, configFilename)
			if err != nil {
				return err
			}
		}

		tc.configFilenames = append(tc.configFilenames, configFilename)

	}

	// Also check for a config dir, which we overlay on top of the file configuration.
	configDir := filepath.Join(tc.Dir(), "config")
	dcfg, dirnames, err := config.LoadConfigFromDir(c.fs, configDir, c.ccfg.Environment)
	if err != nil {
		return err
	}

	if len(dirnames) > 0 {
		tc.configFilenames = append(tc.configFilenames, dirnames...)

		if hasConfigFile {
			// Set will overwrite existing keys.
			tc.cfg.Set("", dcfg.Get(""))
		} else {
			tc.cfg = dcfg
		}
	}

	config, err := decodeConfig(tc.cfg, c.moduleConfig.replacementsMap)
	if err != nil {
		return err
	}

	const oldVersionKey = "min_version"

	if hasThemeTOML {

		// Merge old with new
		if minVersion, found := themeCfg[oldVersionKey]; found {
			if config.HugoVersion.Min == "" {
				config.HugoVersion.Min = neohugo.VersionString(cast.ToString(minVersion))
			}
		}

		if config.Params == nil {
			config.Params = make(map[string]any)
		}

		for k, v := range themeCfg {
			if k == oldVersionKey {
				continue
			}
			config.Params[k] = v
		}

	}

	tc.config = config

	return nil
}

func (c *collector) collect() {
	defer c.logger.PrintTimerIfDelayed(time.Now(), "nhugo: collected modules")
	d := debounce.New(2 * time.Second)
	d(func() {
		c.logger.Println("hugo: downloading modules …")
	})
	defer d(func() {})

	if err := c.initModules(); err != nil {
		c.err = err
		return
	}

	projectMod := createProjectModule(c.gomods.GetMain(), c.ccfg.WorkingDir, c.moduleConfig)

	if err := c.addAndRecurse(projectMod, false); err != nil {
		c.err = err
		return
	}

	// Add the project mod on top.
	c.modules = append(Modules{projectMod}, c.modules...)
}

func (c *collector) isVendored(dir string) bool {
	_, err := c.fs.Stat(filepath.Join(dir, vendord, vendorModulesFilename))
	return err == nil
}

func (c *collector) collectModulesTXT(owner Module) error {
	vendorDir := filepath.Join(owner.Dir(), vendord)
	filename := filepath.Join(vendorDir, vendorModulesFilename)

	f, err := c.fs.Open(filename)
	if err != nil {
		if herrors.IsNotExist(err) {
			return nil
		}

		return err
	}

	defer f.Close()

	scanner := bufio.NewScanner(f)

	for scanner.Scan() {
		// # github.com/alecthomas/chroma v0.6.3
		line := scanner.Text()
		line = strings.Trim(line, "# ")
		line = strings.TrimSpace(line)
		parts := strings.Fields(line)
		if len(parts) != 2 {
			return fmt.Errorf("invalid modules list: %q", filename)
		}
		path := parts[0]

		shouldAdd := c.Client.moduleConfig.VendorClosest

		if !shouldAdd {
			if _, found := c.vendored[path]; !found {
				shouldAdd = true
			}
		}

		if shouldAdd {
			c.vendored[path] = vendoredModule{
				Owner:   owner,
				Dir:     filepath.Join(vendorDir, path),
				Version: parts[1],
			}
		}

	}
	return nil
}

func (c *collector) loadModules() error {
	modules, err := c.listGoMods()
	if err != nil {
		return err
	}
	c.gomods = modules
	return nil
}

// Matches postcss.config.js etc.
var commonJSConfigs = regexp.MustCompile(`(babel|postcss|tailwind)\.config\.js`)

func (c *collector) mountCommonJSConfig(owner *moduleAdapter, mounts []Mount) ([]Mount, error) {
	for _, m := range mounts {
		if strings.HasPrefix(m.Target, files.JsConfigFolderMountPrefix) {
			// This follows the convention of the other component types (assets, content, etc.),
			// if one or more is specified by the user, we skip the defaults.
			// These mounts were added to Hugo in 0.75.
			return mounts, nil
		}
	}

	// Mount the common JS config files.
	fis, err := afero.ReadDir(c.fs, owner.Dir())
	if err != nil {
		return mounts, err
	}

	for _, fi := range fis {
		n := fi.Name()

		should := n == files.FilenamePackageHugoJSON || n == files.FilenamePackageJSON
		should = should || commonJSConfigs.MatchString(n)

		if should {
			mounts = append(mounts, Mount{
				Source: n,
				Target: filepath.Join(files.ComponentFolderAssets, files.FolderJSConfig, n),
			})
		}

	}

	return mounts, nil
}

func (c *collector) normalizeMounts(owner *moduleAdapter, mounts []Mount) ([]Mount, error) {
	var out []Mount
	dir := owner.Dir()

	for _, mnt := range mounts {
		errMsg := fmt.Sprintf("invalid module config for %q", owner.Path())

		if mnt.Source == "" || mnt.Target == "" {
			return nil, errors.New(errMsg + ": both source and target must be set")
		}

		mnt.Source = filepath.Clean(mnt.Source)
		mnt.Target = filepath.Clean(mnt.Target)
		var sourceDir string

		if owner.projectMod && filepath.IsAbs(mnt.Source) {
			// Abs paths in the main project is allowed.
			sourceDir = mnt.Source
		} else {
			sourceDir = filepath.Join(dir, mnt.Source)
		}

		// Verify that Source exists
		_, err := c.fs.Stat(sourceDir)
		if err != nil {
			continue
		}

		// Verify that target points to one of the predefined component dirs
		targetBase := mnt.Target
		idxPathSep := strings.Index(mnt.Target, string(os.PathSeparator))
		if idxPathSep != -1 {
			targetBase = mnt.Target[0:idxPathSep]
		}
		if !files.IsComponentFolder(targetBase) {
			return nil, fmt.Errorf("%s: mount target must be one of: %v", errMsg, files.ComponentFolders)
		}

		out = append(out, mnt)
	}

	return out, nil
}

func (c *collector) wrapModuleNotFound(err error) error {
	err = fmt.Errorf(err.Error()+": %w", ErrNotExist)
	if c.GoModulesFilename == "" {
		return err
	}

	baseMsg := "we found a go.mod file in your project, but"

	switch c.goBinaryStatus {
	case goBinaryStatusNotFound:
		return fmt.Errorf(baseMsg+" you need to install Go to use it. See https://golang.org/dl/ : %q", err)
	case goBinaryStatusTooOld:
		return fmt.Errorf(baseMsg+" you need to a newer version of Go to use it. See https://golang.org/dl/ : %w", err)
	}

	return err
}

type vendoredModule struct {
	Owner   Module
	Dir     string
	Version string
}

func createProjectModule(gomod *goModule, workingDir string, conf Config) *moduleAdapter {
	// Create a pseudo module for the main project.
	var path string
	if gomod == nil {
		path = "project"
	}

	return &moduleAdapter{
		path:       path,
		dir:        workingDir,
		gomod:      gomod,
		projectMod: true,
		config:     conf,
	}
}

// In the first iteration of Hugo Modules, we do not support multiple
// major versions running at the same time, so we pick the first (upper most).
// We will investigate namespaces in future versions.
// TODO(bep) add a warning when the above happens.
func pathKey(p string) string {
	prefix, _, _ := module.SplitPathVersion(p)

	return strings.ToLower(prefix)
}<|MERGE_RESOLUTION|>--- conflicted
+++ resolved
@@ -15,7 +15,6 @@
 
 import (
 	"bufio"
-	"errors"
 	"fmt"
 	"os"
 	"path/filepath"
@@ -24,12 +23,8 @@
 	"time"
 
 	"github.com/bep/debounce"
-<<<<<<< HEAD
+	"github.com/neohugo/neohugo/common/herrors"
 	"github.com/neohugo/neohugo/common/loggers"
-=======
-	"github.com/gohugoio/hugo/common/herrors"
-	"github.com/gohugoio/hugo/common/loggers"
->>>>>>> e127d3e5
 
 	"github.com/spf13/cast"
 
@@ -42,13 +37,9 @@
 
 	"github.com/rogpeppe/go-internal/module"
 
-<<<<<<< HEAD
+	"errors"
+
 	"github.com/neohugo/neohugo/config"
-=======
-	"errors"
-
-	"github.com/gohugoio/hugo/config"
->>>>>>> e127d3e5
 	"github.com/spf13/afero"
 )
 
