// Copyright 2019 The Hugo Authors. All rights reserved.
//
// Licensed under the Apache License, Version 2.0 (the "License");
// you may not use this file except in compliance with the License.
// You may obtain a copy of the License at
// http://www.apache.org/licenses/LICENSE-2.0
//
// Unless required by applicable law or agreed to in writing, software
// distributed under the License is distributed on an "AS IS" BASIS,
// WITHOUT WARRANTIES OR CONDITIONS OF ANY KIND, either express or implied.
// See the License for the specific language governing permissions and
// limitations under the License.

package modules

import (
	"fmt"
	"path/filepath"
	"strings"

	"github.com/neohugo/neohugo/common/neohugo"
	"github.com/pkg/errors"

	"github.com/mitchellh/mapstructure"
	"github.com/neohugo/neohugo/config"
	"github.com/neohugo/neohugo/hugofs/files"
	"github.com/neohugo/neohugo/langs"
)

var DefaultModuleConfig = Config{
	// Default to direct, which means "git clone" and similar. We
	// will investigate proxy settings in more depth later.
	// See https://github.com/golang/go/issues/26334
	Proxy: "direct",

	// Comma separated glob list matching paths that should not use the
	// proxy configured above.
	NoProxy: "none",

	// Comma separated glob list matching paths that should be
	// treated as private.
	Private: "*.*",

	// A list of replacement directives mapping a module path to a directory
	// or a theme component in the themes folder.
	// Note that this will turn the component into a traditional theme component
	// that does not partake in vendoring etc.
	// The syntax is the similar to the replacement directives used in go.mod, e.g:
	//    github.com/mod1 -> ../mod1,github.com/mod2 -> ../mod2
	Replacements: nil,
}

// ApplyProjectConfigDefaults applies default/missing module configuration for
// the main project.
func ApplyProjectConfigDefaults(cfg config.Provider, mod Module) error {
	moda := mod.(*moduleAdapter)

	// Map legacy directory config into the new module.
	languages := cfg.Get("languagesSortedDefaultFirst").(langs.Languages)
	isMultiHost := languages.IsMultihost()

	// To bridge between old and new configuration format we need
	// a way to make sure all of the core components are configured on
	// the basic level.
	componentsConfigured := make(map[string]bool)
	for _, mnt := range moda.mounts {
		if !strings.HasPrefix(mnt.Target, files.JsConfigFolderMountPrefix) {
			componentsConfigured[mnt.Component()] = true
		}
	}

	type dirKeyComponent struct {
		key          string
		component    string
		multilingual bool
	}

	dirKeys := []dirKeyComponent{
		{"contentDir", files.ComponentFolderContent, true},
		{"dataDir", files.ComponentFolderData, false},
		{"layoutDir", files.ComponentFolderLayouts, false},
		{"i18nDir", files.ComponentFolderI18n, false},
		{"archetypeDir", files.ComponentFolderArchetypes, false},
		{"assetDir", files.ComponentFolderAssets, false},
		{"", files.ComponentFolderStatic, isMultiHost},
	}

	createMountsFor := func(d dirKeyComponent, cfg config.Provider) []Mount {
		var lang string
		if language, ok := cfg.(*langs.Language); ok {
			lang = language.Lang
		}

		// Static mounts are a little special.
		if d.component == files.ComponentFolderStatic {
			var mounts []Mount
			staticDirs := getStaticDirs(cfg)
			if len(staticDirs) > 0 {
				componentsConfigured[d.component] = true
			}

			for _, dir := range staticDirs {
				mounts = append(mounts, Mount{Lang: lang, Source: dir, Target: d.component})
			}

			return mounts

		}

		if cfg.IsSet(d.key) {
			source := cfg.GetString(d.key)
			componentsConfigured[d.component] = true

			return []Mount{{
				// No lang set for layouts etc.
				Source: source,
				Target: d.component,
			}}
		}

		return nil
	}

	createMounts := func(d dirKeyComponent) []Mount {
		var mounts []Mount
		if d.multilingual {
			if d.component == files.ComponentFolderContent {
				seen := make(map[string]bool)
				hasContentDir := false
				for _, language := range languages {
					if language.ContentDir != "" {
						hasContentDir = true
						break
					}
				}

				if hasContentDir {
					for _, language := range languages {
						contentDir := language.ContentDir
						if contentDir == "" {
							contentDir = files.ComponentFolderContent
						}
						if contentDir == "" || seen[contentDir] {
							continue
						}
						seen[contentDir] = true
						mounts = append(mounts, Mount{Lang: language.Lang, Source: contentDir, Target: d.component})
					}
				}

				componentsConfigured[d.component] = len(seen) > 0

			} else {
				for _, language := range languages {
					mounts = append(mounts, createMountsFor(d, language)...)
				}
			}
		} else {
			mounts = append(mounts, createMountsFor(d, cfg)...)
		}

		return mounts
	}

	var mounts []Mount
	for _, dirKey := range dirKeys {
		if componentsConfigured[dirKey.component] {
			continue
		}

		mounts = append(mounts, createMounts(dirKey)...)

	}

	// Add default configuration
	for _, dirKey := range dirKeys {
		if componentsConfigured[dirKey.component] {
			continue
		}
		mounts = append(mounts, Mount{Source: dirKey.component, Target: dirKey.component})
	}

	// Prepend the mounts from configuration.
	mounts = append(moda.mounts, mounts...)

	moda.mounts = mounts

	return nil
}

// DecodeConfig creates a modules Config from a given Hugo configuration.
func DecodeConfig(cfg config.Provider) (Config, error) {
	return decodeConfig(cfg, nil)
}

func decodeConfig(cfg config.Provider, pathReplacements map[string]string) (Config, error) {
	c := DefaultModuleConfig
	c.replacementsMap = pathReplacements

	if cfg == nil {
		return c, nil
	}

	themeSet := cfg.IsSet("theme")
	moduleSet := cfg.IsSet("module")

	if moduleSet {
		m := cfg.GetStringMap("module")
		if err := mapstructure.WeakDecode(m, &c); err != nil {
			return c, err
		}

		if c.replacementsMap == nil {

			if len(c.Replacements) == 1 {
				c.Replacements = strings.Split(c.Replacements[0], ",")
			}

			for i, repl := range c.Replacements {
				c.Replacements[i] = strings.TrimSpace(repl)
			}

			c.replacementsMap = make(map[string]string)
			for _, repl := range c.Replacements {
				parts := strings.Split(repl, "->")
				if len(parts) != 2 {
					return c, errors.Errorf(`invalid module.replacements: %q; configure replacement pairs on the form "oldpath->newpath" `, repl)
				}

				c.replacementsMap[strings.TrimSpace(parts[0])] = strings.TrimSpace(parts[1])
			}
		}

		if c.replacementsMap != nil && c.Imports != nil {
			for i, imp := range c.Imports {
				if newImp, found := c.replacementsMap[imp.Path]; found {
					imp.Path = newImp
					imp.pathProjectReplaced = true
					c.Imports[i] = imp
				}
			}
		}

		for i, mnt := range c.Mounts {
			mnt.Source = filepath.Clean(mnt.Source)
			mnt.Target = filepath.Clean(mnt.Target)
			c.Mounts[i] = mnt
		}

	}

	if themeSet {
		imports := config.GetStringSlicePreserveString(cfg, "theme")
		for _, imp := range imports {
			c.Imports = append(c.Imports, Import{
				Path: imp,
			})
		}

	}

	return c, nil
}

// Config holds a module config.
type Config struct {
	Mounts  []Mount
	Imports []Import

	// Meta info about this module (license information etc.).
	Params map[string]interface{}

	// Will be validated against the running Hugo version.
	HugoVersion HugoVersion

	// A optional Glob pattern matching module paths to skip when vendoring, e.g.
	// "github.com/**".
	NoVendor string

	// When enabled, we will pick the vendored module closest to the module
	// using it.
	// The default behaviour is to pick the first.
	// Note that there can still be only one dependency of a given module path,
	// so once it is in use it cannot be redefined.
	VendorClosest bool

	Replacements    []string
	replacementsMap map[string]string

	// Configures GOPROXY.
	Proxy string
	// Configures GONOPROXY.
	NoProxy string
	// Configures GOPRIVATE.
	Private string

	// Set the workspace file to use, e.g. hugo.work.
	// Enables Go "Workspace" mode.
	// Requires Go 1.18+
	// See https://tip.golang.org/doc/go1.18
	Workspace string
}

// hasModuleImport reports whether the project config have one or more
// modules imports, e.g. github.com/bep/myshortcodes.
func (c Config) hasModuleImport() bool {
	for _, imp := range c.Imports {
		if isProbablyModule(imp.Path) {
			return true
		}
	}
	return false
}

// HugoVersion holds Hugo binary version requirements for a module.
type HugoVersion struct {
	// The minimum Hugo version that this module works with.
	Min neohugo.VersionString

<<<<<<< HEAD
	// The maxium Hugo version that this module works with.
	Max neohugo.VersionString
=======
	// The maximum Hugo version that this module works with.
	Max hugo.VersionString
>>>>>>> 9e76507d

	// Set if the extended version is needed.
	Extended bool
}

func (v HugoVersion) String() string {
	extended := ""
	if v.Extended {
		extended = " extended"
	}

	if v.Min != "" && v.Max != "" {
		return fmt.Sprintf("%s/%s%s", v.Min, v.Max, extended)
	}

	if v.Min != "" {
		return fmt.Sprintf("Min %s%s", v.Min, extended)
	}

	if v.Max != "" {
		return fmt.Sprintf("Max %s%s", v.Max, extended)
	}

	return extended
}

// IsValid reports whether this version is valid compared to the running
// Hugo binary.
func (v HugoVersion) IsValid() bool {
	current := neohugo.CurrentVersion.Version()
	if v.Extended && !neohugo.IsExtended {
		return false
	}

	isValid := true

	if v.Min != "" && current.Compare(v.Min) > 0 {
		isValid = false
	}

	if v.Max != "" && current.Compare(v.Max) < 0 {
		isValid = false
	}

	return isValid
}

type Import struct {
	Path                string // Module path
	pathProjectReplaced bool   // Set when Path is replaced in project config.
	IgnoreConfig        bool   // Ignore any config in config.toml (will still follow imports).
	IgnoreImports       bool   // Do not follow any configured imports.
	NoMounts            bool   // Do not mount any folder in this import.
	NoVendor            bool   // Never vendor this import (only allowed in main project).
	Disable             bool   // Turn off this module.
	Mounts              []Mount
}

type Mount struct {
	Source string // relative path in source repo, e.g. "scss"
	Target string // relative target path, e.g. "assets/bootstrap/scss"

	Lang string // any language code associated with this mount.

	// Include only files matching the given Glob patterns (string or slice).
	IncludeFiles interface{}

	// Exclude all files matching the given Glob patterns (string or slice).
	ExcludeFiles interface{}
}

// Used as key to remove duplicates.
func (m Mount) key() string {
	return strings.Join([]string{m.Lang, m.Source, m.Target}, "/")
}

func (m Mount) Component() string {
	return strings.Split(m.Target, fileSeparator)[0]
}

func (m Mount) ComponentAndName() (string, string) {
	k := strings.Index(m.Target, fileSeparator)
	if k == -1 {
		return m.Target, ""
	}
	return m.Target[:k], m.Target[k+1:]
}

func getStaticDirs(cfg config.Provider) []string {
	var staticDirs []string
	for i := -1; i <= 10; i++ {
		staticDirs = append(staticDirs, getStringOrStringSlice(cfg, "staticDir", i)...)
	}
	return staticDirs
}

func getStringOrStringSlice(cfg config.Provider, key string, id int) []string {
	if id >= 0 {
		key = fmt.Sprintf("%s%d", key, id)
	}

	return config.GetStringSlicePreserveString(cfg, key)
}<|MERGE_RESOLUTION|>--- conflicted
+++ resolved
@@ -317,13 +317,8 @@
 	// The minimum Hugo version that this module works with.
 	Min neohugo.VersionString
 
-<<<<<<< HEAD
 	// The maxium Hugo version that this module works with.
 	Max neohugo.VersionString
-=======
-	// The maximum Hugo version that this module works with.
-	Max hugo.VersionString
->>>>>>> 9e76507d
 
 	// Set if the extended version is needed.
 	Extended bool
