// Copyright 2019 The Hugo Authors. All rights reserved.
//
// Licensed under the Apache License, Version 2.0 (the "License");
// you may not use this file except in compliance with the License.
// You may obtain a copy of the License at
// http://www.apache.org/licenses/LICENSE-2.0
//
// Unless required by applicable law or agreed to in writing, software
// distributed under the License is distributed on an "AS IS" BASIS,
// WITHOUT WARRANTIES OR CONDITIONS OF ANY KIND, either express or implied.
// See the License for the specific language governing permissions and
// limitations under the License.

package modules

import (
	"bufio"
	"bytes"
	"context"
	"encoding/json"
	"errors"
	"fmt"
	"io"
	"io/ioutil"
	"os"
	"os/exec"
	"path/filepath"
	"regexp"
	"strings"
	"time"

<<<<<<< HEAD
	"github.com/neohugo/neohugo/common/collections"
	"github.com/neohugo/neohugo/common/hexec"
=======
	"github.com/gohugoio/hugo/common/collections"
	"github.com/gohugoio/hugo/common/herrors"
	"github.com/gohugoio/hugo/common/hexec"
>>>>>>> e32a493b

	hglob "github.com/neohugo/neohugo/hugofs/glob"

	"github.com/gobwas/glob"

	"github.com/neohugo/neohugo/common/loggers"
	"github.com/neohugo/neohugo/config"
	"github.com/neohugo/neohugo/hugofs"
	"github.com/neohugo/neohugo/hugofs/files"

	"github.com/rogpeppe/go-internal/module"

	"github.com/neohugo/neohugo/common/hugio"

<<<<<<< HEAD
=======
	"errors"

>>>>>>> e32a493b
	"github.com/spf13/afero"
)

var fileSeparator = string(os.PathSeparator)

const (
	goBinaryStatusOK goBinaryStatus = iota
	goBinaryStatusNotFound
	goBinaryStatusTooOld
)

// The "vendor" dir is reserved for Go Modules.
const vendord = "_vendor"

const (
	goModFilename = "go.mod"
	goSumFilename = "go.sum"
)

// NewClient creates a new Client that can be used to manage the Hugo Components
// in a given workingDir.
// The Client will resolve the dependencies recursively, but needs the top
// level imports to start out.
func NewClient(cfg ClientConfig) *Client {
	fs := cfg.Fs
	n := filepath.Join(cfg.WorkingDir, goModFilename)
	goModEnabled, _ := afero.Exists(fs, n)
	var goModFilename string
	if goModEnabled {
		goModFilename = n
	}

	var env []string
	mcfg := cfg.ModuleConfig

	config.SetEnvVars(&env,
		"PWD", cfg.WorkingDir,
		"GO111MODULE", "on",
		"GOPROXY", mcfg.Proxy,
		"GOPRIVATE", mcfg.Private,
		"GONOPROXY", mcfg.NoProxy,
		"GOPATH", cfg.CacheDir,
		"GOWORK", mcfg.Workspace, // Requires Go 1.18, see https://tip.golang.org/doc/go1.18
		// GOCACHE was introduced in Go 1.15. This matches the location derived from GOPATH above.
		"GOCACHE", filepath.Join(cfg.CacheDir, "pkg", "mod"),
	)

	logger := cfg.Logger
	if logger == nil {
		logger = loggers.NewWarningLogger()
	}

	var noVendor glob.Glob
	if cfg.ModuleConfig.NoVendor != "" {
		noVendor, _ = hglob.GetGlob(hglob.NormalizePath(cfg.ModuleConfig.NoVendor))
	}

	return &Client{
		fs:                fs,
		ccfg:              cfg,
		logger:            logger,
		noVendor:          noVendor,
		moduleConfig:      mcfg,
		environ:           env,
		GoModulesFilename: goModFilename,
	}
}

// Client contains most of the API provided by this package.
type Client struct {
	fs     afero.Fs
	logger loggers.Logger

	noVendor glob.Glob

	ccfg ClientConfig

	// The top level module config
	moduleConfig Config

	// Environment variables used in "go get" etc.
	environ []string

	// Set when Go modules are initialized in the current repo, that is:
	// a go.mod file exists.
	GoModulesFilename string

	// Set if we get a exec.ErrNotFound when running Go, which is most likely
	// due to being run on a system without Go installed. We record it here
	// so we can give an instructional error at the end if module/theme
	// resolution fails.
	goBinaryStatus goBinaryStatus
}

// Graph writes a module dependenchy graph to the given writer.
func (c *Client) Graph(w io.Writer) error {
	mc, coll := c.collect(true)
	if coll.err != nil {
		return coll.err
	}
	for _, module := range mc.AllModules {
		if module.Owner() == nil {
			continue
		}

		prefix := ""
		if module.Disabled() {
			prefix = "DISABLED "
		}
		dep := pathVersion(module.Owner()) + " " + pathVersion(module)
		if replace := module.Replace(); replace != nil {
			if replace.Version() != "" {
				dep += " => " + pathVersion(replace)
			} else {
				// Local dir.
				dep += " => " + replace.Dir()
			}
		}
		fmt.Fprintln(w, prefix+dep)
	}

	return nil
}

// Tidy can be used to remove unused dependencies from go.mod and go.sum.
func (c *Client) Tidy() error {
	tc, coll := c.collect(false)
	if coll.err != nil {
		return coll.err
	}

	if coll.skipTidy {
		return nil
	}

	return c.tidy(tc.AllModules, false)
}

// Vendor writes all the module dependencies to a _vendor folder.
//
// Unlike Go, we support it for any level.
//
// We, by default, use the /_vendor folder first, if found. To disable,
// run with
//
//	hugo --ignoreVendorPaths=".*"
//
// Given a module tree, Hugo will pick the first module for a given path,
// meaning that if the top-level module is vendored, that will be the full
// set of dependencies.
func (c *Client) Vendor() error {
	vendorDir := filepath.Join(c.ccfg.WorkingDir, vendord)
	if err := c.rmVendorDir(vendorDir); err != nil {
		return err
	}
	if err := c.fs.MkdirAll(vendorDir, 0o755); err != nil {
		return err
	}

	// Write the modules list to modules.txt.
	//
	// On the form:
	//
	// # github.com/alecthomas/chroma v0.6.3
	//
	// This is how "go mod vendor" does it. Go also lists
	// the packages below it, but that is currently not applicable to us.
	//
	var modulesContent bytes.Buffer

	tc, coll := c.collect(true)
	if coll.err != nil {
		return coll.err
	}

	for _, t := range tc.AllModules {
		if t.Owner() == nil {
			// This is the project.
			continue
		}

		if !c.shouldVendor(t.Path()) {
			continue
		}

		if !t.IsGoMod() && !t.Vendor() {
			// We currently do not vendor components living in the
			// theme directory, see https://github.com/neohugo/neohugo/issues/5993
			continue
		}

		// See https://github.com/neohugo/neohugo/issues/8239
		// This is an error situation. We need something to vendor.
		if t.Mounts() == nil {
			return fmt.Errorf("cannot vendor module %q, need at least one mount", t.Path())
		}

		fmt.Fprintln(&modulesContent, "# "+t.Path()+" "+t.Version())

		dir := t.Dir()

		for _, mount := range t.Mounts() {
			sourceFilename := filepath.Join(dir, mount.Source)
			targetFilename := filepath.Join(vendorDir, t.Path(), mount.Source)
			fi, err := c.fs.Stat(sourceFilename)
			if err != nil {
				return fmt.Errorf("failed to vendor module: %w", err)
			}

			if fi.IsDir() {
				if err := hugio.CopyDir(c.fs, sourceFilename, targetFilename, nil); err != nil {
					return fmt.Errorf("failed to copy module to vendor dir: %w", err)
				}
			} else {
				targetDir := filepath.Dir(targetFilename)

<<<<<<< HEAD
				if err := c.fs.MkdirAll(targetDir, 0o755); err != nil {
=======
				if err := c.fs.MkdirAll(targetDir, 0755); err != nil {
>>>>>>> e32a493b
					return fmt.Errorf("failed to make target dir: %w", err)
				}

				if err := hugio.CopyFile(c.fs, sourceFilename, targetFilename); err != nil {
					return fmt.Errorf("failed to copy module file to vendor: %w", err)
				}
			}
		}

		// Include the resource cache if present.
		resourcesDir := filepath.Join(dir, files.FolderResources)
		_, err := c.fs.Stat(resourcesDir)
		if err == nil {
			if err := hugio.CopyDir(c.fs, resourcesDir, filepath.Join(vendorDir, t.Path(), files.FolderResources), nil); err != nil {
				return fmt.Errorf("failed to copy resources to vendor dir: %w", err)
			}
		}

		// Include the config directory if present.
		configDir := filepath.Join(dir, "config")
		_, err = c.fs.Stat(configDir)
		if err == nil {
			if err := hugio.CopyDir(c.fs, configDir, filepath.Join(vendorDir, t.Path(), "config"), nil); err != nil {
				return fmt.Errorf("failed to copy config dir to vendor dir: %w", err)
			}
		}

		// Also include any theme.toml or config.* files in the root.
		configFiles, _ := afero.Glob(c.fs, filepath.Join(dir, "config.*"))
		configFiles = append(configFiles, filepath.Join(dir, "theme.toml"))
		for _, configFile := range configFiles {
			if err := hugio.CopyFile(c.fs, configFile, filepath.Join(vendorDir, t.Path(), filepath.Base(configFile))); err != nil {
				if !herrors.IsNotExist(err) {
					return err
				}
			}
		}
	}

	if modulesContent.Len() > 0 {
		if err := afero.WriteFile(c.fs, filepath.Join(vendorDir, vendorModulesFilename), modulesContent.Bytes(), 0o666); err != nil {
			return err
		}
	}

	return nil
}

// Get runs "go get" with the supplied arguments.
func (c *Client) Get(args ...string) error {
	if len(args) == 0 || (len(args) == 1 && strings.Contains(args[0], "-u")) {
		update := len(args) != 0
		patch := update && (args[0] == "-u=patch") //

		// We need to be explicit about the modules to get.
		for _, m := range c.moduleConfig.Imports {
			if !isProbablyModule(m.Path) {
				// Skip themes/components stored below /themes etc.
				// There may be false positives in the above, but those
				// should be rare, and they will fail below with an
				// "cannot find module providing ..." message.
				continue
			}
			var args []string

			if update && !patch {
				args = append(args, "-u")
			} else if update && patch {
				args = append(args, "-u=patch")
			}
			args = append(args, m.Path)

			if err := c.get(args...); err != nil {
				return err
			}
		}

		return nil
	}

	return c.get(args...)
}

func (c *Client) get(args ...string) error {
	var hasD bool
	for _, arg := range args {
		if arg == "-d" {
			hasD = true
			break
		}
	}
	if !hasD {
		// go get without the -d flag does not make sense to us, as
		// it will try to build and install go packages.
		args = append([]string{"-d"}, args...)
	}
	if err := c.runGo(context.Background(), c.logger.Out(), append([]string{"get"}, args...)...); err != nil {
		return fmt.Errorf("failed to get %q: %w", args, err)
	}
	return nil
}

// Init initializes this as a Go Module with the given path.
// If path is empty, Go will try to guess.
// If this succeeds, this project will be marked as Go Module.
func (c *Client) Init(path string) error {
	err := c.runGo(context.Background(), c.logger.Out(), "mod", "init", path)
	if err != nil {
		return fmt.Errorf("failed to init modules: %w", err)
	}

	c.GoModulesFilename = filepath.Join(c.ccfg.WorkingDir, goModFilename)

	return nil
}

var verifyErrorDirRe = regexp.MustCompile(`dir has been modified \((.*?)\)`)

// Verify checks that the dependencies of the current module,
// which are stored in a local downloaded source cache, have not been
// modified since being downloaded.
func (c *Client) Verify(clean bool) error {
	// TODO(bep) add path to mod clean
	err := c.runVerify()
	if err != nil {
		if clean {
			m := verifyErrorDirRe.FindAllStringSubmatch(err.Error(), -1)
			if m != nil {
				for i := 0; i < len(m); i++ {
					c, err := hugofs.MakeReadableAndRemoveAllModulePkgDir(c.fs, m[i][1])
					if err != nil {
						return err
					}
					fmt.Println("Cleaned", c)
				}
			}
			// Try to verify it again.
			err = c.runVerify()
		}
	}
	return err
}

func (c *Client) Clean(pattern string) error {
	mods, err := c.listGoMods()
	if err != nil {
		return err
	}

	var g glob.Glob

	if pattern != "" {
		var err error
		g, err = hglob.GetGlob(pattern)
		if err != nil {
			return err
		}
	}

	for _, m := range mods {
		if m.Replace != nil || m.Main {
			continue
		}

		if g != nil && !g.Match(m.Path) {
			continue
		}
		_, err = hugofs.MakeReadableAndRemoveAllModulePkgDir(c.fs, m.Dir)
		if err == nil {
			c.logger.Printf("hugo: cleaned module cache for %q", m.Path)
		}
	}
	return err
}

func (c *Client) runVerify() error {
	return c.runGo(context.Background(), ioutil.Discard, "mod", "verify")
}

func isProbablyModule(path string) bool {
	return module.CheckPath(path) == nil
}

func (c *Client) listGoMods() (goModules, error) {
	if c.GoModulesFilename == "" || !c.moduleConfig.hasModuleImport() {
		return nil, nil
	}

	downloadModules := func(modules ...string) error {
		args := []string{"mod", "download"}
		args = append(args, modules...)
		out := ioutil.Discard
		err := c.runGo(context.Background(), out, args...)
		if err != nil {
			return fmt.Errorf("failed to download modules: %w", err)
		}
		return nil
	}

	if err := downloadModules(); err != nil {
		return nil, err
	}

	listAndDecodeModules := func(handle func(m *goModule) error, modules ...string) error {
		b := &bytes.Buffer{}
		args := []string{"list", "-m", "-json"}
		if len(modules) > 0 {
			args = append(args, modules...)
		} else {
			args = append(args, "all")
		}
		err := c.runGo(context.Background(), b, args...)
		if err != nil {
			return fmt.Errorf("failed to list modules: %w", err)
		}

		dec := json.NewDecoder(b)
		for {
			m := &goModule{}
			if err := dec.Decode(m); err != nil {
				if err == io.EOF {
					break
				}
				return fmt.Errorf("failed to decode modules list: %w", err)
			}

			if err := handle(m); err != nil {
				return err
			}
		}
		return nil
	}

	var modules goModules
	err := listAndDecodeModules(func(m *goModule) error {
		modules = append(modules, m)
		return nil
	})
	if err != nil {
		return nil, err
	}

	// From Go 1.17, go lazy loads transitive dependencies.
	// That does not work for us.
	// So, download these modules and update the Dir in the modules list.
	var modulesToDownload []string
	for _, m := range modules {
		if m.Dir == "" {
			modulesToDownload = append(modulesToDownload, fmt.Sprintf("%s@%s", m.Path, m.Version))
		}
	}

	if len(modulesToDownload) > 0 {
		if err := downloadModules(modulesToDownload...); err != nil {
			return nil, err
		}
		err := listAndDecodeModules(func(m *goModule) error {
			if mm := modules.GetByPath(m.Path); mm != nil {
				mm.Dir = m.Dir
			}
			return nil
		}, modulesToDownload...)
		if err != nil {
			return nil, err
		}
	}

	return modules, err
}

func (c *Client) rewriteGoMod(name string, isGoMod map[string]bool) error {
	data, err := c.rewriteGoModRewrite(name, isGoMod)
	if err != nil {
		return err
	}
	if data != nil {
		if err := afero.WriteFile(c.fs, filepath.Join(c.ccfg.WorkingDir, name), data, 0o666); err != nil {
			return err
		}
	}

	return nil
}

func (c *Client) rewriteGoModRewrite(name string, isGoMod map[string]bool) ([]byte, error) {
	if name == goModFilename && c.GoModulesFilename == "" {
		// Already checked.
		return nil, nil
	}

	modlineSplitter := getModlineSplitter(name == goModFilename)

	b := &bytes.Buffer{}
	f, err := c.fs.Open(filepath.Join(c.ccfg.WorkingDir, name))
	if err != nil {
		if herrors.IsNotExist(err) {
			// It's been deleted.
			return nil, nil
		}
		return nil, err
	}
	defer f.Close()

	scanner := bufio.NewScanner(f)
	var dirty bool

	for scanner.Scan() {
		line := scanner.Text()
		var doWrite bool

		if parts := modlineSplitter(line); parts != nil {
			modname, modver := parts[0], parts[1]
			modver = strings.TrimSuffix(modver, "/"+goModFilename)
			modnameVer := modname + " " + modver
			doWrite = isGoMod[modnameVer]
		} else {
			doWrite = true
		}

		if doWrite {
			fmt.Fprintln(b, line)
		} else {
			dirty = true
		}
	}

	if !dirty {
		// Nothing changed
		return nil, nil
	}

	return b.Bytes(), nil
}

func (c *Client) rmVendorDir(vendorDir string) error {
	modulestxt := filepath.Join(vendorDir, vendorModulesFilename)

	if _, err := c.fs.Stat(vendorDir); err != nil {
		return nil
	}

	_, err := c.fs.Stat(modulestxt)
	if err != nil {
		// If we have a _vendor dir without modules.txt it sounds like
		// a _vendor dir created by others.
		return errors.New("found _vendor dir without modules.txt, skip delete")
	}

	return c.fs.RemoveAll(vendorDir)
}

func (c *Client) runGo(
	ctx context.Context,
	stdout io.Writer,
	args ...string,
) error {
	if c.goBinaryStatus != goBinaryStatusOK {
		return nil
	}

	stderr := new(bytes.Buffer)

	argsv := collections.StringSliceToInterfaceSlice(args)
	argsv = append(argsv, hexec.WithEnviron(c.environ))
	argsv = append(argsv, hexec.WithStderr(io.MultiWriter(stderr, os.Stderr)))
	argsv = append(argsv, hexec.WithStdout(stdout))
	argsv = append(argsv, hexec.WithDir(c.ccfg.WorkingDir))
	argsv = append(argsv, hexec.WithContext(ctx))

	cmd, err := c.ccfg.Exec.New("go", argsv...)
	if err != nil {
		return err
	}

	if err := cmd.Run(); err != nil {
		if ee, ok := err.(*exec.Error); ok && ee.Err == exec.ErrNotFound {
			c.goBinaryStatus = goBinaryStatusNotFound
			return nil
		}

		if strings.Contains(stderr.String(), "invalid version: unknown revision") {
			// See https://github.com/gohugoio/hugo/issues/6825
			c.logger.Println(`An unknown revision most likely means that someone has deleted the remote ref (e.g. with a force push to GitHub).
To resolve this, you need to manually edit your go.mod file and replace the version for the module in question with a valid ref.

The easiest is to just enter a valid branch name there, e.g. master, which would be what you put in place of 'v0.5.1' in the example below.

require github.com/gohugoio/hugo-mod-jslibs/instantpage v0.5.1

If you then run 'hugo mod graph' it should resolve itself to the most recent version (or commit if no semver versions are available).`)
		}

		_, ok := err.(*exec.ExitError)
		if !ok {
			return fmt.Errorf("failed to execute 'go %v': %s %T", args, err, err)
		}

		// Too old Go version
		if strings.Contains(stderr.String(), "flag provided but not defined") {
			c.goBinaryStatus = goBinaryStatusTooOld
			return nil
		}

		return fmt.Errorf("go command failed: %s", stderr)

	}

	return nil
}

func (c *Client) tidy(mods Modules, goModOnly bool) error {
	isGoMod := make(map[string]bool)
	for _, m := range mods {
		if m.Owner() == nil {
			continue
		}
		if m.IsGoMod() {
			// Matching the format in go.mod
			pathVer := m.Path() + " " + m.Version()
			isGoMod[pathVer] = true
		}
	}

	if err := c.rewriteGoMod(goModFilename, isGoMod); err != nil {
		return err
	}

	if goModOnly {
		return nil
	}

	if err := c.rewriteGoMod(goSumFilename, isGoMod); err != nil {
		return err
	}

	return nil
}

func (c *Client) shouldVendor(path string) bool {
	return c.noVendor == nil || !c.noVendor.Match(path)
}

func (c *Client) createThemeDirname(modulePath string, isProjectMod bool) (string, error) {
	invalid := fmt.Errorf("invalid module path %q; must be relative to themesDir when defined outside of the project", modulePath)

	modulePath = filepath.Clean(modulePath)
	if filepath.IsAbs(modulePath) {
		if isProjectMod {
			return modulePath, nil
		}
		return "", invalid
	}

	moduleDir := filepath.Join(c.ccfg.ThemesDir, modulePath)
	if !isProjectMod && !strings.HasPrefix(moduleDir, c.ccfg.ThemesDir) {
		return "", invalid
	}
	return moduleDir, nil
}

// ClientConfig configures the module Client.
type ClientConfig struct {
	Fs     afero.Fs
	Logger loggers.Logger

	// If set, it will be run before we do any duplicate checks for modules
	// etc.
	HookBeforeFinalize func(m *ModulesConfig) error

	// Ignore any _vendor directory for module paths matching the given pattern.
	// This can be nil.
	IgnoreVendor glob.Glob

	// Absolute path to the project dir.
	WorkingDir string

	// Absolute path to the project's themes dir.
	ThemesDir string

	// Eg. "production"
	Environment string

	Exec *hexec.Exec

	CacheDir     string // Module cache
	ModuleConfig Config
}

func (c ClientConfig) shouldIgnoreVendor(path string) bool {
	return c.IgnoreVendor != nil && c.IgnoreVendor.Match(path)
}

type goBinaryStatus int

type goModule struct {
	Path     string         // module path
	Version  string         // module version
	Versions []string       // available module versions (with -versions)
	Replace  *goModule      // replaced by this module
	Time     *time.Time     // time version was created
	Update   *goModule      // available update, if any (with -u)
	Main     bool           // is this the main module?
	Indirect bool           // is this module only an indirect dependency of main module?
	Dir      string         // directory holding files for this module, if any
	GoMod    string         // path to go.mod file for this module, if any
	Error    *goModuleError // error loading module
}

type goModuleError struct {
	Err string // the error itself
}

type goModules []*goModule

func (modules goModules) GetByPath(p string) *goModule {
	if modules == nil {
		return nil
	}

	for _, m := range modules {
		if strings.EqualFold(p, m.Path) {
			return m
		}
	}

	return nil
}

func (modules goModules) GetMain() *goModule {
	for _, m := range modules {
		if m.Main {
			return m
		}
	}

	return nil
}

func getModlineSplitter(isGoMod bool) func(line string) []string {
	if isGoMod {
		return func(line string) []string {
			if strings.HasPrefix(line, "require (") {
				return nil
			}
			if !strings.HasPrefix(line, "require") && !strings.HasPrefix(line, "\t") {
				return nil
			}
			line = strings.TrimPrefix(line, "require")
			line = strings.TrimSpace(line)
			line = strings.TrimSuffix(line, "// indirect")

			return strings.Fields(line)
		}
	}

	return func(line string) []string {
		return strings.Fields(line)
	}
}

func pathVersion(m Module) string {
	versionStr := m.Version()
	if m.Vendor() {
		versionStr += "+vendor"
	}
	if versionStr == "" {
		return m.Path()
	}
	return fmt.Sprintf("%s@%s", m.Path(), versionStr)
}<|MERGE_RESOLUTION|>--- conflicted
+++ resolved
@@ -29,14 +29,9 @@
 	"strings"
 	"time"
 
-<<<<<<< HEAD
 	"github.com/neohugo/neohugo/common/collections"
+	"github.com/neohugo/neohugo/common/herrors"
 	"github.com/neohugo/neohugo/common/hexec"
-=======
-	"github.com/gohugoio/hugo/common/collections"
-	"github.com/gohugoio/hugo/common/herrors"
-	"github.com/gohugoio/hugo/common/hexec"
->>>>>>> e32a493b
 
 	hglob "github.com/neohugo/neohugo/hugofs/glob"
 
@@ -51,11 +46,8 @@
 
 	"github.com/neohugo/neohugo/common/hugio"
 
-<<<<<<< HEAD
-=======
 	"errors"
 
->>>>>>> e32a493b
 	"github.com/spf13/afero"
 )
 
@@ -272,11 +264,7 @@
 			} else {
 				targetDir := filepath.Dir(targetFilename)
 
-<<<<<<< HEAD
 				if err := c.fs.MkdirAll(targetDir, 0o755); err != nil {
-=======
-				if err := c.fs.MkdirAll(targetDir, 0755); err != nil {
->>>>>>> e32a493b
 					return fmt.Errorf("failed to make target dir: %w", err)
 				}
 
