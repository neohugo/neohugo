// Copyright 2019 The Hugo Authors. All rights reserved.
//
// Licensed under the Apache License, Version 2.0 (the "License");
// you may not use this file except in compliance with the License.
// You may obtain a copy of the License at
// http://www.apache.org/licenses/LICENSE-2.0
//
// Unless required by applicable law or agreed to in writing, software
// distributed under the License is distributed on an "AS IS" BASIS,
// WITHOUT WARRANTIES OR CONDITIONS OF ANY KIND, either express or implied.
// See the License for the specific language governing permissions and
// limitations under the License.

package modules

import (
	"bufio"
	"bytes"
	"context"
	"encoding/json"
	"fmt"
	"io"
	"io/ioutil"
	"os"
	"os/exec"
	"path/filepath"
	"regexp"
	"strings"
	"time"
<<<<<<< HEAD
=======

	"github.com/gohugoio/hugo/common/hexec"
>>>>>>> 9b681ecf

	"github.com/neohugo/neohugo/common/hexec"
	hglob "github.com/neohugo/neohugo/hugofs/glob"

	"github.com/gobwas/glob"

<<<<<<< HEAD
	"github.com/neohugo/neohugo/common/loggers"
	"github.com/neohugo/neohugo/config"
	"github.com/neohugo/neohugo/hugofs"
	"github.com/neohugo/neohugo/hugofs/files"
=======
	"github.com/gohugoio/hugo/hugofs"

	"github.com/gohugoio/hugo/hugofs/files"

	"github.com/gohugoio/hugo/common/loggers"

	"github.com/gohugoio/hugo/config"
>>>>>>> 9b681ecf

	"github.com/rogpeppe/go-internal/module"

	"github.com/neohugo/neohugo/common/hugio"

	"github.com/pkg/errors"
	"github.com/spf13/afero"
)

var fileSeparator = string(os.PathSeparator)

const (
	goBinaryStatusOK goBinaryStatus = iota
	goBinaryStatusNotFound
	goBinaryStatusTooOld
)

// The "vendor" dir is reserved for Go Modules.
const vendord = "_vendor"

const (
	goModFilename = "go.mod"
	goSumFilename = "go.sum"
)

// NewClient creates a new Client that can be used to manage the Hugo Components
// in a given workingDir.
// The Client will resolve the dependencies recursively, but needs the top
// level imports to start out.
func NewClient(cfg ClientConfig) *Client {
	fs := cfg.Fs
	n := filepath.Join(cfg.WorkingDir, goModFilename)
	goModEnabled, _ := afero.Exists(fs, n)
	var goModFilename string
	if goModEnabled {
		goModFilename = n
	}

	env := os.Environ()
	mcfg := cfg.ModuleConfig

	config.SetEnvVars(&env,
		"PWD", cfg.WorkingDir,
		"GO111MODULE", "on",
		"GOPROXY", mcfg.Proxy,
		"GOPRIVATE", mcfg.Private,
		"GONOPROXY", mcfg.NoProxy)

	if cfg.CacheDir != "" {
		// Module cache stored below $GOPATH/pkg
		config.SetEnvVars(&env, "GOPATH", cfg.CacheDir)
	}

	logger := cfg.Logger
	if logger == nil {
		logger = loggers.NewWarningLogger()
	}

	var noVendor glob.Glob
	if cfg.ModuleConfig.NoVendor != "" {
		noVendor, _ = hglob.GetGlob(hglob.NormalizePath(cfg.ModuleConfig.NoVendor))
	}

	return &Client{
		fs:                fs,
		ccfg:              cfg,
		logger:            logger,
		noVendor:          noVendor,
		moduleConfig:      mcfg,
		environ:           env,
		GoModulesFilename: goModFilename,
	}
}

// Client contains most of the API provided by this package.
type Client struct {
	fs     afero.Fs
	logger loggers.Logger

	noVendor glob.Glob

	ccfg ClientConfig

	// The top level module config
	moduleConfig Config

	// Environment variables used in "go get" etc.
	environ []string

	// Set when Go modules are initialized in the current repo, that is:
	// a go.mod file exists.
	GoModulesFilename string

	// Set if we get a exec.ErrNotFound when running Go, which is most likely
	// due to being run on a system without Go installed. We record it here
	// so we can give an instructional error at the end if module/theme
	// resolution fails.
	goBinaryStatus goBinaryStatus
}

// Graph writes a module dependenchy graph to the given writer.
func (c *Client) Graph(w io.Writer) error {
	mc, coll := c.collect(true)
	if coll.err != nil {
		return coll.err
	}
	for _, module := range mc.AllModules {
		if module.Owner() == nil {
			continue
		}

		prefix := ""
		if module.Disabled() {
			prefix = "DISABLED "
		}
		dep := pathVersion(module.Owner()) + " " + pathVersion(module)
		if replace := module.Replace(); replace != nil {
			if replace.Version() != "" {
				dep += " => " + pathVersion(replace)
			} else {
				// Local dir.
				dep += " => " + replace.Dir()
			}
		}
		fmt.Fprintln(w, prefix+dep)
	}

	return nil
}

// Tidy can be used to remove unused dependencies from go.mod and go.sum.
func (c *Client) Tidy() error {
	tc, coll := c.collect(false)
	if coll.err != nil {
		return coll.err
	}

	if coll.skipTidy {
		return nil
	}

	return c.tidy(tc.AllModules, false)
}

// Vendor writes all the module dependencies to a _vendor folder.
//
// Unlike Go, we support it for any level.
//
// We, by default, use the /_vendor folder first, if found. To disable,
// run with
//    hugo --ignoreVendor
//
// Given a module tree, Hugo will pick the first module for a given path,
// meaning that if the top-level module is vendored, that will be the full
// set of dependencies.
func (c *Client) Vendor() error {
	vendorDir := filepath.Join(c.ccfg.WorkingDir, vendord)
	if err := c.rmVendorDir(vendorDir); err != nil {
		return err
	}
	if err := c.fs.MkdirAll(vendorDir, 0o755); err != nil {
		return err
	}

	// Write the modules list to modules.txt.
	//
	// On the form:
	//
	// # github.com/alecthomas/chroma v0.6.3
	//
	// This is how "go mod vendor" does it. Go also lists
	// the packages below it, but that is currently not applicable to us.
	//
	var modulesContent bytes.Buffer

	tc, coll := c.collect(true)
	if coll.err != nil {
		return coll.err
	}

	for _, t := range tc.AllModules {
		if t.Owner() == nil {
			// This is the project.
			continue
		}

		if !c.shouldVendor(t.Path()) {
			continue
		}

		if !t.IsGoMod() && !t.Vendor() {
			// We currently do not vendor components living in the
			// theme directory, see https://github.com/neohugo/neohugo/issues/5993
			continue
		}

		fmt.Fprintln(&modulesContent, "# "+t.Path()+" "+t.Version())

		dir := t.Dir()

		for _, mount := range t.Mounts() {
			sourceFilename := filepath.Join(dir, mount.Source)
			targetFilename := filepath.Join(vendorDir, t.Path(), mount.Source)
			fi, err := c.fs.Stat(sourceFilename)
			if err != nil {
				return errors.Wrap(err, "failed to vendor module")
			}

			if fi.IsDir() {
				if err := hugio.CopyDir(c.fs, sourceFilename, targetFilename, nil); err != nil {
					return errors.Wrap(err, "failed to copy module to vendor dir")
				}
			} else {
				targetDir := filepath.Dir(targetFilename)

				if err := c.fs.MkdirAll(targetDir, 0o755); err != nil {
					return errors.Wrap(err, "failed to make target dir")
				}

				if err := hugio.CopyFile(c.fs, sourceFilename, targetFilename); err != nil {
					return errors.Wrap(err, "failed to copy module file to vendor")
				}
			}
		}

		// Include the resource cache if present.
		resourcesDir := filepath.Join(dir, files.FolderResources)
		_, err := c.fs.Stat(resourcesDir)
		if err == nil {
			if err := hugio.CopyDir(c.fs, resourcesDir, filepath.Join(vendorDir, t.Path(), files.FolderResources), nil); err != nil {
				return errors.Wrap(err, "failed to copy resources to vendor dir")
			}
		}

		// Also include any theme.toml or config.* files in the root.
		configFiles, _ := afero.Glob(c.fs, filepath.Join(dir, "config.*"))
		configFiles = append(configFiles, filepath.Join(dir, "theme.toml"))
		for _, configFile := range configFiles {
			if err := hugio.CopyFile(c.fs, configFile, filepath.Join(vendorDir, t.Path(), filepath.Base(configFile))); err != nil {
				if !os.IsNotExist(err) {
					return err
				}
			}
		}
	}

	if modulesContent.Len() > 0 {
		if err := afero.WriteFile(c.fs, filepath.Join(vendorDir, vendorModulesFilename), modulesContent.Bytes(), 0o666); err != nil {
			return err
		}
	}

	return nil
}

// Get runs "go get" with the supplied arguments.
func (c *Client) Get(args ...string) error {
	if len(args) == 0 || (len(args) == 1 && args[0] == "-u") {
		update := len(args) != 0

		// We need to be explicit about the modules to get.
		for _, m := range c.moduleConfig.Imports {
			if !isProbablyModule(m.Path) {
				// Skip themes/components stored below /themes etc.
				// There may be false positives in the above, but those
				// should be rare, and they will fail below with an
				// "cannot find module providing ..." message.
				continue
			}
			var args []string
			if update {
				args = []string{"-u"}
			}
			args = append(args, m.Path)
			if err := c.get(args...); err != nil {
				return err
			}
		}

		return nil
	}

	return c.get(args...)
}

func (c *Client) get(args ...string) error {
	if err := c.runGo(context.Background(), c.logger.Out(), append([]string{"get"}, args...)...); err != nil {
		return errors.Wrapf(err, "failed to get %q", args)
	}
	return nil
}

// Init initializes this as a Go Module with the given path.
// If path is empty, Go will try to guess.
// If this succeeds, this project will be marked as Go Module.
func (c *Client) Init(path string) error {
	err := c.runGo(context.Background(), c.logger.Out(), "mod", "init", path)
	if err != nil {
		return errors.Wrap(err, "failed to init modules")
	}

	c.GoModulesFilename = filepath.Join(c.ccfg.WorkingDir, goModFilename)

	return nil
}

var verifyErrorDirRe = regexp.MustCompile(`dir has been modified \((.*?)\)`)

// Verify checks that the dependencies of the current module,
// which are stored in a local downloaded source cache, have not been
// modified since being downloaded.
func (c *Client) Verify(clean bool) error {
	// TODO(bep) add path to mod clean
	err := c.runVerify()
	if err != nil {
		if clean {
			m := verifyErrorDirRe.FindAllStringSubmatch(err.Error(), -1)
			if m != nil {
				for i := 0; i < len(m); i++ {
					c, err := hugofs.MakeReadableAndRemoveAllModulePkgDir(c.fs, m[i][1])
					if err != nil {
						return err
					}
					fmt.Println("Cleaned", c)
				}
			}
			// Try to verify it again.
			err = c.runVerify()
		}
	}
	return err
}

func (c *Client) Clean(pattern string) error {
	mods, err := c.listGoMods()
	if err != nil {
		return err
	}

	var g glob.Glob

	if pattern != "" {
		var err error
		g, err = hglob.GetGlob(pattern)
		if err != nil {
			return err
		}
	}

	for _, m := range mods {
		if m.Replace != nil || m.Main {
			continue
		}

		if g != nil && !g.Match(m.Path) {
			continue
		}
		_, err = hugofs.MakeReadableAndRemoveAllModulePkgDir(c.fs, m.Dir)
		if err == nil {
			c.logger.Printf("hugo: cleaned module cache for %q", m.Path)
		}
	}
	return err
}

func (c *Client) runVerify() error {
	return c.runGo(context.Background(), ioutil.Discard, "mod", "verify")
}

func isProbablyModule(path string) bool {
	return module.CheckPath(path) == nil
}

func (c *Client) listGoMods() (goModules, error) {
	if c.GoModulesFilename == "" || !c.moduleConfig.hasModuleImport() {
		return nil, nil
	}

	out := ioutil.Discard
	err := c.runGo(context.Background(), out, "mod", "download")
	if err != nil {
		return nil, errors.Wrap(err, "failed to download modules")
	}

	b := &bytes.Buffer{}
	err = c.runGo(context.Background(), b, "list", "-m", "-json", "all")
	if err != nil {
		return nil, errors.Wrap(err, "failed to list modules")
	}

	var modules goModules

	dec := json.NewDecoder(b)
	for {
		m := &goModule{}
		if err := dec.Decode(m); err != nil {
			if err == io.EOF {
				break
			}
			return nil, errors.Wrap(err, "failed to decode modules list")
		}

		modules = append(modules, m)
	}

	return modules, err
}

func (c *Client) rewriteGoMod(name string, isGoMod map[string]bool) error {
	data, err := c.rewriteGoModRewrite(name, isGoMod)
	if err != nil {
		return err
	}
	if data != nil {
		if err := afero.WriteFile(c.fs, filepath.Join(c.ccfg.WorkingDir, name), data, 0o666); err != nil {
			return err
		}
	}

	return nil
}

func (c *Client) rewriteGoModRewrite(name string, isGoMod map[string]bool) ([]byte, error) {
	if name == goModFilename && c.GoModulesFilename == "" {
		// Already checked.
		return nil, nil
	}

	modlineSplitter := getModlineSplitter(name == goModFilename)

	b := &bytes.Buffer{}
	f, err := c.fs.Open(filepath.Join(c.ccfg.WorkingDir, name))
	if err != nil {
		if os.IsNotExist(err) {
			// It's been deleted.
			return nil, nil
		}
		return nil, err
	}
	defer f.Close()

	scanner := bufio.NewScanner(f)
	var dirty bool

	for scanner.Scan() {
		line := scanner.Text()
		var doWrite bool

		if parts := modlineSplitter(line); parts != nil {
			modname, modver := parts[0], parts[1]
			modver = strings.TrimSuffix(modver, "/"+goModFilename)
			modnameVer := modname + " " + modver
			doWrite = isGoMod[modnameVer]
		} else {
			doWrite = true
		}

		if doWrite {
			fmt.Fprintln(b, line)
		} else {
			dirty = true
		}
	}

	if !dirty {
		// Nothing changed
		return nil, nil
	}

	return b.Bytes(), nil
}

func (c *Client) rmVendorDir(vendorDir string) error {
	modulestxt := filepath.Join(vendorDir, vendorModulesFilename)

	if _, err := c.fs.Stat(vendorDir); err != nil {
		return nil
	}

	_, err := c.fs.Stat(modulestxt)
	if err != nil {
		// If we have a _vendor dir without modules.txt it sounds like
		// a _vendor dir created by others.
		return errors.New("found _vendor dir without modules.txt, skip delete")
	}

	return c.fs.RemoveAll(vendorDir)
}

func (c *Client) runGo(
	ctx context.Context,
	stdout io.Writer,
	args ...string) error {
<<<<<<< HEAD
	if c.goBinaryStatus != goBinaryStatusOK {
=======
	if c.goBinaryStatus != 0 {
>>>>>>> 9b681ecf
		return nil
	}

	stderr := new(bytes.Buffer)
	cmd, err := hexec.SafeCommandContext(ctx, "go", args...)
	if err != nil {
		return err
	}

	cmd.Env = c.environ
	cmd.Dir = c.ccfg.WorkingDir
	cmd.Stdout = stdout
	cmd.Stderr = io.MultiWriter(stderr, os.Stderr)

	if err := cmd.Run(); err != nil {
		if ee, ok := err.(*exec.Error); ok && ee.Err == exec.ErrNotFound {
			c.goBinaryStatus = goBinaryStatusNotFound
			return nil
		}

		if strings.Contains(stderr.String(), "invalid version: unknown revision") {
			// See https://github.com/gohugoio/hugo/issues/6825
			c.logger.Println(`hugo: you need to manually edit go.mod to resolve the unknown revision.`)
		}

		_, ok := err.(*exec.ExitError)
		if !ok {
			return errors.Errorf("failed to execute 'go %v': %s %T", args, err, err)
		}

		// Too old Go version
		if strings.Contains(stderr.String(), "flag provided but not defined") {
			c.goBinaryStatus = goBinaryStatusTooOld
			return nil
		}

		return errors.Errorf("go command failed: %s", stderr)

	}

	return nil
}

func (c *Client) tidy(mods Modules, goModOnly bool) error {
	isGoMod := make(map[string]bool)
	for _, m := range mods {
		if m.Owner() == nil {
			continue
		}
		if m.IsGoMod() {
			// Matching the format in go.mod
			pathVer := m.Path() + " " + m.Version()
			isGoMod[pathVer] = true
		}
	}

	if err := c.rewriteGoMod(goModFilename, isGoMod); err != nil {
		return err
	}

	if goModOnly {
		return nil
	}

	if err := c.rewriteGoMod(goSumFilename, isGoMod); err != nil {
		return err
	}

	return nil
}

func (c *Client) shouldVendor(path string) bool {
	return c.noVendor == nil || !c.noVendor.Match(path)
}

func (c *Client) createThemeDirname(modulePath string, isProjectMod bool) (string, error) {
	invalid := errors.Errorf("invalid module path %q; must be relative to themesDir when defined outside of the project", modulePath)

	modulePath = filepath.Clean(modulePath)
	if filepath.IsAbs(modulePath) {
		if isProjectMod {
			return modulePath, nil
		}
		return "", invalid
	}

	moduleDir := filepath.Join(c.ccfg.ThemesDir, modulePath)
	if !isProjectMod && !strings.HasPrefix(moduleDir, c.ccfg.ThemesDir) {
		return "", invalid
	}
	return moduleDir, nil
}

// ClientConfig configures the module Client.
type ClientConfig struct {
	Fs     afero.Fs
	Logger loggers.Logger

	// If set, it will be run before we do any duplicate checks for modules
	// etc.
	HookBeforeFinalize func(m *ModulesConfig) error

	// Ignore any _vendor directory for module paths matching the given pattern.
	// This can be nil.
	IgnoreVendor glob.Glob

	// Absolute path to the project dir.
	WorkingDir string

	// Absolute path to the project's themes dir.
	ThemesDir string

	CacheDir     string // Module cache
	ModuleConfig Config
}

func (c ClientConfig) shouldIgnoreVendor(path string) bool {
	return c.IgnoreVendor != nil && c.IgnoreVendor.Match(path)
}

type goBinaryStatus int

type goModule struct {
	Path     string         // module path
	Version  string         // module version
	Versions []string       // available module versions (with -versions)
	Replace  *goModule      // replaced by this module
	Time     *time.Time     // time version was created
	Update   *goModule      // available update, if any (with -u)
	Main     bool           // is this the main module?
	Indirect bool           // is this module only an indirect dependency of main module?
	Dir      string         // directory holding files for this module, if any
	GoMod    string         // path to go.mod file for this module, if any
	Error    *goModuleError // error loading module
}

type goModuleError struct {
	Err string // the error itself
}

type goModules []*goModule

func (modules goModules) GetByPath(p string) *goModule {
	if modules == nil {
		return nil
	}

	for _, m := range modules {
		if strings.EqualFold(p, m.Path) {
			return m
		}
	}

	return nil
}

func (modules goModules) GetMain() *goModule {
	for _, m := range modules {
		if m.Main {
			return m
		}
	}

	return nil
}

func getModlineSplitter(isGoMod bool) func(line string) []string {
	if isGoMod {
		return func(line string) []string {
			if strings.HasPrefix(line, "require (") {
				return nil
			}
			if !strings.HasPrefix(line, "require") && !strings.HasPrefix(line, "\t") {
				return nil
			}
			line = strings.TrimPrefix(line, "require")
			line = strings.TrimSpace(line)
			line = strings.TrimSuffix(line, "// indirect")

			return strings.Fields(line)
		}
	}

	return func(line string) []string {
		return strings.Fields(line)
	}
}

func pathVersion(m Module) string {
	versionStr := m.Version()
	if m.Vendor() {
		versionStr += "+vendor"
	}
	if versionStr == "" {
		return m.Path()
	}
	return fmt.Sprintf("%s@%s", m.Path(), versionStr)
}<|MERGE_RESOLUTION|>--- conflicted
+++ resolved
@@ -27,31 +27,16 @@
 	"regexp"
 	"strings"
 	"time"
-<<<<<<< HEAD
-=======
-
-	"github.com/gohugoio/hugo/common/hexec"
->>>>>>> 9b681ecf
 
 	"github.com/neohugo/neohugo/common/hexec"
 	hglob "github.com/neohugo/neohugo/hugofs/glob"
 
 	"github.com/gobwas/glob"
 
-<<<<<<< HEAD
 	"github.com/neohugo/neohugo/common/loggers"
 	"github.com/neohugo/neohugo/config"
 	"github.com/neohugo/neohugo/hugofs"
 	"github.com/neohugo/neohugo/hugofs/files"
-=======
-	"github.com/gohugoio/hugo/hugofs"
-
-	"github.com/gohugoio/hugo/hugofs/files"
-
-	"github.com/gohugoio/hugo/common/loggers"
-
-	"github.com/gohugoio/hugo/config"
->>>>>>> 9b681ecf
 
 	"github.com/rogpeppe/go-internal/module"
 
@@ -545,11 +530,7 @@
 	ctx context.Context,
 	stdout io.Writer,
 	args ...string) error {
-<<<<<<< HEAD
 	if c.goBinaryStatus != goBinaryStatusOK {
-=======
-	if c.goBinaryStatus != 0 {
->>>>>>> 9b681ecf
 		return nil
 	}
 
