// Copyright 2019 The Hugo Authors. All rights reserved.
//
// Licensed under the Apache License, Version 2.0 (the "License");
// you may not use this file except in compliance with the License.
// You may obtain a copy of the License at
// http://www.apache.org/licenses/LICENSE-2.0
//
// Unless required by applicable law or agreed to in writing, software
// distributed under the License is distributed on an "AS IS" BASIS,
// WITHOUT WARRANTIES OR CONDITIONS OF ANY KIND, either express or implied.
// See the License for the specific language governing permissions and
// limitations under the License.

package modules

import (
	"bufio"
	"bytes"
	"context"
	"encoding/json"
	"errors"
	"fmt"
	"io"
	"io/ioutil"
	"os"
	"os/exec"
	"path/filepath"
	"regexp"
	"strings"
	"time"

<<<<<<< HEAD
	"github.com/neohugo/neohugo/common/collections"
	"github.com/neohugo/neohugo/common/hexec"
=======
	"github.com/gohugoio/hugo/common/collections"
	"github.com/gohugoio/hugo/common/herrors"
	"github.com/gohugoio/hugo/common/hexec"
>>>>>>> e127d3e5

	hglob "github.com/neohugo/neohugo/hugofs/glob"

	"github.com/gobwas/glob"

	"github.com/neohugo/neohugo/common/loggers"
	"github.com/neohugo/neohugo/config"
	"github.com/neohugo/neohugo/hugofs"
	"github.com/neohugo/neohugo/hugofs/files"

	"github.com/rogpeppe/go-internal/module"

	"github.com/neohugo/neohugo/common/hugio"

<<<<<<< HEAD
=======
	"errors"

>>>>>>> e127d3e5
	"github.com/spf13/afero"
)

var fileSeparator = string(os.PathSeparator)

const (
	goBinaryStatusOK goBinaryStatus = iota
	goBinaryStatusNotFound
	goBinaryStatusTooOld
)

// The "vendor" dir is reserved for Go Modules.
const vendord = "_vendor"

const (
	goModFilename = "go.mod"
	goSumFilename = "go.sum"
)

// NewClient creates a new Client that can be used to manage the Hugo Components
// in a given workingDir.
// The Client will resolve the dependencies recursively, but needs the top
// level imports to start out.
func NewClient(cfg ClientConfig) *Client {
	fs := cfg.Fs
	n := filepath.Join(cfg.WorkingDir, goModFilename)
	goModEnabled, _ := afero.Exists(fs, n)
	var goModFilename string
	if goModEnabled {
		goModFilename = n
	}

	var env []string
	mcfg := cfg.ModuleConfig

	config.SetEnvVars(&env,
		"PWD", cfg.WorkingDir,
		"GO111MODULE", "on",
		"GOPROXY", mcfg.Proxy,
		"GOPRIVATE", mcfg.Private,
		"GONOPROXY", mcfg.NoProxy,
		"GOPATH", cfg.CacheDir,
		"GOWORK", mcfg.Workspace, // Requires Go 1.18, see https://tip.golang.org/doc/go1.18
		// GOCACHE was introduced in Go 1.15. This matches the location derived from GOPATH above.
		"GOCACHE", filepath.Join(cfg.CacheDir, "pkg", "mod"),
	)

	logger := cfg.Logger
	if logger == nil {
		logger = loggers.NewWarningLogger()
	}

	var noVendor glob.Glob
	if cfg.ModuleConfig.NoVendor != "" {
		noVendor, _ = hglob.GetGlob(hglob.NormalizePath(cfg.ModuleConfig.NoVendor))
	}

	return &Client{
		fs:                fs,
		ccfg:              cfg,
		logger:            logger,
		noVendor:          noVendor,
		moduleConfig:      mcfg,
		environ:           env,
		GoModulesFilename: goModFilename,
	}
}

// Client contains most of the API provided by this package.
type Client struct {
	fs     afero.Fs
	logger loggers.Logger

	noVendor glob.Glob

	ccfg ClientConfig

	// The top level module config
	moduleConfig Config

	// Environment variables used in "go get" etc.
	environ []string

	// Set when Go modules are initialized in the current repo, that is:
	// a go.mod file exists.
	GoModulesFilename string

	// Set if we get a exec.ErrNotFound when running Go, which is most likely
	// due to being run on a system without Go installed. We record it here
	// so we can give an instructional error at the end if module/theme
	// resolution fails.
	goBinaryStatus goBinaryStatus
}

// Graph writes a module dependenchy graph to the given writer.
func (c *Client) Graph(w io.Writer) error {
	mc, coll := c.collect(true)
	if coll.err != nil {
		return coll.err
	}
	for _, module := range mc.AllModules {
		if module.Owner() == nil {
			continue
		}

		prefix := ""
		if module.Disabled() {
			prefix = "DISABLED "
		}
		dep := pathVersion(module.Owner()) + " " + pathVersion(module)
		if replace := module.Replace(); replace != nil {
			if replace.Version() != "" {
				dep += " => " + pathVersion(replace)
			} else {
				// Local dir.
				dep += " => " + replace.Dir()
			}
		}
		fmt.Fprintln(w, prefix+dep)
	}

	return nil
}

// Tidy can be used to remove unused dependencies from go.mod and go.sum.
func (c *Client) Tidy() error {
	tc, coll := c.collect(false)
	if coll.err != nil {
		return coll.err
	}

	if coll.skipTidy {
		return nil
	}

	return c.tidy(tc.AllModules, false)
}

// Vendor writes all the module dependencies to a _vendor folder.
//
// Unlike Go, we support it for any level.
//
// We, by default, use the /_vendor folder first, if found. To disable,
// run with
//
//	hugo --ignoreVendorPaths=".*"
//
// Given a module tree, Hugo will pick the first module for a given path,
// meaning that if the top-level module is vendored, that will be the full
// set of dependencies.
func (c *Client) Vendor() error {
	vendorDir := filepath.Join(c.ccfg.WorkingDir, vendord)
	if err := c.rmVendorDir(vendorDir); err != nil {
		return err
	}
	if err := c.fs.MkdirAll(vendorDir, 0o755); err != nil {
		return err
	}

	// Write the modules list to modules.txt.
	//
	// On the form:
	//
	// # github.com/alecthomas/chroma v0.6.3
	//
	// This is how "go mod vendor" does it. Go also lists
	// the packages below it, but that is currently not applicable to us.
	//
	var modulesContent bytes.Buffer

	tc, coll := c.collect(true)
	if coll.err != nil {
		return coll.err
	}

	for _, t := range tc.AllModules {
		if t.Owner() == nil {
			// This is the project.
			continue
		}

		if !c.shouldVendor(t.Path()) {
			continue
		}

		if !t.IsGoMod() && !t.Vendor() {
			// We currently do not vendor components living in the
			// theme directory, see https://github.com/neohugo/neohugo/issues/5993
			continue
		}

		// See https://github.com/neohugo/neohugo/issues/8239
		// This is an error situation. We need something to vendor.
		if t.Mounts() == nil {
			return fmt.Errorf("cannot vendor module %q, need at least one mount", t.Path())
		}

		fmt.Fprintln(&modulesContent, "# "+t.Path()+" "+t.Version())

		dir := t.Dir()

		for _, mount := range t.Mounts() {
			sourceFilename := filepath.Join(dir, mount.Source)
			targetFilename := filepath.Join(vendorDir, t.Path(), mount.Source)
			fi, err := c.fs.Stat(sourceFilename)
			if err != nil {
				return fmt.Errorf("failed to vendor module: %w", err)
			}

			if fi.IsDir() {
				if err := hugio.CopyDir(c.fs, sourceFilename, targetFilename, nil); err != nil {
					return fmt.Errorf("failed to copy module to vendor dir: %w", err)
				}
			} else {
				targetDir := filepath.Dir(targetFilename)

<<<<<<< HEAD
				if err := c.fs.MkdirAll(targetDir, 0o755); err != nil {
=======
				if err := c.fs.MkdirAll(targetDir, 0755); err != nil {
>>>>>>> e127d3e5
					return fmt.Errorf("failed to make target dir: %w", err)
				}

				if err := hugio.CopyFile(c.fs, sourceFilename, targetFilename); err != nil {
					return fmt.Errorf("failed to copy module file to vendor: %w", err)
				}
			}
		}

		// Include the resource cache if present.
		resourcesDir := filepath.Join(dir, files.FolderResources)
		_, err := c.fs.Stat(resourcesDir)
		if err == nil {
			if err := hugio.CopyDir(c.fs, resourcesDir, filepath.Join(vendorDir, t.Path(), files.FolderResources), nil); err != nil {
				return fmt.Errorf("failed to copy resources to vendor dir: %w", err)
			}
		}

		// Include the config directory if present.
		configDir := filepath.Join(dir, "config")
		_, err = c.fs.Stat(configDir)
		if err == nil {
			if err := hugio.CopyDir(c.fs, configDir, filepath.Join(vendorDir, t.Path(), "config"), nil); err != nil {
				return fmt.Errorf("failed to copy config dir to vendor dir: %w", err)
			}
		}

		// Also include any theme.toml or config.* files in the root.
		configFiles, _ := afero.Glob(c.fs, filepath.Join(dir, "config.*"))
		configFiles = append(configFiles, filepath.Join(dir, "theme.toml"))
		for _, configFile := range configFiles {
			if err := hugio.CopyFile(c.fs, configFile, filepath.Join(vendorDir, t.Path(), filepath.Base(configFile))); err != nil {
				if !herrors.IsNotExist(err) {
					return err
				}
			}
		}
	}

	if modulesContent.Len() > 0 {
		if err := afero.WriteFile(c.fs, filepath.Join(vendorDir, vendorModulesFilename), modulesContent.Bytes(), 0o666); err != nil {
			return err
		}
	}

	return nil
}

// Get runs "go get" with the supplied arguments.
func (c *Client) Get(args ...string) error {
	if len(args) == 0 || (len(args) == 1 && strings.Contains(args[0], "-u")) {
		update := len(args) != 0
		patch := update && (args[0] == "-u=patch") //

		// We need to be explicit about the modules to get.
		for _, m := range c.moduleConfig.Imports {
			if !isProbablyModule(m.Path) {
				// Skip themes/components stored below /themes etc.
				// There may be false positives in the above, but those
				// should be rare, and they will fail below with an
				// "cannot find module providing ..." message.
				continue
			}
			var args []string

			if update && !patch {
				args = append(args, "-u")
			} else if update && patch {
				args = append(args, "-u=patch")
			}
			args = append(args, m.Path)

			if err := c.get(args...); err != nil {
				return err
			}
		}

		return nil
	}

	return c.get(args...)
}

func (c *Client) get(args ...string) error {
	var hasD bool
	for _, arg := range args {
		if arg == "-d" {
			hasD = true
			break
		}
	}
	if !hasD {
		// go get without the -d flag does not make sense to us, as
		// it will try to build and install go packages.
		args = append([]string{"-d"}, args...)
	}
	if err := c.runGo(context.Background(), c.logger.Out(), append([]string{"get"}, args...)...); err != nil {
		return fmt.Errorf("failed to get %q: %w", args, err)
	}
	return nil
}

// Init initializes this as a Go Module with the given path.
// If path is empty, Go will try to guess.
// If this succeeds, this project will be marked as Go Module.
func (c *Client) Init(path string) error {
	err := c.runGo(context.Background(), c.logger.Out(), "mod", "init", path)
	if err != nil {
		return fmt.Errorf("failed to init modules: %w", err)
	}

	c.GoModulesFilename = filepath.Join(c.ccfg.WorkingDir, goModFilename)

	return nil
}

var verifyErrorDirRe = regexp.MustCompile(`dir has been modified \((.*?)\)`)

// Verify checks that the dependencies of the current module,
// which are stored in a local downloaded source cache, have not been
// modified since being downloaded.
func (c *Client) Verify(clean bool) error {
	// TODO(bep) add path to mod clean
	err := c.runVerify()
	if err != nil {
		if clean {
			m := verifyErrorDirRe.FindAllStringSubmatch(err.Error(), -1)
			if m != nil {
				for i := 0; i < len(m); i++ {
					c, err := hugofs.MakeReadableAndRemoveAllModulePkgDir(c.fs, m[i][1])
					if err != nil {
						return err
					}
					fmt.Println("Cleaned", c)
				}
			}
			// Try to verify it again.
			err = c.runVerify()
		}
	}
	return err
}

func (c *Client) Clean(pattern string) error {
	mods, err := c.listGoMods()
	if err != nil {
		return err
	}

	var g glob.Glob

	if pattern != "" {
		var err error
		g, err = hglob.GetGlob(pattern)
		if err != nil {
			return err
		}
	}

	for _, m := range mods {
		if m.Replace != nil || m.Main {
			continue
		}

		if g != nil && !g.Match(m.Path) {
			continue
		}
		_, err = hugofs.MakeReadableAndRemoveAllModulePkgDir(c.fs, m.Dir)
		if err == nil {
			c.logger.Printf("hugo: cleaned module cache for %q", m.Path)
		}
	}
	return err
}

func (c *Client) runVerify() error {
	return c.runGo(context.Background(), ioutil.Discard, "mod", "verify")
}

func isProbablyModule(path string) bool {
	return module.CheckPath(path) == nil
}

func (c *Client) listGoMods() (goModules, error) {
	if c.GoModulesFilename == "" || !c.moduleConfig.hasModuleImport() {
		return nil, nil
	}

	downloadModules := func(modules ...string) error {
		args := []string{"mod", "download"}
		args = append(args, modules...)
		out := ioutil.Discard
		err := c.runGo(context.Background(), out, args...)
		if err != nil {
			return fmt.Errorf("failed to download modules: %w", err)
		}
		return nil
	}

	if err := downloadModules(); err != nil {
		return nil, err
	}

	listAndDecodeModules := func(handle func(m *goModule) error, modules ...string) error {
		b := &bytes.Buffer{}
		args := []string{"list", "-m", "-json"}
		if len(modules) > 0 {
			args = append(args, modules...)
		} else {
			args = append(args, "all")
		}
		err := c.runGo(context.Background(), b, args...)
		if err != nil {
			return fmt.Errorf("failed to list modules: %w", err)
		}

		dec := json.NewDecoder(b)
		for {
			m := &goModule{}
			if err := dec.Decode(m); err != nil {
				if err == io.EOF {
					break
				}
				return fmt.Errorf("failed to decode modules list: %w", err)
			}

			if err := handle(m); err != nil {
				return err
			}
		}
		return nil
	}

	var modules goModules
	err := listAndDecodeModules(func(m *goModule) error {
		modules = append(modules, m)
		return nil
	})
	if err != nil {
		return nil, err
	}

	// From Go 1.17, go lazy loads transitive dependencies.
	// That does not work for us.
	// So, download these modules and update the Dir in the modules list.
	var modulesToDownload []string
	for _, m := range modules {
		if m.Dir == "" {
			modulesToDownload = append(modulesToDownload, fmt.Sprintf("%s@%s", m.Path, m.Version))
		}
	}

	if len(modulesToDownload) > 0 {
		if err := downloadModules(modulesToDownload...); err != nil {
			return nil, err
		}
		err := listAndDecodeModules(func(m *goModule) error {
			if mm := modules.GetByPath(m.Path); mm != nil {
				mm.Dir = m.Dir
			}
			return nil
		}, modulesToDownload...)
		if err != nil {
			return nil, err
		}
	}

	return modules, err
}

func (c *Client) rewriteGoMod(name string, isGoMod map[string]bool) error {
	data, err := c.rewriteGoModRewrite(name, isGoMod)
	if err != nil {
		return err
	}
	if data != nil {
		if err := afero.WriteFile(c.fs, filepath.Join(c.ccfg.WorkingDir, name), data, 0o666); err != nil {
			return err
		}
	}

	return nil
}

func (c *Client) rewriteGoModRewrite(name string, isGoMod map[string]bool) ([]byte, error) {
	if name == goModFilename && c.GoModulesFilename == "" {
		// Already checked.
		return nil, nil
	}

	modlineSplitter := getModlineSplitter(name == goModFilename)

	b := &bytes.Buffer{}
	f, err := c.fs.Open(filepath.Join(c.ccfg.WorkingDir, name))
	if err != nil {
		if herrors.IsNotExist(err) {
			// It's been deleted.
			return nil, nil
		}
		return nil, err
	}
	defer f.Close()

	scanner := bufio.NewScanner(f)
	var dirty bool

	for scanner.Scan() {
		line := scanner.Text()
		var doWrite bool

		if parts := modlineSplitter(line); parts != nil {
			modname, modver := parts[0], parts[1]
			modver = strings.TrimSuffix(modver, "/"+goModFilename)
			modnameVer := modname + " " + modver
			doWrite = isGoMod[modnameVer]
		} else {
			doWrite = true
		}

		if doWrite {
			fmt.Fprintln(b, line)
		} else {
			dirty = true
		}
	}

	if !dirty {
		// Nothing changed
		return nil, nil
	}

	return b.Bytes(), nil
}

func (c *Client) rmVendorDir(vendorDir string) error {
	modulestxt := filepath.Join(vendorDir, vendorModulesFilename)

	if _, err := c.fs.Stat(vendorDir); err != nil {
		return nil
	}

	_, err := c.fs.Stat(modulestxt)
	if err != nil {
		// If we have a _vendor dir without modules.txt it sounds like
		// a _vendor dir created by others.
		return errors.New("found _vendor dir without modules.txt, skip delete")
	}

	return c.fs.RemoveAll(vendorDir)
}

func (c *Client) runGo(
	ctx context.Context,
	stdout io.Writer,
	args ...string,
) error {
	if c.goBinaryStatus != goBinaryStatusOK {
		return nil
	}

	stderr := new(bytes.Buffer)

	argsv := collections.StringSliceToInterfaceSlice(args)
	argsv = append(argsv, hexec.WithEnviron(c.environ))
	argsv = append(argsv, hexec.WithStderr(io.MultiWriter(stderr, os.Stderr)))
	argsv = append(argsv, hexec.WithStdout(stdout))
	argsv = append(argsv, hexec.WithDir(c.ccfg.WorkingDir))
	argsv = append(argsv, hexec.WithContext(ctx))

	cmd, err := c.ccfg.Exec.New("go", argsv...)
	if err != nil {
		return err
	}

	if err := cmd.Run(); err != nil {
		if ee, ok := err.(*exec.Error); ok && ee.Err == exec.ErrNotFound {
			c.goBinaryStatus = goBinaryStatusNotFound
			return nil
		}

		if strings.Contains(stderr.String(), "invalid version: unknown revision") {
			// See https://github.com/gohugoio/hugo/issues/6825
			c.logger.Println(`An unknown revision most likely means that someone has deleted the remote ref (e.g. with a force push to GitHub).
To resolve this, you need to manually edit your go.mod file and replace the version for the module in question with a valid ref.

The easiest is to just enter a valid branch name there, e.g. master, which would be what you put in place of 'v0.5.1' in the example below.

require github.com/gohugoio/hugo-mod-jslibs/instantpage v0.5.1

If you then run 'hugo mod graph' it should resolve itself to the most recent version (or commit if no semver versions are available).`)
		}

		_, ok := err.(*exec.ExitError)
		if !ok {
			return fmt.Errorf("failed to execute 'go %v': %s %T", args, err, err)
		}

		// Too old Go version
		if strings.Contains(stderr.String(), "flag provided but not defined") {
			c.goBinaryStatus = goBinaryStatusTooOld
			return nil
		}

		return fmt.Errorf("go command failed: %s", stderr)

	}

	return nil
}

func (c *Client) tidy(mods Modules, goModOnly bool) error {
	isGoMod := make(map[string]bool)
	for _, m := range mods {
		if m.Owner() == nil {
			continue
		}
		if m.IsGoMod() {
			// Matching the format in go.mod
			pathVer := m.Path() + " " + m.Version()
			isGoMod[pathVer] = true
		}
	}

	if err := c.rewriteGoMod(goModFilename, isGoMod); err != nil {
		return err
	}

	if goModOnly {
		return nil
	}

	if err := c.rewriteGoMod(goSumFilename, isGoMod); err != nil {
		return err
	}

	return nil
}

func (c *Client) shouldVendor(path string) bool {
	return c.noVendor == nil || !c.noVendor.Match(path)
}

func (c *Client) createThemeDirname(modulePath string, isProjectMod bool) (string, error) {
	invalid := fmt.Errorf("invalid module path %q; must be relative to themesDir when defined outside of the project", modulePath)

	modulePath = filepath.Clean(modulePath)
	if filepath.IsAbs(modulePath) {
		if isProjectMod {
			return modulePath, nil
		}
		return "", invalid
	}

	moduleDir := filepath.Join(c.ccfg.ThemesDir, modulePath)
	if !isProjectMod && !strings.HasPrefix(moduleDir, c.ccfg.ThemesDir) {
		return "", invalid
	}
	return moduleDir, nil
}

// ClientConfig configures the module Client.
type ClientConfig struct {
	Fs     afero.Fs
	Logger loggers.Logger

	// If set, it will be run before we do any duplicate checks for modules
	// etc.
	HookBeforeFinalize func(m *ModulesConfig) error

	// Ignore any _vendor directory for module paths matching the given pattern.
	// This can be nil.
	IgnoreVendor glob.Glob

	// Absolute path to the project dir.
	WorkingDir string

	// Absolute path to the project's themes dir.
	ThemesDir string

	// Eg. "production"
	Environment string

	Exec *hexec.Exec

	CacheDir     string // Module cache
	ModuleConfig Config
}

func (c ClientConfig) shouldIgnoreVendor(path string) bool {
	return c.IgnoreVendor != nil && c.IgnoreVendor.Match(path)
}

type goBinaryStatus int

type goModule struct {
	Path     string         // module path
	Version  string         // module version
	Versions []string       // available module versions (with -versions)
	Replace  *goModule      // replaced by this module
	Time     *time.Time     // time version was created
	Update   *goModule      // available update, if any (with -u)
	Main     bool           // is this the main module?
	Indirect bool           // is this module only an indirect dependency of main module?
	Dir      string         // directory holding files for this module, if any
	GoMod    string         // path to go.mod file for this module, if any
	Error    *goModuleError // error loading module
}

type goModuleError struct {
	Err string // the error itself
}

type goModules []*goModule

func (modules goModules) GetByPath(p string) *goModule {
	if modules == nil {
		return nil
	}

	for _, m := range modules {
		if strings.EqualFold(p, m.Path) {
			return m
		}
	}

	return nil
}

func (modules goModules) GetMain() *goModule {
	for _, m := range modules {
		if m.Main {
			return m
		}
	}

	return nil
}

func getModlineSplitter(isGoMod bool) func(line string) []string {
	if isGoMod {
		return func(line string) []string {
			if strings.HasPrefix(line, "require (") {
				return nil
			}
			if !strings.HasPrefix(line, "require") && !strings.HasPrefix(line, "\t") {
				return nil
			}
			line = strings.TrimPrefix(line, "require")
			line = strings.TrimSpace(line)
			line = strings.TrimSuffix(line, "// indirect")

			return strings.Fields(line)
		}
	}

	return func(line string) []string {
		return strings.Fields(line)
	}
}

func pathVersion(m Module) string {
	versionStr := m.Version()
	if m.Vendor() {
		versionStr += "+vendor"
	}
	if versionStr == "" {
		return m.Path()
	}
	return fmt.Sprintf("%s@%s", m.Path(), versionStr)
}<|MERGE_RESOLUTION|>--- conflicted
+++ resolved
@@ -18,7 +18,6 @@
 	"bytes"
 	"context"
 	"encoding/json"
-	"errors"
 	"fmt"
 	"io"
 	"io/ioutil"
@@ -29,14 +28,9 @@
 	"strings"
 	"time"
 
-<<<<<<< HEAD
 	"github.com/neohugo/neohugo/common/collections"
+	"github.com/neohugo/neohugo/common/herrors"
 	"github.com/neohugo/neohugo/common/hexec"
-=======
-	"github.com/gohugoio/hugo/common/collections"
-	"github.com/gohugoio/hugo/common/herrors"
-	"github.com/gohugoio/hugo/common/hexec"
->>>>>>> e127d3e5
 
 	hglob "github.com/neohugo/neohugo/hugofs/glob"
 
@@ -51,11 +45,8 @@
 
 	"github.com/neohugo/neohugo/common/hugio"
 
-<<<<<<< HEAD
-=======
 	"errors"
 
->>>>>>> e127d3e5
 	"github.com/spf13/afero"
 )
 
@@ -272,11 +263,7 @@
 			} else {
 				targetDir := filepath.Dir(targetFilename)
 
-<<<<<<< HEAD
 				if err := c.fs.MkdirAll(targetDir, 0o755); err != nil {
-=======
-				if err := c.fs.MkdirAll(targetDir, 0755); err != nil {
->>>>>>> e127d3e5
 					return fmt.Errorf("failed to make target dir: %w", err)
 				}
 
