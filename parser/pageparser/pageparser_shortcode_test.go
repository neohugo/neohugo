// Copyright 2018 The Hugo Authors. All rights reserved.
//
// Licensed under the Apache License, Version 2.0 (the "License");
// you may not use this file except in compliance with the License.
// You may obtain a copy of the License at
// http://www.apache.org/licenses/LICENSE-2.0
//
// Unless required by applicable law or agreed to in writing, software
// distributed under the License is distributed on an "AS IS" BASIS,
// WITHOUT WARRANTIES OR CONDITIONS OF ANY KIND, either express or implied.
// See the License for the specific language governing permissions and
// limitations under the License.

package pageparser

import (
	"testing"

	qt "github.com/frankban/quicktest"
)

var (
	tstEOF       = nti(tEOF, "")
	tstLeftNoMD  = nti(tLeftDelimScNoMarkup, "{{<")
	tstRightNoMD = nti(tRightDelimScNoMarkup, ">}}")
	tstLeftMD    = nti(tLeftDelimScWithMarkup, "{{%")
	tstRightMD   = nti(tRightDelimScWithMarkup, "%}}")
	tstSCClose   = nti(tScClose, "/")
	tstSC1       = nti(tScName, "sc1")
	tstSC1Inline = nti(tScNameInline, "sc1.inline")
	tstSC2Inline = nti(tScNameInline, "sc2.inline")
	tstSC2       = nti(tScName, "sc2")
	tstSC3       = nti(tScName, "sc3")
	tstSCSlash   = nti(tScName, "sc/sub")
	tstParam1    = nti(tScParam, "param1")
	tstParam2    = nti(tScParam, "param2")
	// TODO : Add Test
	// tstParamBoolTrue  = nti(tScParam, "true")
	// tstParamBoolFalse = nti(tScParam, "false")
	// tstParamInt   = nti(tScParam, "32")
	// tstParamFloat = nti(tScParam, "3.14")
	tstVal  = nti(tScParamVal, "Hello World")
	tstText = nti(tText, "Hello World")
)

var shortCodeLexerTests = []lexerTest{
	{"empty", "", []typeText{tstEOF}},
	{"spaces", " \t\n", []typeText{nti(tText, " \t\n"), tstEOF}},
	{"text", `to be or not`, []typeText{nti(tText, "to be or not"), tstEOF}},
	{"no markup", `{{< sc1 >}}`, []typeText{tstLeftNoMD, tstSC1, tstRightNoMD, tstEOF}},
	{"with EOL", "{{< sc1 \n >}}", []typeText{tstLeftNoMD, tstSC1, tstRightNoMD, tstEOF}},

	{"forward slash inside name", `{{< sc/sub >}}`, []typeText{tstLeftNoMD, tstSCSlash, tstRightNoMD, tstEOF}},

<<<<<<< HEAD
	{"simple with markup", `{{% sc1 %}}`, []Item{tstLeftMD, tstSC1, tstRightMD, tstEOF}},
	{"with spaces", `{{<     sc1     >}}`, []Item{tstLeftNoMD, tstSC1, tstRightNoMD, tstEOF}},
	{"indented on new line", "Hello\n    {{% sc1 %}}", []Item{nti(tText, "Hello\n"), nti(tIndentation, "    "), tstLeftMD, tstSC1, tstRightMD, tstEOF}},
	{"indented on new line tab", "Hello\n\t{{% sc1 %}}", []Item{nti(tText, "Hello\n"), nti(tIndentation, "\t"), tstLeftMD, tstSC1, tstRightMD, tstEOF}},
	{"indented on first line", "    {{% sc1 %}}", []Item{nti(tIndentation, "    "), tstLeftMD, tstSC1, tstRightMD, tstEOF}},
	{"mismatched rightDelim", `{{< sc1 %}}`, []Item{
=======
	{"simple with markup", `{{% sc1 %}}`, []typeText{tstLeftMD, tstSC1, tstRightMD, tstEOF}},
	{"with spaces", `{{<     sc1     >}}`, []typeText{tstLeftNoMD, tstSC1, tstRightNoMD, tstEOF}},
	{"indented on new line", "Hello\n    {{% sc1 %}}", []typeText{nti(tText, "Hello\n"), nti(tIndentation, "    "), tstLeftMD, tstSC1, tstRightMD, tstEOF}},
	{"indented on new line tab", "Hello\n\t{{% sc1 %}}", []typeText{nti(tText, "Hello\n"), nti(tIndentation, "\t"), tstLeftMD, tstSC1, tstRightMD, tstEOF}},
	{"indented on first line", "    {{% sc1 %}}", []typeText{nti(tIndentation, "    "), tstLeftMD, tstSC1, tstRightMD, tstEOF}},
	{"mismatched rightDelim", `{{< sc1 %}}`, []typeText{
>>>>>>> e32a493b
		tstLeftNoMD, tstSC1,
		nti(tError, "unrecognized character in shortcode action: U+0025 '%'. Note: Parameters with non-alphanumeric args must be quoted"),
	}},
	{"inner, markup", `{{% sc1 %}} inner {{% /sc1 %}}`, []typeText{
		tstLeftMD,
		tstSC1,
		tstRightMD,
		nti(tText, " inner "),
		tstLeftMD,
		tstSCClose,
		tstSC1,
		tstRightMD,
		tstEOF,
	}},
	{"close, but no open", `{{< /sc1 >}}`, []typeText{
		tstLeftNoMD, nti(tError, "got closing shortcode, but none is open"),
	}},
	{"close wrong", `{{< sc1 >}}{{< /another >}}`, []typeText{
		tstLeftNoMD, tstSC1, tstRightNoMD, tstLeftNoMD, tstSCClose,
		nti(tError, "closing tag for shortcode 'another' does not match start tag"),
	}},
	{"close, but no open, more", `{{< sc1 >}}{{< /sc1 >}}{{< /another >}}`, []typeText{
		tstLeftNoMD, tstSC1, tstRightNoMD, tstLeftNoMD, tstSCClose, tstSC1, tstRightNoMD, tstLeftNoMD, tstSCClose,
		nti(tError, "closing tag for shortcode 'another' does not match start tag"),
	}},
	{"close with extra keyword", `{{< sc1 >}}{{< /sc1 keyword>}}`, []typeText{
		tstLeftNoMD, tstSC1, tstRightNoMD, tstLeftNoMD, tstSCClose, tstSC1,
		nti(tError, "unclosed shortcode"),
	}},
	{"float param, positional", `{{< sc1 3.14 >}}`, []typeText{
		tstLeftNoMD, tstSC1, nti(tScParam, "3.14"), tstRightNoMD, tstEOF,
	}},
	{"float param, named", `{{< sc1 param1=3.14 >}}`, []typeText{
		tstLeftNoMD, tstSC1, tstParam1, nti(tScParamVal, "3.14"), tstRightNoMD, tstEOF,
	}},
	{"named param, raw string", `{{< sc1 param1=` + "`" + "Hello World" + "`" + " >}}", []typeText{
		tstLeftNoMD, tstSC1, tstParam1, nti(tScParamVal, "Hello World"), tstRightNoMD, tstEOF,
	}},
	{"float param, named, space before", `{{< sc1 param1= 3.14 >}}`, []typeText{
		tstLeftNoMD, tstSC1, tstParam1, nti(tScParamVal, "3.14"), tstRightNoMD, tstEOF,
	}},
	{"Youtube id", `{{< sc1 -ziL-Q_456igdO-4 >}}`, []typeText{
		tstLeftNoMD, tstSC1, nti(tScParam, "-ziL-Q_456igdO-4"), tstRightNoMD, tstEOF,
	}},
	{"non-alphanumerics param quoted", `{{< sc1 "-ziL-.%QigdO-4" >}}`, []typeText{
		tstLeftNoMD, tstSC1, nti(tScParam, "-ziL-.%QigdO-4"), tstRightNoMD, tstEOF,
	}},
	{"raw string", `{{< sc1` + "`" + "Hello World" + "`" + ` >}}`, []typeText{
		tstLeftNoMD, tstSC1, nti(tScParam, "Hello World"), tstRightNoMD, tstEOF,
	}},
	{"raw string with newline", `{{< sc1` + "`" + `Hello 
	World` + "`" + ` >}}`, []typeText{
		tstLeftNoMD, tstSC1, nti(tScParam, `Hello 
	World`), tstRightNoMD, tstEOF,
	}},
	{"raw string with escape character", `{{< sc1` + "`" + `Hello \b World` + "`" + ` >}}`, []typeText{
		tstLeftNoMD, tstSC1, nti(tScParam, `Hello \b World`), tstRightNoMD, tstEOF,
	}},
	{"two params", `{{< sc1 param1   param2 >}}`, []typeText{
		tstLeftNoMD, tstSC1, tstParam1, tstParam2, tstRightNoMD, tstEOF,
	}},
	// issue #934
	{"self-closing", `{{< sc1 />}}`, []typeText{
		tstLeftNoMD, tstSC1, tstSCClose, tstRightNoMD, tstEOF,
	}},
	// Issue 2498
	{"multiple self-closing", `{{< sc1 />}}{{< sc1 />}}`, []typeText{
		tstLeftNoMD, tstSC1, tstSCClose, tstRightNoMD,
		tstLeftNoMD, tstSC1, tstSCClose, tstRightNoMD, tstEOF,
	}},
	{"self-closing with param", `{{< sc1 param1 />}}`, []typeText{
		tstLeftNoMD, tstSC1, tstParam1, tstSCClose, tstRightNoMD, tstEOF,
	}},
	{"multiple self-closing with param", `{{< sc1 param1 />}}{{< sc1 param1 />}}`, []typeText{
		tstLeftNoMD, tstSC1, tstParam1, tstSCClose, tstRightNoMD,
		tstLeftNoMD, tstSC1, tstParam1, tstSCClose, tstRightNoMD, tstEOF,
	}},
	{"multiple different self-closing with param", `{{< sc1 param1 />}}{{< sc2 param1 />}}`, []typeText{
		tstLeftNoMD, tstSC1, tstParam1, tstSCClose, tstRightNoMD,
		tstLeftNoMD, tstSC2, tstParam1, tstSCClose, tstRightNoMD, tstEOF,
	}},
	{"nested simple", `{{< sc1 >}}{{< sc2 >}}{{< /sc1 >}}`, []typeText{
		tstLeftNoMD, tstSC1, tstRightNoMD,
		tstLeftNoMD, tstSC2, tstRightNoMD,
		tstLeftNoMD, tstSCClose, tstSC1, tstRightNoMD, tstEOF,
	}},
	{"nested complex", `{{< sc1 >}}ab{{% sc2 param1 %}}cd{{< sc3 >}}ef{{< /sc3 >}}gh{{% /sc2 %}}ij{{< /sc1 >}}kl`, []typeText{
		tstLeftNoMD, tstSC1, tstRightNoMD,
		nti(tText, "ab"),
		tstLeftMD, tstSC2, tstParam1, tstRightMD,
		nti(tText, "cd"),
		tstLeftNoMD, tstSC3, tstRightNoMD,
		nti(tText, "ef"),
		tstLeftNoMD, tstSCClose, tstSC3, tstRightNoMD,
		nti(tText, "gh"),
		tstLeftMD, tstSCClose, tstSC2, tstRightMD,
		nti(tText, "ij"),
		tstLeftNoMD, tstSCClose, tstSC1, tstRightNoMD,
		nti(tText, "kl"), tstEOF,
	}},

	{"two quoted params", `{{< sc1 "param nr. 1" "param nr. 2" >}}`, []typeText{
		tstLeftNoMD, tstSC1, nti(tScParam, "param nr. 1"), nti(tScParam, "param nr. 2"), tstRightNoMD, tstEOF,
	}},
	{"two named params", `{{< sc1 param1="Hello World" param2="p2Val">}}`, []typeText{
		tstLeftNoMD, tstSC1, tstParam1, tstVal, tstParam2, nti(tScParamVal, "p2Val"), tstRightNoMD, tstEOF,
	}},
	{"escaped quotes", `{{< sc1 param1=\"Hello World\"  >}}`, []typeText{
		tstLeftNoMD, tstSC1, tstParam1, tstVal, tstRightNoMD, tstEOF,
	}},
	{"escaped quotes, positional param", `{{< sc1 \"param1\"  >}}`, []typeText{
		tstLeftNoMD, tstSC1, tstParam1, tstRightNoMD, tstEOF,
	}},
	{"escaped quotes inside escaped quotes", `{{< sc1 param1=\"Hello \"escaped\" World\"  >}}`, []typeText{
		tstLeftNoMD, tstSC1, tstParam1,
		nti(tScParamVal, `Hello `), nti(tError, `got positional parameter 'escaped'. Cannot mix named and positional parameters`),
	}},
	{
		"escaped quotes inside nonescaped quotes",
		`{{< sc1 param1="Hello \"escaped\" World"  >}}`,
		[]typeText{
			tstLeftNoMD, tstSC1, tstParam1, nti(tScParamVal, `Hello "escaped" World`), tstRightNoMD, tstEOF,
		},
	},
	{
		"escaped quotes inside nonescaped quotes in positional param",
		`{{< sc1 "Hello \"escaped\" World"  >}}`,
		[]typeText{
			tstLeftNoMD, tstSC1, nti(tScParam, `Hello "escaped" World`), tstRightNoMD, tstEOF,
		},
	},
	{"escaped raw string, named param", `{{< sc1 param1=` + `\` + "`" + "Hello World" + `\` + "`" + ` >}}`, []typeText{
		tstLeftNoMD, tstSC1, tstParam1, nti(tError, "unrecognized escape character"),
	}},
	{"escaped raw string, positional param", `{{< sc1 param1 ` + `\` + "`" + "Hello World" + `\` + "`" + ` >}}`, []typeText{
		tstLeftNoMD, tstSC1, tstParam1, nti(tError, "unrecognized escape character"),
	}},
	{"two raw string params", `{{< sc1` + "`" + "Hello World" + "`" + "`" + "Second Param" + "`" + ` >}}`, []typeText{
		tstLeftNoMD, tstSC1, nti(tScParam, "Hello World"), nti(tScParam, "Second Param"), tstRightNoMD, tstEOF,
	}},
	{"unterminated quote", `{{< sc1 param2="Hello World>}}`, []typeText{
		tstLeftNoMD, tstSC1, tstParam2, nti(tError, "unterminated quoted string in shortcode parameter-argument: 'Hello World>}}'"),
	}},
	{"unterminated raw string", `{{< sc1` + "`" + "Hello World" + ` >}}`, []typeText{
		tstLeftNoMD, tstSC1, nti(tError, "unterminated raw string in shortcode parameter-argument: 'Hello World >}}'"),
	}},
	{"unterminated raw string in second argument", `{{< sc1` + "`" + "Hello World" + "`" + "`" + "Second Param" + ` >}}`, []typeText{
		tstLeftNoMD, tstSC1, nti(tScParam, "Hello World"), nti(tError, "unterminated raw string in shortcode parameter-argument: 'Second Param >}}'"),
	}},
	{"one named param, one not", `{{< sc1 param1="Hello World" p2 >}}`, []typeText{
		tstLeftNoMD, tstSC1, tstParam1, tstVal,
		nti(tError, "got positional parameter 'p2'. Cannot mix named and positional parameters"),
	}},
	{"one named param, one quoted positional param, both raw strings", `{{< sc1 param1=` + "`" + "Hello World" + "`" + "`" + "Second Param" + "`" + ` >}}`, []typeText{
		tstLeftNoMD, tstSC1, tstParam1, tstVal,
		nti(tError, "got quoted positional parameter. Cannot mix named and positional parameters"),
	}},
	{"one named param, one quoted positional param", `{{< sc1 param1="Hello World" "And Universe" >}}`, []typeText{
		tstLeftNoMD, tstSC1, tstParam1, tstVal,
		nti(tError, "got quoted positional parameter. Cannot mix named and positional parameters"),
	}},
	{"one quoted positional param, one named param", `{{< sc1 "param1" param2="And Universe" >}}`, []typeText{
		tstLeftNoMD, tstSC1, tstParam1,
		nti(tError, "got named parameter 'param2'. Cannot mix named and positional parameters"),
	}},
	{"ono positional param, one not", `{{< sc1 param1 param2="Hello World">}}`, []typeText{
		tstLeftNoMD, tstSC1, tstParam1,
		nti(tError, "got named parameter 'param2'. Cannot mix named and positional parameters"),
	}},
	{"commented out", `{{</* sc1 */>}}`, []typeText{
		nti(tText, "{{<"), nti(tText, " sc1 "), nti(tText, ">}}"), tstEOF,
	}},
	{"commented out, with asterisk inside", `{{</* sc1 "**/*.pdf" */>}}`, []typeText{
		nti(tText, "{{<"), nti(tText, " sc1 \"**/*.pdf\" "), nti(tText, ">}}"), tstEOF,
	}},
	{"commented out, missing close", `{{</* sc1 >}}`, []typeText{
		nti(tError, "comment must be closed"),
	}},
	{"commented out, misplaced close", `{{</* sc1 >}}*/`, []typeText{
		nti(tError, "comment must be closed"),
	}},
	// Inline shortcodes
	{"basic inline", `{{< sc1.inline >}}Hello World{{< /sc1.inline >}}`, []typeText{tstLeftNoMD, tstSC1Inline, tstRightNoMD, tstText, tstLeftNoMD, tstSCClose, tstSC1Inline, tstRightNoMD, tstEOF}},
	{"basic inline with space", `{{< sc1.inline >}}Hello World{{< / sc1.inline >}}`, []typeText{tstLeftNoMD, tstSC1Inline, tstRightNoMD, tstText, tstLeftNoMD, tstSCClose, tstSC1Inline, tstRightNoMD, tstEOF}},
	{"inline self closing", `{{< sc1.inline >}}Hello World{{< /sc1.inline >}}Hello World{{< sc1.inline />}}`, []typeText{tstLeftNoMD, tstSC1Inline, tstRightNoMD, tstText, tstLeftNoMD, tstSCClose, tstSC1Inline, tstRightNoMD, tstText, tstLeftNoMD, tstSC1Inline, tstSCClose, tstRightNoMD, tstEOF}},
	{"inline self closing, then a new inline", `{{< sc1.inline >}}Hello World{{< /sc1.inline >}}Hello World{{< sc1.inline />}}{{< sc2.inline >}}Hello World{{< /sc2.inline >}}`, []typeText{
		tstLeftNoMD, tstSC1Inline, tstRightNoMD, tstText, tstLeftNoMD, tstSCClose, tstSC1Inline, tstRightNoMD, tstText, tstLeftNoMD, tstSC1Inline, tstSCClose, tstRightNoMD,
		tstLeftNoMD, tstSC2Inline, tstRightNoMD, tstText, tstLeftNoMD, tstSCClose, tstSC2Inline, tstRightNoMD, tstEOF,
	}},
	{"inline with template syntax", `{{< sc1.inline >}}{{ .Get 0 }}{{ .Get 1 }}{{< /sc1.inline >}}`, []typeText{tstLeftNoMD, tstSC1Inline, tstRightNoMD, nti(tText, "{{ .Get 0 }}"), nti(tText, "{{ .Get 1 }}"), tstLeftNoMD, tstSCClose, tstSC1Inline, tstRightNoMD, tstEOF}},
	{"inline with nested shortcode (not supported)", `{{< sc1.inline >}}Hello World{{< sc1 >}}{{< /sc1.inline >}}`, []typeText{tstLeftNoMD, tstSC1Inline, tstRightNoMD, tstText, nti(tError, "inline shortcodes do not support nesting")}},
	{"inline case mismatch", `{{< sc1.Inline >}}Hello World{{< /sc1.Inline >}}`, []typeText{tstLeftNoMD, nti(tError, "period in shortcode name only allowed for inline identifiers")}},
}

func TestShortcodeLexer(t *testing.T) {
	t.Parallel()
	c := qt.New(t)
	for i, test := range shortCodeLexerTests {
		t.Run(test.name, func(t *testing.T) {
			items := collect([]byte(test.input), true, lexMainSection)
			if !equal(test.input, items, test.items) {
				got := itemsToString(items, []byte(test.input))
				expected := testItemsToString(test.items)
				c.Assert(got, qt.Equals, expected, qt.Commentf("Test %d: %s", i, test.name))
			}
		})
	}
}

func BenchmarkShortcodeLexer(b *testing.B) {
	testInputs := make([][]byte, len(shortCodeLexerTests))
	for i, input := range shortCodeLexerTests {
		testInputs[i] = []byte(input.input)
	}
	var cfg Config
	b.ResetTimer()
	for i := 0; i < b.N; i++ {
		for _, input := range testInputs {
			items := collectWithConfig(input, true, lexMainSection, cfg)
			//nolint
			if len(items) == 0 {
			}
		}
	}
}<|MERGE_RESOLUTION|>--- conflicted
+++ resolved
@@ -52,21 +52,12 @@
 
 	{"forward slash inside name", `{{< sc/sub >}}`, []typeText{tstLeftNoMD, tstSCSlash, tstRightNoMD, tstEOF}},
 
-<<<<<<< HEAD
-	{"simple with markup", `{{% sc1 %}}`, []Item{tstLeftMD, tstSC1, tstRightMD, tstEOF}},
-	{"with spaces", `{{<     sc1     >}}`, []Item{tstLeftNoMD, tstSC1, tstRightNoMD, tstEOF}},
-	{"indented on new line", "Hello\n    {{% sc1 %}}", []Item{nti(tText, "Hello\n"), nti(tIndentation, "    "), tstLeftMD, tstSC1, tstRightMD, tstEOF}},
-	{"indented on new line tab", "Hello\n\t{{% sc1 %}}", []Item{nti(tText, "Hello\n"), nti(tIndentation, "\t"), tstLeftMD, tstSC1, tstRightMD, tstEOF}},
-	{"indented on first line", "    {{% sc1 %}}", []Item{nti(tIndentation, "    "), tstLeftMD, tstSC1, tstRightMD, tstEOF}},
-	{"mismatched rightDelim", `{{< sc1 %}}`, []Item{
-=======
 	{"simple with markup", `{{% sc1 %}}`, []typeText{tstLeftMD, tstSC1, tstRightMD, tstEOF}},
 	{"with spaces", `{{<     sc1     >}}`, []typeText{tstLeftNoMD, tstSC1, tstRightNoMD, tstEOF}},
 	{"indented on new line", "Hello\n    {{% sc1 %}}", []typeText{nti(tText, "Hello\n"), nti(tIndentation, "    "), tstLeftMD, tstSC1, tstRightMD, tstEOF}},
 	{"indented on new line tab", "Hello\n\t{{% sc1 %}}", []typeText{nti(tText, "Hello\n"), nti(tIndentation, "\t"), tstLeftMD, tstSC1, tstRightMD, tstEOF}},
 	{"indented on first line", "    {{% sc1 %}}", []typeText{nti(tIndentation, "    "), tstLeftMD, tstSC1, tstRightMD, tstEOF}},
 	{"mismatched rightDelim", `{{< sc1 %}}`, []typeText{
->>>>>>> e32a493b
 		tstLeftNoMD, tstSC1,
 		nti(tError, "unrecognized character in shortcode action: U+0025 '%'. Note: Parameters with non-alphanumeric args must be quoted"),
 	}},
