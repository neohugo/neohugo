// Copyright 2018 The Hugo Authors. All rights reserved.
//
// Licensed under the Apache License, Version 2.0 (the "License");
// you may not use this file except in compliance with the License.
// You may obtain a copy of the License at
// http://www.apache.org/licenses/LICENSE-2.0
//
// Unless required by applicable law or agreed to in writing, software
// distributed under the License is distributed on an "AS IS" BASIS,
// WITHOUT WARRANTIES OR CONDITIONS OF ANY KIND, either express or implied.
// See the License for the specific language governing permissions and
// limitations under the License.

package pageparser

import (
	"bytes"
	"fmt"
	"unicode"
	"unicode/utf8"
)

const eof = -1

// returns the next state in scanner.
type stateFunc func(*pageLexer) stateFunc

type pageLexer struct {
	input      []byte
	stateStart stateFunc
	state      stateFunc
	pos        int // input position
	start      int // item start position
	width      int // width of last element

	// Contains lexers for shortcodes and other main section
	// elements.
	sectionHandlers *sectionHandlers

	cfg Config

	// The summary divider to look for.
	summaryDivider []byte
	// Set when we have parsed any summary divider
	summaryDividerChecked bool
	// Whether we're in a HTML comment.
	isInHTMLComment bool

	lexerShortcodeState

	// items delivered to client
	items Items
}

// Implement the Result interface
func (l *pageLexer) Iterator() *Iterator {
	return NewIterator(l.items)
}

func (l *pageLexer) Input() []byte {
	return l.input
}

type Config struct {
	EnableEmoji bool
}

// note: the input position here is normally 0 (start), but
// can be set if position of first shortcode is known
func newPageLexer(input []byte, stateStart stateFunc, cfg Config) *pageLexer {
	lexer := &pageLexer{
		input:      input,
		stateStart: stateStart,
		cfg:        cfg,
		lexerShortcodeState: lexerShortcodeState{
			currLeftDelimItem:  tLeftDelimScNoMarkup,
			currRightDelimItem: tRightDelimScNoMarkup,
			openShortcodes:     make(map[string]bool),
		},
		items: make([]Item, 0, 5),
	}

	lexer.sectionHandlers = createSectionHandlers(lexer)

	return lexer
}

// main loop
func (l *pageLexer) run() *pageLexer {
	for l.state = l.stateStart; l.state != nil; {
		l.state = l.state(l)
	}
	return l
}

// Page syntax
var (
	byteOrderMark     = '\ufeff'
	summaryDivider    = []byte("<!--more-->")
	summaryDividerOrg = []byte("# more")
	delimTOML         = []byte("+++")
	delimYAML         = []byte("---")
	delimOrg          = []byte("#+")
	htmlCommentStart  = []byte("<!--")
	htmlCommentEnd    = []byte("-->")

	emojiDelim = byte(':')
)

func (l *pageLexer) next() rune {
	if l.pos >= len(l.input) {
		l.width = 0
		return eof
	}

	runeValue, runeWidth := utf8.DecodeRune(l.input[l.pos:])
	l.width = runeWidth
	l.pos += l.width

	return runeValue
}

// peek, but no consume
func (l *pageLexer) peek() rune {
	r := l.next()
	l.backup()
	return r
}

// steps back one
func (l *pageLexer) backup() {
	l.pos -= l.width
}

func (l *pageLexer) append(item Item) {
	if item.Pos() < len(l.input) {
		item.firstByte = l.input[item.Pos()]
	}
	l.items = append(l.items, item)
}

// sends an item back to the client.
func (l *pageLexer) emit(t ItemType) {
	defer func() {
		l.start = l.pos
	}()

	if t == tText {
		// Identify any trailing whitespace/intendation.
		// We currently only care about the last one.
		for i := l.pos - 1; i >= l.start; i-- {
			b := l.input[i]
			if b != ' ' && b != '\t' && b != '\r' && b != '\n' {
				break
			}
			if i == l.start && b != '\n' {
<<<<<<< HEAD
				l.items = append(l.items, Item{tIndentation, l.start, l.input[l.start:l.pos], false})
				return
			} else if b == '\n' && i < l.pos-1 {
				l.items = append(l.items, Item{t, l.start, l.input[l.start : i+1], false})
				l.items = append(l.items, Item{tIndentation, i + 1, l.input[i+1 : l.pos], false})
=======
				l.append(Item{Type: tIndentation, low: l.start, high: l.pos})
				return
			} else if b == '\n' && i < l.pos-1 {
				l.append(Item{Type: t, low: l.start, high: i + 1})
				l.append(Item{Type: tIndentation, low: i + 1, high: l.pos})
>>>>>>> e32a493b
				return
			} else if b == '\n' && i == l.pos-1 {
				break
			}

		}
	}

<<<<<<< HEAD
	l.items = append(l.items, Item{t, l.start, l.input[l.start:l.pos], false})
=======
	l.append(Item{Type: t, low: l.start, high: l.pos})

>>>>>>> e32a493b
}

// sends a string item back to the client.
func (l *pageLexer) emitString(t ItemType) {
	l.append(Item{Type: t, low: l.start, high: l.pos, isString: true})
	l.start = l.pos
}

func (l *pageLexer) isEOF() bool {
	return l.pos >= len(l.input)
}

// special case, do not send '\\' back to client
func (l *pageLexer) ignoreEscapesAndEmit(t ItemType, isString bool) {
	i := l.start
	k := i

	var segments []lowHigh

	for i < l.pos {
		r, w := utf8.DecodeRune(l.input[i:l.pos])
		if r == '\\' {
			if i > k {
				segments = append(segments, lowHigh{k, i})
			}
			// See issue #10236.
			// We don't send the backslash back to the client,
			// which makes the end parsing simpler.
			// This means that we cannot render the AST back to be
			// exactly the same as the input,
			// but that was also the situation before we introduced the issue in #10236.
			k = i + w
		}
		i += w
	}

	if k < l.pos {
		segments = append(segments, lowHigh{k, l.pos})
	}

	if len(segments) > 0 {
		l.append(Item{Type: t, segments: segments})
	}

	l.start = l.pos

}

// gets the current value (for debugging and error handling)
func (l *pageLexer) current() []byte {
	return l.input[l.start:l.pos]
}

// ignore current element
func (l *pageLexer) ignore() {
	l.start = l.pos
}

var lf = []byte("\n")

// nil terminates the parser
func (l *pageLexer) errorf(format string, args ...any) stateFunc {
	l.append(Item{Type: tError, Err: fmt.Errorf(format, args...)})
	return nil
}

func (l *pageLexer) consumeCRLF() bool {
	var consumed bool
	for _, r := range crLf {
		if l.next() != r {
			l.backup()
		} else {
			consumed = true
		}
	}
	return consumed
}

func (l *pageLexer) consumeToNextLine() {
	for {
		r := l.next()
		if r == eof || isEndOfLine(r) {
			return
		}
	}
}

func (l *pageLexer) consumeToSpace() {
	for {
		r := l.next()
		if r == eof || unicode.IsSpace(r) {
			l.backup()
			return
		}
	}
}

func (l *pageLexer) consumeSpace() {
	for {
		r := l.next()
		if r == eof || !unicode.IsSpace(r) {
			l.backup()
			return
		}
	}
}

// lex a string starting at ":"
func lexEmoji(l *pageLexer) stateFunc {
	pos := l.pos + 1
	valid := false

	for i := pos; i < len(l.input); i++ {
		if i > pos && l.input[i] == emojiDelim {
			pos = i + 1
			valid = true
			break
		}
		r, _ := utf8.DecodeRune(l.input[i:])
		if !(isAlphaNumericOrHyphen(r) || r == '+') {
			break
		}
	}

	if valid {
		l.pos = pos
		l.emit(TypeEmoji)
	} else {
		l.pos++
		l.emit(tText)
	}

	return lexMainSection
}

type sectionHandlers struct {
	l *pageLexer

	// Set when none of the sections are found so we
	// can safely stop looking and skip to the end.
	skipAll bool

	handlers    []*sectionHandler
	skipIndexes []int
}

func (s *sectionHandlers) skip() int {
	if s.skipAll {
		return -1
	}

	s.skipIndexes = s.skipIndexes[:0]
	var shouldSkip bool
	for _, skipper := range s.handlers {
		idx := skipper.skip()
		if idx != -1 {
			shouldSkip = true
			s.skipIndexes = append(s.skipIndexes, idx)
		}
	}

	if !shouldSkip {
		s.skipAll = true
		return -1
	}

	return minIndex(s.skipIndexes...)
}

func createSectionHandlers(l *pageLexer) *sectionHandlers {
	shortCodeHandler := &sectionHandler{
		l: l,
		skipFunc: func(l *pageLexer) int {
			return l.index(leftDelimSc)
		},
		lexFunc: func(origin stateFunc, l *pageLexer) (stateFunc, bool) {
			if !l.isShortCodeStart() {
				return origin, false
			}

			if l.isInline {
				// If we're inside an inline shortcode, the only valid shortcode markup is
				// the markup which closes it.
				b := l.input[l.pos+3:]
				end := indexNonWhiteSpace(b, '/')
				if end != len(l.input)-1 {
					b = bytes.TrimSpace(b[end+1:])
					if end == -1 || !bytes.HasPrefix(b, []byte(l.currShortcodeName+" ")) {
						return l.errorf("inline shortcodes do not support nesting"), true
					}
				}
			}

			if l.hasPrefix(leftDelimScWithMarkup) {
				l.currLeftDelimItem = tLeftDelimScWithMarkup
				l.currRightDelimItem = tRightDelimScWithMarkup
			} else {
				l.currLeftDelimItem = tLeftDelimScNoMarkup
				l.currRightDelimItem = tRightDelimScNoMarkup
			}

			return lexShortcodeLeftDelim, true
		},
	}

	summaryDividerHandler := &sectionHandler{
		l: l,
		skipFunc: func(l *pageLexer) int {
			if l.summaryDividerChecked || l.summaryDivider == nil {
				return -1
			}
			return l.index(l.summaryDivider)
		},
		lexFunc: func(origin stateFunc, l *pageLexer) (stateFunc, bool) {
			if !l.hasPrefix(l.summaryDivider) {
				return origin, false
			}

			l.summaryDividerChecked = true
			l.pos += len(l.summaryDivider)
			// This makes it a little easier to reason about later.
			l.consumeSpace()
			l.emit(TypeLeadSummaryDivider)

			return origin, true
		},
	}

	handlers := []*sectionHandler{shortCodeHandler, summaryDividerHandler}

	if l.cfg.EnableEmoji {
		emojiHandler := &sectionHandler{
			l: l,
			skipFunc: func(l *pageLexer) int {
				return l.indexByte(emojiDelim)
			},
			lexFunc: func(origin stateFunc, l *pageLexer) (stateFunc, bool) {
				return lexEmoji, true
			},
		}

		handlers = append(handlers, emojiHandler)
	}

	return &sectionHandlers{
		l:           l,
		handlers:    handlers,
		skipIndexes: make([]int, len(handlers)),
	}
}

func (s *sectionHandlers) lex(origin stateFunc) stateFunc {
	if s.skipAll {
		return nil
	}

	if s.l.pos > s.l.start {
		s.l.emit(tText)
	}

	for _, handler := range s.handlers {
		if handler.skipAll {
			continue
		}

		next, handled := handler.lexFunc(origin, handler.l)
		if next == nil || handled {
			return next
		}
	}

	// Not handled by the above.
	s.l.pos++

	return origin
}

type sectionHandler struct {
	l *pageLexer

	// No more sections of this type.
	skipAll bool

	// Returns the index of the next match, -1 if none found.
	skipFunc func(l *pageLexer) int

	// Lex lexes the current section and returns the next state func and
	// a bool telling if this section was handled.
	// Note that returning nil as the next state will terminate the
	// lexer.
	lexFunc func(origin stateFunc, l *pageLexer) (stateFunc, bool)
}

func (s *sectionHandler) skip() int {
	if s.skipAll {
		return -1
	}

	idx := s.skipFunc(s.l)
	if idx == -1 {
		s.skipAll = true
	}
	return idx
}

func lexMainSection(l *pageLexer) stateFunc {
	if l.isEOF() {
		return lexDone
	}

	if l.isInHTMLComment {
		return lexEndFrontMatterHTMLComment
	}

	// Fast forward as far as possible.
	skip := l.sectionHandlers.skip()

	if skip == -1 {
		l.pos = len(l.input)
		return lexDone
	} else if skip > 0 {
		l.pos += skip
	}

	next := l.sectionHandlers.lex(lexMainSection)
	if next != nil {
		return next
	}

	l.pos = len(l.input)
	return lexDone
}

func lexDone(l *pageLexer) stateFunc {
	// Done!
	if l.pos > l.start {
		l.emit(tText)
	}
	l.emit(tEOF)
	return nil
}

//func (l *pageLexer) printCurrentInput() {
//fmt.Printf("input[%d:]: %q", l.pos, string(l.input[l.pos:]))
//}

// state helpers

func (l *pageLexer) index(sep []byte) int {
	return bytes.Index(l.input[l.pos:], sep)
}

func (l *pageLexer) indexByte(sep byte) int {
	return bytes.IndexByte(l.input[l.pos:], sep)
}

func (l *pageLexer) hasPrefix(prefix []byte) bool {
	return bytes.HasPrefix(l.input[l.pos:], prefix)
}

// helper functions

// returns the min index >= 0
func minIndex(indices ...int) int {
	min := -1

	for _, j := range indices {
		if j < 0 {
			continue
		}
		if min == -1 {
			min = j
		} else if j < min {
			min = j
		}
	}
	return min
}

func indexNonWhiteSpace(s []byte, in rune) int {
	idx := bytes.IndexFunc(s, func(r rune) bool {
		return !unicode.IsSpace(r)
	})

	if idx == -1 {
		return -1
	}

	r, _ := utf8.DecodeRune(s[idx:])
	if r == in {
		return idx
	}
	return -1
}

func isSpace(r rune) bool {
	return r == ' ' || r == '\t'
}

func isAlphaNumericOrHyphen(r rune) bool {
	// let unquoted YouTube ids as positional params slip through (they contain hyphens)
	return isAlphaNumeric(r) || r == '-'
}

var crLf = []rune{'\r', '\n'}

func isEndOfLine(r rune) bool {
	return r == '\r' || r == '\n'
}

func isAlphaNumeric(r rune) bool {
	return r == '_' || unicode.IsLetter(r) || unicode.IsDigit(r)
}<|MERGE_RESOLUTION|>--- conflicted
+++ resolved
@@ -154,19 +154,11 @@
 				break
 			}
 			if i == l.start && b != '\n' {
-<<<<<<< HEAD
-				l.items = append(l.items, Item{tIndentation, l.start, l.input[l.start:l.pos], false})
-				return
-			} else if b == '\n' && i < l.pos-1 {
-				l.items = append(l.items, Item{t, l.start, l.input[l.start : i+1], false})
-				l.items = append(l.items, Item{tIndentation, i + 1, l.input[i+1 : l.pos], false})
-=======
 				l.append(Item{Type: tIndentation, low: l.start, high: l.pos})
 				return
 			} else if b == '\n' && i < l.pos-1 {
 				l.append(Item{Type: t, low: l.start, high: i + 1})
 				l.append(Item{Type: tIndentation, low: i + 1, high: l.pos})
->>>>>>> e32a493b
 				return
 			} else if b == '\n' && i == l.pos-1 {
 				break
@@ -175,12 +167,8 @@
 		}
 	}
 
-<<<<<<< HEAD
-	l.items = append(l.items, Item{t, l.start, l.input[l.start:l.pos], false})
-=======
 	l.append(Item{Type: t, low: l.start, high: l.pos})
 
->>>>>>> e32a493b
 }
 
 // sends a string item back to the client.
