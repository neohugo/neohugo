--- conflicted
+++ resolved
@@ -16,11 +16,6 @@
 import (
 	"testing"
 
-<<<<<<< HEAD
-	"github.com/neohugo/neohugo/media"
-
-=======
->>>>>>> cd59216d
 	qt "github.com/frankban/quicktest"
 )
 
