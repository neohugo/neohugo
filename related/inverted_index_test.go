// Copyright 2019 The Hugo Authors. All rights reserved.
//
// Licensed under the Apache License, Version 2.0 (the "License");
// you may not use this file except in compliance with the License.
// You may obtain a copy of the License at
// http://www.apache.org/licenses/LICENSE-2.0
//
// Unless required by applicable law or agreed to in writing, software
// distributed under the License is distributed on an "AS IS" BASIS,
// WITHOUT WARRANTIES OR CONDITIONS OF ANY KIND, either express or implied.
// See the License for the specific language governing permissions and
// limitations under the License.

package related

import (
	"context"
	"fmt"
	"math/rand"
	"testing"
	"time"

	qt "github.com/frankban/quicktest"
)

type testDoc struct {
	keywords map[string][]Keyword
	date     time.Time
	name     string
}

func (d *testDoc) String() string {
	s := "\n"
	for k, v := range d.keywords {
		s += k + ":\t\t"
		for _, vv := range v {
			s += "  " + vv.String()
		}
		s += "\n"
	}
	return s
}

func (d *testDoc) Name() string {
	return d.name
}

func newTestDoc(name string, keywords ...string) *testDoc {
	time.Sleep(1 * time.Millisecond)
	return newTestDocWithDate(name, time.Now(), keywords...)
}

func newTestDocWithDate(name string, date time.Time, keywords ...string) *testDoc {
	km := make(map[string][]Keyword)

	kw := &testDoc{keywords: km, date: date}

	kw.addKeywords(name, keywords...)
	return kw
}

func (d *testDoc) addKeywords(name string, keywords ...string) *testDoc {
	keywordm := createTestKeywords(name, keywords...)

	for k, v := range keywordm {
		keywords := make([]Keyword, len(v))
		for i := 0; i < len(v); i++ {
			keywords[i] = StringKeyword(v[i])
		}
		d.keywords[k] = keywords
	}
	return d
}

func createTestKeywords(name string, keywords ...string) map[string][]string {
	return map[string][]string{
		name: keywords,
	}
}

func (d *testDoc) RelatedKeywords(cfg IndexConfig) ([]Keyword, error) {
	return d.keywords[cfg.Name], nil
}

func (d *testDoc) PublishDate() time.Time {
	return d.date
}

func TestCardinalityThreshold(t *testing.T) {
	c := qt.New(t)
	config := Config{
		Threshold:    90,
		IncludeNewer: false,
		Indices: IndexConfigs{
			IndexConfig{Name: "tags", Weight: 50, CardinalityThreshold: 79},
			IndexConfig{Name: "keywords", Weight: 65, CardinalityThreshold: 90},
		},
	}

	idx := NewInvertedIndex(config)
	hasKeyword := func(index, keyword string) bool {
		_, found := idx.index[index][StringKeyword(keyword)]
		return found
	}

	docs := []Document{
		newTestDoc("tags", "a", "b", "c", "d"),
		newTestDoc("tags", "b", "d", "g"),
		newTestDoc("tags", "b", "d", "g"),
		newTestDoc("tags", "b", "h").addKeywords("keywords", "a"),
		newTestDoc("tags", "g", "h").addKeywords("keywords", "a", "b", "z"),
	}

	idx.Add(context.Background(), docs...)
	c.Assert(idx.Finalize(context.Background()), qt.IsNil)
	// Only tags=b should be removed.
	c.Assert(hasKeyword("tags", "a"), qt.Equals, true)
	c.Assert(hasKeyword("tags", "b"), qt.Equals, false)
	c.Assert(hasKeyword("tags", "d"), qt.Equals, true)
	c.Assert(hasKeyword("keywords", "b"), qt.Equals, true)

}

func TestSearch(t *testing.T) {
	config := Config{
		Threshold:    90,
		IncludeNewer: false,
		Indices: IndexConfigs{
			IndexConfig{Name: "tags", Weight: 50},
			IndexConfig{Name: "keywords", Weight: 65},
		},
	}

	idx := NewInvertedIndex(config)
	// idx.debug = true

	docs := []Document{
		newTestDoc("tags", "a", "b", "c", "d"),
		newTestDoc("tags", "b", "d", "g"),
		newTestDoc("tags", "b", "h").addKeywords("keywords", "a"),
		newTestDoc("tags", "g", "h").addKeywords("keywords", "a", "b"),
	}

<<<<<<< HEAD
	c := qt.New(t)
	err := idx.Add(docs...)
	c.Assert(err, qt.IsNil)
=======
	idx.Add(context.Background(), docs...)
>>>>>>> 0e8ab20a

	t.Run("count", func(t *testing.T) {
		c := qt.New(t)
		c.Assert(len(idx.index), qt.Equals, 2)
		set1, found := idx.index["tags"]
		c.Assert(found, qt.Equals, true)
		// 6 tags
		c.Assert(len(set1), qt.Equals, 6)

		set2, found := idx.index["keywords"]
		c.Assert(found, qt.Equals, true)
		c.Assert(len(set2), qt.Equals, 2)
	})

	t.Run("search-tags", func(t *testing.T) {
		c := qt.New(t)
		var cfg IndexConfig
		m, err := idx.search(context.Background(), newQueryElement("tags", cfg.StringsToKeywords("a", "b", "d", "z")...))
		c.Assert(err, qt.IsNil)
		c.Assert(len(m), qt.Equals, 2)
		c.Assert(m[0], qt.Equals, docs[0])
		c.Assert(m[1], qt.Equals, docs[1])
	})

	t.Run("search-tags-and-keywords", func(t *testing.T) {
		c := qt.New(t)
		var cfg IndexConfig
		m, err := idx.search(context.Background(),
			newQueryElement("tags", cfg.StringsToKeywords("a", "b", "z")...),
			newQueryElement("keywords", cfg.StringsToKeywords("a", "b")...))
		c.Assert(err, qt.IsNil)
		c.Assert(len(m), qt.Equals, 3)
		c.Assert(m[0], qt.Equals, docs[3])
		c.Assert(m[1], qt.Equals, docs[2])
		c.Assert(m[2], qt.Equals, docs[0])
	})

	t.Run("searchdoc-all", func(t *testing.T) {
		c := qt.New(t)
		doc := newTestDoc("tags", "a").addKeywords("keywords", "a")
		m, err := idx.Search(context.Background(), SearchOpts{Document: doc})
		c.Assert(err, qt.IsNil)
		c.Assert(len(m), qt.Equals, 2)
		c.Assert(m[0], qt.Equals, docs[3])
		c.Assert(m[1], qt.Equals, docs[2])
	})

	t.Run("searchdoc-tags", func(t *testing.T) {
		c := qt.New(t)
		doc := newTestDoc("tags", "a", "b", "d", "z").addKeywords("keywords", "a", "b")
		m, err := idx.Search(context.Background(), SearchOpts{Document: doc, Indices: []string{"tags"}})
		c.Assert(err, qt.IsNil)
		c.Assert(len(m), qt.Equals, 2)
		c.Assert(m[0], qt.Equals, docs[0])
		c.Assert(m[1], qt.Equals, docs[1])
	})

	t.Run("searchdoc-keywords-date", func(t *testing.T) {
		c := qt.New(t)
		doc := newTestDoc("tags", "a", "b", "d", "z").addKeywords("keywords", "a", "b")
		// This will get a date newer than the others.
		newDoc := newTestDoc("keywords", "a", "b")
<<<<<<< HEAD
		err := idx.Add(newDoc)
		c.Assert(err, qt.IsNil)
=======
		idx.Add(context.Background(), newDoc)
>>>>>>> 0e8ab20a

		m, err := idx.Search(context.Background(), SearchOpts{Document: doc, Indices: []string{"keywords"}})
		c.Assert(err, qt.IsNil)
		c.Assert(len(m), qt.Equals, 2)
		c.Assert(m[0], qt.Equals, docs[3])
	})

	t.Run("searchdoc-keywords-same-date", func(t *testing.T) {
		c := qt.New(t)
		idx := NewInvertedIndex(config)

		date := time.Now()

		doc := newTestDocWithDate("keywords", date, "a", "b")
		doc.name = "thedoc"

		for i := 0; i < 10; i++ {
			docc := *doc
			docc.name = fmt.Sprintf("doc%d", i)
<<<<<<< HEAD
			err := idx.Add(&docc)
			c.Assert(err, qt.IsNil)
=======
			idx.Add(context.Background(), &docc)
>>>>>>> 0e8ab20a
		}

		m, err := idx.Search(context.Background(), SearchOpts{Document: doc, Indices: []string{"keywords"}})
		c.Assert(err, qt.IsNil)
		c.Assert(len(m), qt.Equals, 10)
		for i := 0; i < 10; i++ {
			c.Assert(m[i].Name(), qt.Equals, fmt.Sprintf("doc%d", i))
		}
	})
}

func TestToKeywordsToLower(t *testing.T) {
	c := qt.New(t)
	slice := []string{"A", "B", "C"}
	config := IndexConfig{ToLower: true}
	keywords, err := config.ToKeywords(slice)
	c.Assert(err, qt.IsNil)
	c.Assert(slice, qt.DeepEquals, []string{"A", "B", "C"})
	c.Assert(keywords, qt.DeepEquals, []Keyword{
		StringKeyword("a"),
		StringKeyword("b"),
		StringKeyword("c"),
	})
}

func TestToKeywordsAnySlice(t *testing.T) {
	c := qt.New(t)
	var config IndexConfig
	slice := []any{"A", 32, "C"}
	keywords, err := config.ToKeywords(slice)
	c.Assert(err, qt.IsNil)
	c.Assert(keywords, qt.DeepEquals, []Keyword{
		StringKeyword("A"),
		StringKeyword("32"),
		StringKeyword("C"),
	})
}

func BenchmarkRelatedNewIndex(b *testing.B) {
	pages := make([]*testDoc, 100)
	numkeywords := 30
	allKeywords := make([]string, numkeywords)
	for i := 0; i < numkeywords; i++ {
		allKeywords[i] = fmt.Sprintf("keyword%d", i+1)
	}

	for i := 0; i < len(pages); i++ {
		start := rand.Intn(len(allKeywords))
		end := start + 3
		if end >= len(allKeywords) {
			end = start + 1
		}

		kw := newTestDoc("tags", allKeywords[start:end]...)
		if i%5 == 0 {
			start := rand.Intn(len(allKeywords))
			end := start + 3
			if end >= len(allKeywords) {
				end = start + 1
			}
			kw.addKeywords("keywords", allKeywords[start:end]...)
		}

		pages[i] = kw
	}

	cfg := Config{
		Threshold: 50,
		Indices: IndexConfigs{
			IndexConfig{Name: "tags", Weight: 100},
			IndexConfig{Name: "keywords", Weight: 200},
		},
	}

	b.Run("singles", func(b *testing.B) {
		c := qt.New(b)
		for i := 0; i < b.N; i++ {
			idx := NewInvertedIndex(cfg)
			for _, doc := range pages {
<<<<<<< HEAD
				err := idx.Add(doc)
				c.Assert(err, qt.IsNil)
=======
				idx.Add(context.Background(), doc)
>>>>>>> 0e8ab20a
			}
		}
	})

	b.Run("all", func(b *testing.B) {
		c := qt.New(b)
		for i := 0; i < b.N; i++ {
			idx := NewInvertedIndex(cfg)
			docs := make([]Document, len(pages))
			for i := 0; i < len(pages); i++ {
				docs[i] = pages[i]
			}
<<<<<<< HEAD
			err := idx.Add(docs...)
			c.Assert(err, qt.IsNil)
=======
			idx.Add(context.Background(), docs...)
>>>>>>> 0e8ab20a
		}
	})
}

func BenchmarkRelatedMatchesIn(b *testing.B) {
<<<<<<< HEAD
	c := qt.New(b)

	q1 := newQueryElement("tags", StringsToKeywords("keyword2", "keyword5", "keyword32", "asdf")...)
	q2 := newQueryElement("keywords", StringsToKeywords("keyword3", "keyword4")...)
=======
	var icfg IndexConfig
	q1 := newQueryElement("tags", icfg.StringsToKeywords("keyword2", "keyword5", "keyword32", "asdf")...)
	q2 := newQueryElement("keywords", icfg.StringsToKeywords("keyword3", "keyword4")...)
>>>>>>> 0e8ab20a

	docs := make([]*testDoc, 1000)
	numkeywords := 20
	allKeywords := make([]string, numkeywords)
	for i := 0; i < numkeywords; i++ {
		allKeywords[i] = fmt.Sprintf("keyword%d", i+1)
	}

	cfg := Config{
		Threshold: 20,
		Indices: IndexConfigs{
			IndexConfig{Name: "tags", Weight: 100},
			IndexConfig{Name: "keywords", Weight: 200},
		},
	}

	idx := NewInvertedIndex(cfg)

	for i := 0; i < len(docs); i++ {
		start := rand.Intn(len(allKeywords))
		end := start + 3
		if end >= len(allKeywords) {
			end = start + 1
		}

		index := "tags"
		if i%5 == 0 {
			index = "keywords"
		}

<<<<<<< HEAD
		err := idx.Add(newTestDoc(index, allKeywords[start:end]...))
		c.Assert(err, qt.IsNil)
=======
		idx.Add(context.Background(), newTestDoc(index, allKeywords[start:end]...))
>>>>>>> 0e8ab20a
	}

	b.ResetTimer()
	ctx := context.Background()
	for i := 0; i < b.N; i++ {
		if i%10 == 0 {
<<<<<<< HEAD
			_, err := idx.search(q2)
			c.Assert(err, qt.IsNil)
		} else {
			_, err := idx.search(q1)
			c.Assert(err, qt.IsNil)
=======
			idx.search(ctx, q2)
		} else {
			idx.search(ctx, q1)
>>>>>>> 0e8ab20a
		}
	}
}<|MERGE_RESOLUTION|>--- conflicted
+++ resolved
@@ -118,7 +118,6 @@
 	c.Assert(hasKeyword("tags", "b"), qt.Equals, false)
 	c.Assert(hasKeyword("tags", "d"), qt.Equals, true)
 	c.Assert(hasKeyword("keywords", "b"), qt.Equals, true)
-
 }
 
 func TestSearch(t *testing.T) {
@@ -141,13 +140,7 @@
 		newTestDoc("tags", "g", "h").addKeywords("keywords", "a", "b"),
 	}
 
-<<<<<<< HEAD
-	c := qt.New(t)
-	err := idx.Add(docs...)
-	c.Assert(err, qt.IsNil)
-=======
 	idx.Add(context.Background(), docs...)
->>>>>>> 0e8ab20a
 
 	t.Run("count", func(t *testing.T) {
 		c := qt.New(t)
@@ -210,12 +203,7 @@
 		doc := newTestDoc("tags", "a", "b", "d", "z").addKeywords("keywords", "a", "b")
 		// This will get a date newer than the others.
 		newDoc := newTestDoc("keywords", "a", "b")
-<<<<<<< HEAD
-		err := idx.Add(newDoc)
-		c.Assert(err, qt.IsNil)
-=======
 		idx.Add(context.Background(), newDoc)
->>>>>>> 0e8ab20a
 
 		m, err := idx.Search(context.Background(), SearchOpts{Document: doc, Indices: []string{"keywords"}})
 		c.Assert(err, qt.IsNil)
@@ -235,12 +223,7 @@
 		for i := 0; i < 10; i++ {
 			docc := *doc
 			docc.name = fmt.Sprintf("doc%d", i)
-<<<<<<< HEAD
-			err := idx.Add(&docc)
-			c.Assert(err, qt.IsNil)
-=======
 			idx.Add(context.Background(), &docc)
->>>>>>> 0e8ab20a
 		}
 
 		m, err := idx.Search(context.Background(), SearchOpts{Document: doc, Indices: []string{"keywords"}})
@@ -316,49 +299,30 @@
 	}
 
 	b.Run("singles", func(b *testing.B) {
-		c := qt.New(b)
 		for i := 0; i < b.N; i++ {
 			idx := NewInvertedIndex(cfg)
 			for _, doc := range pages {
-<<<<<<< HEAD
-				err := idx.Add(doc)
-				c.Assert(err, qt.IsNil)
-=======
 				idx.Add(context.Background(), doc)
->>>>>>> 0e8ab20a
 			}
 		}
 	})
 
 	b.Run("all", func(b *testing.B) {
-		c := qt.New(b)
 		for i := 0; i < b.N; i++ {
 			idx := NewInvertedIndex(cfg)
 			docs := make([]Document, len(pages))
 			for i := 0; i < len(pages); i++ {
 				docs[i] = pages[i]
 			}
-<<<<<<< HEAD
-			err := idx.Add(docs...)
-			c.Assert(err, qt.IsNil)
-=======
 			idx.Add(context.Background(), docs...)
->>>>>>> 0e8ab20a
 		}
 	})
 }
 
 func BenchmarkRelatedMatchesIn(b *testing.B) {
-<<<<<<< HEAD
-	c := qt.New(b)
-
-	q1 := newQueryElement("tags", StringsToKeywords("keyword2", "keyword5", "keyword32", "asdf")...)
-	q2 := newQueryElement("keywords", StringsToKeywords("keyword3", "keyword4")...)
-=======
 	var icfg IndexConfig
 	q1 := newQueryElement("tags", icfg.StringsToKeywords("keyword2", "keyword5", "keyword32", "asdf")...)
 	q2 := newQueryElement("keywords", icfg.StringsToKeywords("keyword3", "keyword4")...)
->>>>>>> 0e8ab20a
 
 	docs := make([]*testDoc, 1000)
 	numkeywords := 20
@@ -389,29 +353,16 @@
 			index = "keywords"
 		}
 
-<<<<<<< HEAD
-		err := idx.Add(newTestDoc(index, allKeywords[start:end]...))
-		c.Assert(err, qt.IsNil)
-=======
 		idx.Add(context.Background(), newTestDoc(index, allKeywords[start:end]...))
->>>>>>> 0e8ab20a
 	}
 
 	b.ResetTimer()
 	ctx := context.Background()
 	for i := 0; i < b.N; i++ {
 		if i%10 == 0 {
-<<<<<<< HEAD
-			_, err := idx.search(q2)
-			c.Assert(err, qt.IsNil)
-		} else {
-			_, err := idx.search(q1)
-			c.Assert(err, qt.IsNil)
-=======
 			idx.search(ctx, q2)
 		} else {
 			idx.search(ctx, q1)
->>>>>>> 0e8ab20a
 		}
 	}
 }