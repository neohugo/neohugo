--- conflicted
+++ resolved
@@ -24,20 +24,17 @@
 	"sync"
 	"time"
 
-<<<<<<< HEAD
+	xmaps "golang.org/x/exp/maps"
+
+	"github.com/neohugo/neohugo/common/collections"
 	"github.com/neohugo/neohugo/common/maps"
-=======
-	xmaps "golang.org/x/exp/maps"
-
-	"github.com/gohugoio/hugo/common/collections"
-	"github.com/gohugoio/hugo/common/maps"
-	"github.com/gohugoio/hugo/compare"
-	"github.com/gohugoio/hugo/markup/tableofcontents"
+	"github.com/neohugo/neohugo/compare"
+	"github.com/neohugo/neohugo/markup/tableofcontents"
 	"github.com/spf13/cast"
->>>>>>> cd59216d
+
+	"github.com/neohugo/neohugo/common/types"
 
 	"github.com/mitchellh/mapstructure"
-	"github.com/neohugo/neohugo/common/types"
 )
 
 const (
@@ -269,7 +266,6 @@
 	idx.finalized = true
 
 	return nil
-
 }
 
 // queryElement holds the index name and keywords that can be used to compose a
@@ -350,7 +346,6 @@
 // threshold (normalize to 0..100) will be removed.
 // If an index name is provided, only that index will be queried.
 func (idx *InvertedIndex) Search(ctx context.Context, opts SearchOpts) ([]Document, error) {
-
 	var (
 		queryElements []queryElement
 		configs       IndicesConfig
@@ -383,7 +378,6 @@
 				keywords = append(keywords, FragmentKeyword(fragment))
 			}
 			if opts.Document != nil {
-
 				if fp, ok := opts.Document.(FragmentProvider); ok {
 					for _, fragment := range fp.Fragments(ctx).Identifiers {
 						keywords = append(keywords, FragmentKeyword(fragment))
