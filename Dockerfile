--- conflicted
+++ resolved
@@ -1,11 +1,7 @@
 # GitHub:       https://github.com/neohugo/neohugo
 # Website:      https://neohugo.github.io/
 
-<<<<<<< HEAD
-FROM golang:alpine AS build
-=======
 FROM golang:1.21-alpine AS build
->>>>>>> ac7cffa7
 
 # Optionally set HUGO_BUILD_TAGS to "extended" or "nodeploy" when building like so:
 #   docker build --build-arg HUGO_BUILD_TAGS=extended .
@@ -29,13 +25,7 @@
 
 # ---
 
-<<<<<<< HEAD
-FROM alpine:latest
-LABEL description="Docker container for building static sites with the neohugo static site generator with extended."
-LABEL maintainer="Prachya Saechua<blackb1rd@blackb1rd.dev>"
-=======
 FROM alpine:3.18
->>>>>>> ac7cffa7
 
 COPY --from=build /go/bin/neohugo /usr/bin/neohugo
 
