// Copyright 2019 The Hugo Authors. All rights reserved.
//
// Licensed under the Apache License, Version 2.0 (the "License");
// you may not use this file except in compliance with the License.
// You may obtain a copy of the License at
// http://www.apache.org/licenses/LICENSE-2.0
//
// Unless required by applicable law or agreed to in writing, software
// distributed under the License is distributed on an "AS IS" BASIS,
// WITHOUT WARRANTIES OR CONDITIONS OF ANY KIND, either express or implied.
// See the License for the specific language governing permissions and
// limitations under the License.

// Package highlight provides code highlighting.
package highlight

import (
	"testing"

	qt "github.com/frankban/quicktest"
<<<<<<< HEAD
	"github.com/neohugo/neohugo/config"
=======
	"github.com/gohugoio/hugo/config"
>>>>>>> 3efc2e2a
)

func TestConfig(t *testing.T) {
	c := qt.New(t)

	c.Run("applyLegacyConfig", func(c *qt.C) {
		v := config.New()
		v.Set("pygmentsStyle", "hugo")
		v.Set("pygmentsUseClasses", false)
		v.Set("pygmentsCodeFences", false)
		v.Set("pygmentsOptions", "linenos=inline")

		cfg := DefaultConfig
		err := ApplyLegacyConfig(v, &cfg)
		c.Assert(err, qt.IsNil)
		c.Assert(cfg.Style, qt.Equals, "hugo")
		c.Assert(cfg.NoClasses, qt.Equals, true)
		c.Assert(cfg.CodeFences, qt.Equals, false)
		c.Assert(cfg.LineNos, qt.Equals, true)
		c.Assert(cfg.LineNumbersInTable, qt.Equals, false)
	})

	c.Run("parseOptions", func(c *qt.C) {
		cfg := DefaultConfig
		opts := "noclasses=true,linenos=inline,linenostart=32,hl_lines=3-8 10-20"
		err := applyOptionsFromString(opts, &cfg)

		c.Assert(err, qt.IsNil)
		c.Assert(cfg.NoClasses, qt.Equals, true)
		c.Assert(cfg.LineNos, qt.Equals, true)
		c.Assert(cfg.LineNumbersInTable, qt.Equals, false)
		c.Assert(cfg.LineNoStart, qt.Equals, 32)
		c.Assert(cfg.Hl_Lines, qt.Equals, "3-8 10-20")
	})
}<|MERGE_RESOLUTION|>--- conflicted
+++ resolved
@@ -18,11 +18,7 @@
 	"testing"
 
 	qt "github.com/frankban/quicktest"
-<<<<<<< HEAD
-	"github.com/neohugo/neohugo/config"
-=======
 	"github.com/gohugoio/hugo/config"
->>>>>>> 3efc2e2a
 )
 
 func TestConfig(t *testing.T) {
