--- conflicted
+++ resolved
@@ -122,11 +122,6 @@
 }
 
 func (p preWrapper) Start(code bool, styleAttr string) string {
-<<<<<<< HEAD
-	w := &strings.Builder{}
-	fmt.Fprintf(w, `<pre tabindex="0"%s>`, styleAttr)
-=======
->>>>>>> 3efc2e2a
 	var language string
 	if code {
 		language = p.language
