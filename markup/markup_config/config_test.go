// Copyright 2019 The Hugo Authors. All rights reserved.
//
// Licensed under the Apache License, Version 2.0 (the "License");
// you may not use this file except in compliance with the License.
// You may obtain a copy of the License at
// http://www.apache.org/licenses/LICENSE-2.0
//
// Unless required by applicable law or agreed to in writing, software
// distributed under the License is distributed on an "AS IS" BASIS,
// WITHOUT WARRANTIES OR CONDITIONS OF ANY KIND, either express or implied.
// See the License for the specific language governing permissions and
// limitations under the License.

package markup_config

import (
	"testing"

	"github.com/neohugo/neohugo/config"

	qt "github.com/frankban/quicktest"
)

func TestConfig(t *testing.T) {
	c := qt.New(t)

	c.Run("Decode", func(c *qt.C) {
		c.Parallel()
		v := config.New()

		v.Set("markup", map[string]any{
			"goldmark": map[string]any{
				"renderer": map[string]any{
					"unsafe": true,
				},
			},
			"asciidocext": map[string]any{
				"workingFolderCurrent": true,
				"safeMode":             "save",
				"extensions":           []string{"asciidoctor-html5s"},
			},
		})

		conf, err := Decode(v)

		c.Assert(err, qt.IsNil)
		c.Assert(conf.Goldmark.Renderer.Unsafe, qt.Equals, true)
		c.Assert(conf.Goldmark.Parser.Attribute.Title, qt.Equals, true)
		c.Assert(conf.Goldmark.Parser.Attribute.Block, qt.Equals, false)

		c.Assert(conf.AsciidocExt.WorkingFolderCurrent, qt.Equals, true)
		c.Assert(conf.AsciidocExt.Extensions[0], qt.Equals, "asciidoctor-html5s")
	})
<<<<<<< HEAD
=======

	c.Run("Decode legacy typographer", func(c *qt.C) {
		c.Parallel()
		v := config.New()

		// typographer was changed from a bool to a struct in 0.112.0.
		v.Set("markup", map[string]any{
			"goldmark": map[string]any{
				"extensions": map[string]any{
					"typographer": false,
				},
			},
		})

		conf, err := Decode(v)

		c.Assert(err, qt.IsNil)
		c.Assert(conf.Goldmark.Extensions.Typographer.Disable, qt.Equals, true)

		v.Set("markup", map[string]any{
			"goldmark": map[string]any{
				"extensions": map[string]any{
					"typographer": true,
				},
			},
		})

		conf, err = Decode(v)

		c.Assert(err, qt.IsNil)
		c.Assert(conf.Goldmark.Extensions.Typographer.Disable, qt.Equals, false)
		c.Assert(conf.Goldmark.Extensions.Typographer.Ellipsis, qt.Equals, "&hellip;")

	})

>>>>>>> cd59216d
}<|MERGE_RESOLUTION|>--- conflicted
+++ resolved
@@ -51,8 +51,6 @@
 		c.Assert(conf.AsciidocExt.WorkingFolderCurrent, qt.Equals, true)
 		c.Assert(conf.AsciidocExt.Extensions[0], qt.Equals, "asciidoctor-html5s")
 	})
-<<<<<<< HEAD
-=======
 
 	c.Run("Decode legacy typographer", func(c *qt.C) {
 		c.Parallel()
@@ -85,8 +83,5 @@
 		c.Assert(err, qt.IsNil)
 		c.Assert(conf.Goldmark.Extensions.Typographer.Disable, qt.Equals, false)
 		c.Assert(conf.Goldmark.Extensions.Typographer.Ellipsis, qt.Equals, "&hellip;")
-
 	})
-
->>>>>>> cd59216d
 }