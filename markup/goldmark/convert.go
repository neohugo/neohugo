// Copyright 2019 The Hugo Authors. All rights reserved.
//
// Licensed under the Apache License, Version 2.0 (the "License");
// you may not use this file except in compliance with the License.
// You may obtain a copy of the License at
// http://www.apache.org/licenses/LICENSE-2.0
//
// Unless required by applicable law or agreed to in writing, software
// distributed under the License is distributed on an "AS IS" BASIS,
// WITHOUT WARRANTIES OR CONDITIONS OF ANY KIND, either express or implied.
// See the License for the specific language governing permissions and
// limitations under the License.

// Package goldmark converts Markdown to HTML using Goldmark.
package goldmark

import (
	"bytes"
	"fmt"
	"math/bits"
	"path/filepath"
	"runtime/debug"

<<<<<<< HEAD
	"github.com/neohugo/neohugo/markup/goldmark/internal/extensions/attributes"

	"github.com/neohugo/neohugo/identity"
=======
	"github.com/gohugoio/hugo/markup/goldmark/internal/extensions/attributes"
	"github.com/yuin/goldmark/ast"

	"github.com/gohugoio/hugo/identity"
>>>>>>> 97934779

	"github.com/pkg/errors"

	"github.com/spf13/afero"

	"github.com/neohugo/neohugo/hugofs"
	"github.com/neohugo/neohugo/markup/converter"
	"github.com/neohugo/neohugo/markup/highlight"
	"github.com/neohugo/neohugo/markup/tableofcontents"
	"github.com/yuin/goldmark"
	hl "github.com/yuin/goldmark-highlighting"
	"github.com/yuin/goldmark/extension"
	"github.com/yuin/goldmark/parser"
	"github.com/yuin/goldmark/renderer"
	"github.com/yuin/goldmark/renderer/html"
	"github.com/yuin/goldmark/text"
	"github.com/yuin/goldmark/util"
)

// Provider is the package entry point.
var Provider converter.ProviderProvider = provide{}

type provide struct{}

func (p provide) New(cfg converter.ProviderConfig) (converter.Provider, error) {
	md := newMarkdown(cfg)

	return converter.NewProvider("goldmark", func(ctx converter.DocumentContext) (converter.Converter, error) {
		return &goldmarkConverter{
			ctx: ctx,
			cfg: cfg,
			md:  md,
			sanitizeAnchorName: func(s string) string {
				return sanitizeAnchorNameString(s, cfg.MarkupConfig.Goldmark.Parser.AutoHeadingIDType)
			},
		}, nil
	}), nil
}

var _ converter.AnchorNameSanitizer = (*goldmarkConverter)(nil)

type goldmarkConverter struct {
	md  goldmark.Markdown
	ctx converter.DocumentContext
	cfg converter.ProviderConfig

	sanitizeAnchorName func(s string) string
}

func (c *goldmarkConverter) SanitizeAnchorName(s string) string {
	return c.sanitizeAnchorName(s)
}

func newMarkdown(pcfg converter.ProviderConfig) goldmark.Markdown {
	mcfg := pcfg.MarkupConfig
	cfg := pcfg.MarkupConfig.Goldmark
	var rendererOptions []renderer.Option

	if cfg.Renderer.HardWraps {
		rendererOptions = append(rendererOptions, html.WithHardWraps())
	}

	if cfg.Renderer.XHTML {
		rendererOptions = append(rendererOptions, html.WithXHTML())
	}

	if cfg.Renderer.Unsafe {
		rendererOptions = append(rendererOptions, html.WithUnsafe())
	}

	var (
		extensions = []goldmark.Extender{
			newLinks(),
			newTocExtension(rendererOptions),
		}
		parserOptions []parser.Option
	)

	if mcfg.Highlight.CodeFences {
		extensions = append(extensions, newHighlighting(mcfg.Highlight))
	}

	if cfg.Extensions.Table {
		extensions = append(extensions, extension.Table)
	}

	if cfg.Extensions.Strikethrough {
		extensions = append(extensions, extension.Strikethrough)
	}

	if cfg.Extensions.Linkify {
		extensions = append(extensions, extension.Linkify)
	}

	if cfg.Extensions.TaskList {
		extensions = append(extensions, extension.TaskList)
	}

	if cfg.Extensions.Typographer {
		extensions = append(extensions, extension.Typographer)
	}

	if cfg.Extensions.DefinitionList {
		extensions = append(extensions, extension.DefinitionList)
	}

	if cfg.Extensions.Footnote {
		extensions = append(extensions, extension.Footnote)
	}

	if cfg.Parser.AutoHeadingID {
		parserOptions = append(parserOptions, parser.WithAutoHeadingID())
	}

	if cfg.Parser.Attribute.Title {
		parserOptions = append(parserOptions, parser.WithAttribute())
	}

	if cfg.Parser.Attribute.Block {
		extensions = append(extensions, attributes.New())
	}

	md := goldmark.New(
		goldmark.WithExtensions(
			extensions...,
		),
		goldmark.WithParserOptions(
			parserOptions...,
		),
		goldmark.WithRendererOptions(
			rendererOptions...,
		),
	)

	return md
}

var _ identity.IdentitiesProvider = (*converterResult)(nil)

type converterResult struct {
	converter.Result
	toc tableofcontents.Root
	ids identity.Identities
}

func (c converterResult) TableOfContents() tableofcontents.Root {
	return c.toc
}

func (c converterResult) GetIdentities() identity.Identities {
	return c.ids
}

type bufWriter struct {
	*bytes.Buffer
}

const maxInt = 1<<(bits.UintSize-1) - 1

func (b *bufWriter) Available() int {
	return maxInt
}

func (b *bufWriter) Buffered() int {
	return b.Len()
}

func (b *bufWriter) Flush() error {
	return nil
}

type renderContext struct {
	*bufWriter
	pos int
	renderContextData
}

type renderContextData interface {
	RenderContext() converter.RenderContext
	DocumentContext() converter.DocumentContext
	AddIdentity(id identity.Provider)
}

type renderContextDataHolder struct {
	rctx converter.RenderContext
	dctx converter.DocumentContext
	ids  identity.Manager
}

func (ctx *renderContextDataHolder) RenderContext() converter.RenderContext {
	return ctx.rctx
}

func (ctx *renderContextDataHolder) DocumentContext() converter.DocumentContext {
	return ctx.dctx
}

func (ctx *renderContextDataHolder) AddIdentity(id identity.Provider) {
	ctx.ids.Add(id)
}

var converterIdentity = identity.KeyValueIdentity{Key: "goldmark", Value: "converter"}

func (c *goldmarkConverter) Convert(ctx converter.RenderContext) (result converter.Result, err error) {
	defer func() {
		if r := recover(); r != nil {
			dir := afero.GetTempDir(hugofs.Os, "hugo_bugs")
			name := fmt.Sprintf("goldmark_%s.txt", c.ctx.DocumentID)
			filename := filepath.Join(dir, name)
			if err := afero.WriteFile(hugofs.Os, filename, ctx.Src, 0o7555); err != nil {
				fmt.Print(err)
			}
			fmt.Print(string(debug.Stack()))
			err = errors.Errorf("[BUG] goldmark: %s: create an issue on GitHub attaching the file in: %s", r, filename)
		}
	}()

	buf := &bufWriter{Buffer: &bytes.Buffer{}}
	result = buf
	pctx := c.newParserContext(ctx)
	reader := text.NewReader(ctx.Src)

	doc := c.md.Parser().Parse(
		reader,
		parser.WithContext(pctx),
	)

	rcx := &renderContextDataHolder{
		rctx: ctx,
		dctx: c.ctx,
		ids:  identity.NewManager(converterIdentity),
	}

	w := &renderContext{
		bufWriter:         buf,
		renderContextData: rcx,
	}

	if err := c.md.Renderer().Render(w, ctx.Src, doc); err != nil {
		return nil, err
	}

	return converterResult{
		Result: buf,
		ids:    rcx.ids.GetIdentities(),
		toc:    pctx.TableOfContents(),
	}, nil
}

var featureSet = map[identity.Identity]bool{
	converter.FeatureRenderHooks: true,
}

func (c *goldmarkConverter) Supports(feature identity.Identity) bool {
	return featureSet[feature.GetIdentity()]
}

func (c *goldmarkConverter) newParserContext(rctx converter.RenderContext) *parserContext {
	ctx := parser.NewContext(parser.WithIDs(newIDFactory(c.cfg.MarkupConfig.Goldmark.Parser.AutoHeadingIDType)))
	ctx.Set(tocEnableKey, rctx.RenderTOC)
	return &parserContext{
		Context: ctx,
	}
}

type parserContext struct {
	parser.Context
}

func (p *parserContext) TableOfContents() tableofcontents.Root {
	if v := p.Get(tocResultKey); v != nil {
		return v.(tableofcontents.Root)
	}
	return tableofcontents.Root{}
}

// TODO may check error
func newHighlighting(cfg highlight.Config) goldmark.Extender {
	return hl.NewHighlighting(
		hl.WithStyle(cfg.Style),
		hl.WithGuessLanguage(cfg.GuessSyntax),
		hl.WithCodeBlockOptions(highlight.GetCodeBlockOptions()),
		hl.WithFormatOptions(
			cfg.ToHTMLOptions()...,
		),

		hl.WithWrapperRenderer(func(w util.BufWriter, ctx hl.CodeBlockContext, entering bool) {
			l, hasLang := ctx.Language()
			var language string
			if hasLang {
				language = string(l)
			}

			if entering {
				if !ctx.Highlighted() {
					w.WriteString(`<pre>`) //nolint
					highlight.WriteCodeTag(w, language)
					return
				}
<<<<<<< HEAD
				w.WriteString(`<div class="highlight">`) //nolint
=======

				w.WriteString(`<div class="highlight`)

				var attributes []ast.Attribute
				if ctx.Attributes() != nil {
					attributes = ctx.Attributes().All()
				}

				if attributes != nil {
					class, found := ctx.Attributes().GetString("class")
					if found {
						w.WriteString(" ")
						w.Write(util.EscapeHTML(class.([]byte)))

					}
					_, _ = w.WriteString("\"")
					renderAttributes(w, true, attributes...)
				} else {
					_, _ = w.WriteString("\"")
				}

				w.WriteString(">")
>>>>>>> 97934779
				return
			}

			if !ctx.Highlighted() {
				w.WriteString(`</code></pre>`) //nolint
				return
			}

			w.WriteString("</div>") //nolint
		}),
	)
}<|MERGE_RESOLUTION|>--- conflicted
+++ resolved
@@ -21,16 +21,10 @@
 	"path/filepath"
 	"runtime/debug"
 
-<<<<<<< HEAD
 	"github.com/neohugo/neohugo/markup/goldmark/internal/extensions/attributes"
+	"github.com/yuin/goldmark/ast"
 
 	"github.com/neohugo/neohugo/identity"
-=======
-	"github.com/gohugoio/hugo/markup/goldmark/internal/extensions/attributes"
-	"github.com/yuin/goldmark/ast"
-
-	"github.com/gohugoio/hugo/identity"
->>>>>>> 97934779
 
 	"github.com/pkg/errors"
 
@@ -330,11 +324,7 @@
 					highlight.WriteCodeTag(w, language)
 					return
 				}
-<<<<<<< HEAD
-				w.WriteString(`<div class="highlight">`) //nolint
-=======
-
-				w.WriteString(`<div class="highlight`)
+				w.WriteString(`<div class="highlight`) //nolint
 
 				var attributes []ast.Attribute
 				if ctx.Attributes() != nil {
@@ -355,7 +345,6 @@
 				}
 
 				w.WriteString(">")
->>>>>>> 97934779
 				return
 			}
 
