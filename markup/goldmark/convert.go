--- conflicted
+++ resolved
@@ -23,18 +23,8 @@
 
 	"github.com/neohugo/neohugo/identity"
 
-<<<<<<< HEAD
-	"github.com/pkg/errors"
-
-	"github.com/spf13/afero"
-
-	"github.com/neohugo/neohugo/hugofs"
 	"github.com/neohugo/neohugo/markup/converter"
 	"github.com/neohugo/neohugo/markup/tableofcontents"
-=======
-	"github.com/gohugoio/hugo/markup/converter"
-	"github.com/gohugoio/hugo/markup/tableofcontents"
->>>>>>> 89c1655e
 	"github.com/yuin/goldmark"
 	"github.com/yuin/goldmark/extension"
 	"github.com/yuin/goldmark/parser"
@@ -180,22 +170,6 @@
 var converterIdentity = identity.KeyValueIdentity{Key: "goldmark", Value: "converter"}
 
 func (c *goldmarkConverter) Convert(ctx converter.RenderContext) (result converter.Result, err error) {
-<<<<<<< HEAD
-	defer func() {
-		if r := recover(); r != nil {
-			dir := afero.GetTempDir(hugofs.Os, "hugo_bugs")
-			name := fmt.Sprintf("goldmark_%s.txt", c.ctx.DocumentID)
-			filename := filepath.Join(dir, name)
-			if err := afero.WriteFile(hugofs.Os, filename, ctx.Src, 0o7555); err != nil {
-				fmt.Print(err)
-			}
-			fmt.Print(string(debug.Stack()))
-			err = errors.Errorf("[BUG] goldmark: %s: create an issue on GitHub attaching the file in: %s", r, filename)
-		}
-	}()
-=======
->>>>>>> 89c1655e
-
 	buf := &render.BufWriter{Buffer: &bytes.Buffer{}}
 	result = buf
 	pctx := c.newParserContext(ctx)
