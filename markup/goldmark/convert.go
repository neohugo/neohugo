--- conflicted
+++ resolved
@@ -20,14 +20,9 @@
 	"path/filepath"
 	"runtime/debug"
 
-<<<<<<< HEAD
+	"github.com/neohugo/neohugo/markup/goldmark/codeblocks"
 	"github.com/neohugo/neohugo/markup/goldmark/internal/extensions/attributes"
-	"github.com/yuin/goldmark/ast"
-=======
-	"github.com/gohugoio/hugo/markup/goldmark/codeblocks"
-	"github.com/gohugoio/hugo/markup/goldmark/internal/extensions/attributes"
-	"github.com/gohugoio/hugo/markup/goldmark/internal/render"
->>>>>>> 9e76507d
+	"github.com/neohugo/neohugo/markup/goldmark/internal/render"
 
 	"github.com/neohugo/neohugo/identity"
 
@@ -35,16 +30,9 @@
 
 	"github.com/spf13/afero"
 
-<<<<<<< HEAD
 	"github.com/neohugo/neohugo/hugofs"
 	"github.com/neohugo/neohugo/markup/converter"
-	"github.com/neohugo/neohugo/markup/highlight"
 	"github.com/neohugo/neohugo/markup/tableofcontents"
-=======
-	"github.com/gohugoio/hugo/hugofs"
-	"github.com/gohugoio/hugo/markup/converter"
-	"github.com/gohugoio/hugo/markup/tableofcontents"
->>>>>>> 9e76507d
 	"github.com/yuin/goldmark"
 	"github.com/yuin/goldmark/extension"
 	"github.com/yuin/goldmark/parser"
@@ -260,68 +248,4 @@
 		return v.(tableofcontents.Root)
 	}
 	return tableofcontents.Root{}
-<<<<<<< HEAD
-}
-
-// TODO may check error
-func newHighlighting(cfg highlight.Config) goldmark.Extender {
-	return hl.NewHighlighting(
-		hl.WithStyle(cfg.Style),
-		hl.WithGuessLanguage(cfg.GuessSyntax),
-		hl.WithCodeBlockOptions(highlight.GetCodeBlockOptions()),
-		hl.WithFormatOptions(
-			cfg.ToHTMLOptions()...,
-		),
-
-		hl.WithWrapperRenderer(func(w util.BufWriter, ctx hl.CodeBlockContext, entering bool) {
-			var language string
-			if l, hasLang := ctx.Language(); hasLang {
-				language = string(l)
-			}
-
-			if ctx.Highlighted() {
-				if entering {
-					writeDivStart(w, ctx)
-				} else {
-					writeDivEnd(w)
-				}
-			} else {
-				if entering {
-					highlight.WritePreStart(w, language, "")
-				} else {
-					highlight.WritePreEnd(w)
-				}
-			}
-		}),
-	)
-}
-
-func writeDivStart(w util.BufWriter, ctx hl.CodeBlockContext) {
-	w.WriteString(`<div class="highlight`) //nolint
-
-	var attributes []ast.Attribute
-	if ctx.Attributes() != nil {
-		attributes = ctx.Attributes().All()
-	}
-
-	if attributes != nil {
-		class, found := ctx.Attributes().GetString("class")
-		if found {
-			w.WriteString(" ")                       //nolint
-			w.Write(util.EscapeHTML(class.([]byte))) //nolint
-
-		}
-		_, _ = w.WriteString("\"") //nolint
-		renderAttributes(w, true, attributes...)
-	} else {
-		_, _ = w.WriteString("\"") //nolint
-	}
-
-	w.WriteString(">") //nolint
-}
-
-func writeDivEnd(w util.BufWriter) {
-	w.WriteString("</div>") //nolint
-=======
->>>>>>> 9e76507d
 }