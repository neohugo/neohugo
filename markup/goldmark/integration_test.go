// Copyright 2021 The Hugo Authors. All rights reserved.
//
// Licensed under the Apache License, Version 2.0 (the "License");
// you may not use this file except in compliance with the License.
// You may obtain a copy of the License at
// http://www.apache.org/licenses/LICENSE-2.0
//
// Unless required by applicable law or agreed to in writing, software
// distributed under the License is distributed on an "AS IS" BASIS,
// WITHOUT WARRANTIES OR CONDITIONS OF ANY KIND, either express or implied.
// See the License for the specific language governing permissions and
// limitations under the License.

package goldmark_test

import (
	"fmt"
	"strings"
	"testing"

<<<<<<< HEAD
	"github.com/neohugo/neohugo/hugolib"
=======
	qt "github.com/frankban/quicktest"

	"github.com/gohugoio/hugo/hugolib"
>>>>>>> 3bc34666
)

// Issue 9463
func TestAttributeExclusion(t *testing.T) {
	t.Parallel()

	files := `
-- config.toml --
[markup.goldmark.renderer]
	unsafe = false
[markup.goldmark.parser.attribute]
	block = true
	title = true
-- content/p1.md --
---
title: "p1"
---
## Heading {class="a" onclick="alert('heading')"}

> Blockquote
{class="b" ondblclick="alert('blockquote')"}

~~~bash {id="c" onmouseover="alert('code fence')" LINENOS=true}
foo
~~~
-- layouts/_default/single.html --
{{ .Content }}
`

	b := hugolib.NewIntegrationTestBuilder(
		hugolib.IntegrationTestConfig{
			T:           t,
			TxtarString: files,
			NeedsOsFS:   false,
		},
	).Build()

	b.AssertFileContent("public/p1/index.html", `
		<h2 class="a" id="heading">
		<blockquote class="b">
		<div class="highlight" id="c">
	`)
}

// Issue 9511
func TestAttributeExclusionWithRenderHook(t *testing.T) {
	t.Parallel()

	files := `
-- content/p1.md --
---
title: "p1"
---
## Heading {onclick="alert('renderhook')" data-foo="bar"}
-- layouts/_default/single.html --
{{ .Content }}
-- layouts/_default/_markup/render-heading.html --
<h{{ .Level }}
  {{- range $k, $v := .Attributes -}}
    {{- printf " %s=%q" $k $v | safeHTMLAttr -}}
  {{- end -}}
>{{ .Text | safeHTML }}</h{{ .Level }}>
`

	b := hugolib.NewIntegrationTestBuilder(
		hugolib.IntegrationTestConfig{
			T:           t,
			TxtarString: files,
			NeedsOsFS:   false,
		},
	).Build()

	b.AssertFileContent("public/p1/index.html", `
		<h2 data-foo="bar" id="heading">Heading</h2>
	`)
}

func TestAttributesDefaultRenderer(t *testing.T) {
	t.Parallel()

	files := `
-- content/p1.md --
---
title: "p1"
---
## Heading Attribute Which Needs Escaping { class="a < b" }
-- layouts/_default/single.html --
{{ .Content }}
`

	b := hugolib.NewIntegrationTestBuilder(
		hugolib.IntegrationTestConfig{
			T:           t,
			TxtarString: files,
			NeedsOsFS:   false,
		},
	).Build()

	b.AssertFileContent("public/p1/index.html", `
class="a &lt; b"
	`)
}

// Issue 9558.
func TestAttributesHookNoEscape(t *testing.T) {
	t.Parallel()

	files := `
-- content/p1.md --
---
title: "p1"
---
## Heading Attribute Which Needs Escaping { class="Smith & Wesson" }
-- layouts/_default/_markup/render-heading.html --
plain: |{{- range $k, $v := .Attributes -}}{{ $k }}: {{ $v }}|{{ end }}|
safeHTML: |{{- range $k, $v := .Attributes -}}{{ $k }}: {{ $v | safeHTML }}|{{ end }}|
-- layouts/_default/single.html --
{{ .Content }}
`

	b := hugolib.NewIntegrationTestBuilder(
		hugolib.IntegrationTestConfig{
			T:           t,
			TxtarString: files,
			NeedsOsFS:   false,
		},
	).Build()

	b.AssertFileContent("public/p1/index.html", `
plain: |class: Smith &amp; Wesson|id: heading-attribute-which-needs-escaping|
safeHTML: |class: Smith & Wesson|id: heading-attribute-which-needs-escaping|
	`)
}

// Issue 9504
func TestLinkInTitle(t *testing.T) {
	t.Parallel()

	files := `
-- config.toml --
-- content/p1.md --
---
title: "p1"
---
## Hello [Test](https://example.com)
-- layouts/_default/single.html --
{{ .Content }}
-- layouts/_default/_markup/render-heading.html --
<h{{ .Level }} id="{{ .Anchor | safeURL }}">
  {{ .Text | safeHTML }}
  <a class="anchor" href="#{{ .Anchor | safeURL }}">#</a>
</h{{ .Level }}>
-- layouts/_default/_markup/render-link.html --
<a href="{{ .Destination | safeURL }}"{{ with .Title}} title="{{ . }}"{{ end }}>{{ .Text | safeHTML }}</a>

`

	b := hugolib.NewIntegrationTestBuilder(
		hugolib.IntegrationTestConfig{
			T:           t,
			TxtarString: files,
			NeedsOsFS:   false,
		},
	).Build()

	b.AssertFileContent("public/p1/index.html",
		"<h2 id=\"hello-testhttpsexamplecom\">\n  Hello <a href=\"https://example.com\">Test</a>\n\n  <a class=\"anchor\" href=\"#hello-testhttpsexamplecom\">#</a>\n</h2>",
	)
}

func TestHighlight(t *testing.T) {
	t.Parallel()

	files := `
-- config.toml --
[markup]
[markup.highlight]
anchorLineNos = false
codeFences = true
guessSyntax = false
hl_Lines = ''
lineAnchors = ''
lineNoStart = 1
lineNos = false
lineNumbersInTable = true
noClasses = false
style = 'monokai'
tabWidth = 4
-- layouts/_default/single.html --
{{ .Content }}
-- content/p1.md --
---
title: "p1"
---

## Code Fences

§§§bash
LINE1
§§§

## Code Fences No Lexer

§§§moo
LINE1
§§§

## Code Fences Simple Attributes

§§A§bash { .myclass id="myid" }
LINE1
§§A§

## Code Fences Line Numbers

§§§bash {linenos=table,hl_lines=[8,"15-17"],linenostart=199}
LINE1
LINE2
LINE3
LINE4
LINE5
LINE6
LINE7
LINE8
§§§




`

	b := hugolib.NewIntegrationTestBuilder(
		hugolib.IntegrationTestConfig{
			T:           t,
			TxtarString: files,
		},
	).Build()

	b.AssertFileContent("public/p1/index.html",
		"<div class=\"highlight\"><pre tabindex=\"0\" class=\"chroma\"><code class=\"language-bash\" data-lang=\"bash\"><span class=\"line\"><span class=\"cl\">LINE1\n</span></span></code></pre></div>",
		"Code Fences No Lexer</h2>\n<pre tabindex=\"0\"><code class=\"language-moo\" data-lang=\"moo\">LINE1\n</code></pre>",
		"lnt",
	)
}

func BenchmarkRenderHooks(b *testing.B) {
	files := `
-- config.toml --
-- layouts/_default/_markup/render-heading.html --
<h{{ .Level }} id="{{ .Anchor | safeURL }}">
	{{ .Text | safeHTML }}
	<a class="anchor" href="#{{ .Anchor | safeURL }}">#</a>
</h{{ .Level }}>
-- layouts/_default/_markup/render-link.html --
<a href="{{ .Destination | safeURL }}"{{ with .Title}} title="{{ . }}"{{ end }}>{{ .Text | safeHTML }}</a>
-- layouts/_default/single.html --
{{ .Content }}
`

	content := `

## Hello1 [Test](https://example.com)

A.

## Hello2 [Test](https://example.com)

B.

## Hello3 [Test](https://example.com)

C.

## Hello4 [Test](https://example.com)

D.

[Test](https://example.com)

## Hello5


`

	for i := 1; i < 100; i++ {
		files += fmt.Sprintf("\n-- content/posts/p%d.md --\n"+content, i+1)
	}

	cfg := hugolib.IntegrationTestConfig{
		T:           b,
		TxtarString: files,
	}
	builders := make([]*hugolib.IntegrationTestBuilder, b.N)

	for i := range builders {
		builders[i] = hugolib.NewIntegrationTestBuilder(cfg)
	}

	b.ResetTimer()

	for i := 0; i < b.N; i++ {
		builders[i].Build()
	}
}

func BenchmarkCodeblocks(b *testing.B) {
	files := `
-- config.toml --
[markup]
  [markup.highlight]
    anchorLineNos = false
    codeFences = true
    guessSyntax = false
    hl_Lines = ''
    lineAnchors = ''
    lineNoStart = 1
    lineNos = false
    lineNumbersInTable = true
    noClasses = true
    style = 'monokai'
    tabWidth = 4
-- layouts/_default/single.html --
{{ .Content }}
`

	content := `

FENCEgo
package main
import "fmt"
func main() {
    fmt.Println("hello world")
}
FENCE

FENCEbash
#!/bin/bash
# Usage: Hello World Bash Shell Script Using Variables
# Author: Vivek Gite
# -------------------------------------------------
 
# Define bash shell variable called var 
# Avoid spaces around the assignment operator (=)
var="Hello World"
 
# print it 
echo "$var"
 
# Another way of printing it
printf "%s\n" "$var"
FENCE
`

	content = strings.ReplaceAll(content, "FENCE", "```")

	for i := 1; i < 100; i++ {
		files += fmt.Sprintf("\n-- content/posts/p%d.md --\n"+content, i+1)
	}

	cfg := hugolib.IntegrationTestConfig{
		T:           b,
		TxtarString: files,
	}
	builders := make([]*hugolib.IntegrationTestBuilder, b.N)

	for i := range builders {
		builders[i] = hugolib.NewIntegrationTestBuilder(cfg)
	}

	b.ResetTimer()

	for i := 0; i < b.N; i++ {
		builders[i].Build()
	}
}

// Iisse #8959
func TestHookInfiniteRecursion(t *testing.T) {
	t.Parallel()

	for _, renderFunc := range []string{"markdownify", ".Page.RenderString"} {
		t.Run(renderFunc, func(t *testing.T) {

			files := `
-- config.toml --
-- layouts/_default/_markup/render-link.html --
<a href="{{ .Destination | safeURL }}">{{ .Text | RENDERFUNC }}</a>	
-- layouts/_default/single.html --
{{ .Content }}
-- content/p1.md --
---
title: "p1"
---

https://example.org

a@b.com
		
			
			`

			files = strings.ReplaceAll(files, "RENDERFUNC", renderFunc)

			b, err := hugolib.NewIntegrationTestBuilder(
				hugolib.IntegrationTestConfig{
					T:           t,
					TxtarString: files,
				},
			).BuildE()

			b.Assert(err, qt.IsNotNil)
			b.Assert(err.Error(), qt.Contains, "text is already rendered, repeating it may cause infinite recursion")

		})

	}

}

// Issue 9594
func TestQuotesInImgAltAttr(t *testing.T) {
	t.Parallel()

	files := `
-- config.toml --
[markup.goldmark.extensions]
  typographer = false
-- content/p1.md --
---
title: "p1"
---
!["a"](b.jpg)
-- layouts/_default/single.html --
{{ .Content }}
`

	b := hugolib.NewIntegrationTestBuilder(
		hugolib.IntegrationTestConfig{
			T:           t,
			TxtarString: files,
		},
	).Build()

	b.AssertFileContent("public/p1/index.html", `
		<img src="b.jpg" alt="&quot;a&quot;">
	`)
}

func TestLinkifyProtocol(t *testing.T) {
	t.Parallel()

	runTest := func(protocol string, withHook bool) *hugolib.IntegrationTestBuilder {

		files := `
-- config.toml --
[markup.goldmark]
[markup.goldmark.extensions]
linkify = true
linkifyProtocol = "PROTOCOL"
-- content/p1.md --
---
title: "p1"
---
Link no procol: www.example.org
Link http procol: http://www.example.org
Link https procol: https://www.example.org

-- layouts/_default/single.html --
{{ .Content }}
`
		files = strings.ReplaceAll(files, "PROTOCOL", protocol)

		if withHook {
			files += `-- layouts/_default/_markup/render-link.html --
<a href="{{ .Destination | safeURL }}">{{ .Text | safeHTML }}</a>`
		}

		return hugolib.NewIntegrationTestBuilder(
			hugolib.IntegrationTestConfig{
				T:           t,
				TxtarString: files,
			},
		).Build()

	}

	for _, withHook := range []bool{false, true} {

		b := runTest("https", withHook)

		b.AssertFileContent("public/p1/index.html",
			"Link no procol: <a href=\"https://www.example.org\">www.example.org</a>",
			"Link http procol: <a href=\"http://www.example.org\">http://www.example.org</a>",
			"Link https procol: <a href=\"https://www.example.org\">https://www.example.org</a></p>",
		)

		b = runTest("http", withHook)

		b.AssertFileContent("public/p1/index.html",
			"Link no procol: <a href=\"http://www.example.org\">www.example.org</a>",
			"Link http procol: <a href=\"http://www.example.org\">http://www.example.org</a>",
			"Link https procol: <a href=\"https://www.example.org\">https://www.example.org</a></p>",
		)

		b = runTest("gopher", withHook)

		b.AssertFileContent("public/p1/index.html",
			"Link no procol: <a href=\"gopher://www.example.org\">www.example.org</a>",
			"Link http procol: <a href=\"http://www.example.org\">http://www.example.org</a>",
			"Link https procol: <a href=\"https://www.example.org\">https://www.example.org</a></p>",
		)

	}
}<|MERGE_RESOLUTION|>--- conflicted
+++ resolved
@@ -18,13 +18,9 @@
 	"strings"
 	"testing"
 
-<<<<<<< HEAD
+	qt "github.com/frankban/quicktest"
+
 	"github.com/neohugo/neohugo/hugolib"
-=======
-	qt "github.com/frankban/quicktest"
-
-	"github.com/gohugoio/hugo/hugolib"
->>>>>>> 3bc34666
 )
 
 // Issue 9463
@@ -407,7 +403,6 @@
 
 	for _, renderFunc := range []string{"markdownify", ".Page.RenderString"} {
 		t.Run(renderFunc, func(t *testing.T) {
-
 			files := `
 -- config.toml --
 -- layouts/_default/_markup/render-link.html --
@@ -437,11 +432,8 @@
 
 			b.Assert(err, qt.IsNotNil)
 			b.Assert(err.Error(), qt.Contains, "text is already rendered, repeating it may cause infinite recursion")
-
 		})
-
-	}
-
+	}
 }
 
 // Issue 9594
@@ -477,7 +469,6 @@
 	t.Parallel()
 
 	runTest := func(protocol string, withHook bool) *hugolib.IntegrationTestBuilder {
-
 		files := `
 -- config.toml --
 [markup.goldmark]
@@ -508,7 +499,6 @@
 				TxtarString: files,
 			},
 		).Build()
-
 	}
 
 	for _, withHook := range []bool{false, true} {
