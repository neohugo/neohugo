--- conflicted
+++ resolved
@@ -18,13 +18,9 @@
 	"strings"
 	"testing"
 
-<<<<<<< HEAD
+	qt "github.com/frankban/quicktest"
+
 	"github.com/neohugo/neohugo/hugolib"
-=======
-	qt "github.com/frankban/quicktest"
-
-	"github.com/gohugoio/hugo/hugolib"
->>>>>>> cd59216d
 )
 
 func TestCodeblocks(t *testing.T) {
@@ -388,9 +384,6 @@
 			b.AssertFileContent("public/p1/index.html", "Common")
 		})
 	}
-<<<<<<< HEAD
-=======
-
 }
 
 // Issue 10835
@@ -427,6 +420,4 @@
 
 	b.Assert(err, qt.Not(qt.IsNil))
 	b.Assert(err.Error(), qt.Contains, "p1.md:7:9\": failed to parse Markdown attributes; you may need to quote the values")
-
->>>>>>> cd59216d
 }