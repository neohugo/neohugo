// Copyright 2019 The Hugo Authors. All rights reserved.
//
// Licensed under the Apache License, Version 2.0 (the "License");
// you may not use this file except in compliance with the License.
// You may obtain a copy of the License at
// http://www.apache.org/licenses/LICENSE-2.0
//
// Unless required by applicable law or agreed to in writing, software
// distributed under the License is distributed on an "AS IS" BASIS,
// WITHOUT WARRANTIES OR CONDITIONS OF ANY KIND, either express or implied.
// See the License for the specific language governing permissions and
// limitations under the License.

package goldmark

import (
	"bytes"
	"strings"
	"sync"

	"github.com/spf13/cast"

	"github.com/neohugo/neohugo/markup/converter/hooks"

	"github.com/yuin/goldmark"
	"github.com/yuin/goldmark/ast"
	"github.com/yuin/goldmark/renderer"
	"github.com/yuin/goldmark/renderer/html"
	"github.com/yuin/goldmark/util"
)

var _ renderer.SetOptioner = (*hookedRenderer)(nil)

func newLinkRenderer() renderer.NodeRenderer {
	r := &hookedRenderer{
		Config: html.Config{
			Writer: html.DefaultWriter,
		},
	}
	return r
}

func newLinks() goldmark.Extender {
	return &links{}
}

type attributesHolder struct {
	// What we get from Goldmark.
	astAttributes []ast.Attribute

	// What we send to the the render hooks.
	attributesInit sync.Once
	attributes     map[string]string
}

func (a *attributesHolder) Attributes() map[string]string {
	a.attributesInit.Do(func() {
		a.attributes = make(map[string]string)
		for _, attr := range a.astAttributes {
			a.attributes[string(attr.Name)] = string(util.EscapeHTML(attr.Value.([]byte)))
		}
	})
	return a.attributes
}

type linkContext struct {
	page        interface{}
	destination string
	title       string
	text        string
	plainText   string
}

func (ctx linkContext) Destination() string {
	return ctx.destination
}

func (ctx linkContext) Resolved() bool {
	return false
}

func (ctx linkContext) Page() interface{} {
	return ctx.page
}

func (ctx linkContext) Text() string {
	return ctx.text
}

func (ctx linkContext) PlainText() string {
	return ctx.plainText
}

func (ctx linkContext) Title() string {
	return ctx.title
}

type headingContext struct {
	page      interface{}
	level     int
	anchor    string
	text      string
	plainText string
	*attributesHolder
}

func (ctx headingContext) Page() interface{} {
	return ctx.page
}

func (ctx headingContext) Level() int {
	return ctx.level
}

func (ctx headingContext) Anchor() string {
	return ctx.anchor
}

func (ctx headingContext) Text() string {
	return ctx.text
}

func (ctx headingContext) PlainText() string {
	return ctx.plainText
}

type hookedRenderer struct {
	html.Config
}

func (r *hookedRenderer) SetOption(name renderer.OptionName, value interface{}) {
	r.Config.SetOption(name, value)
}

// RegisterFuncs implements NodeRenderer.RegisterFuncs.
func (r *hookedRenderer) RegisterFuncs(reg renderer.NodeRendererFuncRegisterer) {
	reg.Register(ast.KindLink, r.renderLink)
	reg.Register(ast.KindAutoLink, r.renderAutoLink)
	reg.Register(ast.KindImage, r.renderImage)
	reg.Register(ast.KindHeading, r.renderHeading)
}

func (r *hookedRenderer) renderAttributesForNode(w util.BufWriter, node ast.Node) {
	renderAttributes(w, false, node.Attributes()...)
}

// Attributes with special meaning that does not make sense to render in HTML.
var attributeExcludes = map[string]bool{
	"linenos":     true,
	"hl_lines":    true,
	"linenostart": true,
}

func renderAttributes(w util.BufWriter, skipClass bool, attributes ...ast.Attribute) {
	for _, attr := range attributes {
		if skipClass && bytes.Equal(attr.Name, []byte("class")) {
			continue
		}

		if attributeExcludes[string(attr.Name)] {
			continue
		}

		_, _ = w.WriteString(" ")
		_, _ = w.Write(attr.Name)
		_, _ = w.WriteString(`="`)

		switch v := attr.Value.(type) {
		case []byte:
			_, _ = w.Write(util.EscapeHTML(v))
		default:
			w.WriteString(cast.ToString(v)) //nolint
		}

		_ = w.WriteByte('"')
	}
}

func (r *hookedRenderer) renderImage(w util.BufWriter, source []byte, node ast.Node, entering bool) (ast.WalkStatus, error) {
	n := node.(*ast.Image)
	var h hooks.Renderers

	ctx, ok := w.(*renderContext)
	if ok {
		h = ctx.RenderContext().RenderHooks
		ok = h.ImageRenderer != nil
	}

	if !ok {
		return r.renderImageDefault(w, source, node, entering)
	}

	if entering {
		// Store the current pos so we can capture the rendered text.
		ctx.pos = ctx.Buffer.Len()
		return ast.WalkContinue, nil
	}

	text := ctx.Buffer.Bytes()[ctx.pos:]
	ctx.Buffer.Truncate(ctx.pos)

	err := h.ImageRenderer.RenderLink(
		w,
		linkContext{
			page:        ctx.DocumentContext().Document,
			destination: string(n.Destination),
			title:       string(n.Title),
			text:        string(text),
			plainText:   string(n.Text(source)),
		},
	)

	ctx.AddIdentity(h.ImageRenderer)

	return ast.WalkContinue, err
}

// Fall back to the default Goldmark render funcs. Method below borrowed from:
// https://github.com/yuin/goldmark/blob/b611cd333a492416b56aa8d94b04a67bf0096ab2/renderer/html/html.go#L404
func (r *hookedRenderer) renderImageDefault(w util.BufWriter, source []byte, node ast.Node, entering bool) (ast.WalkStatus, error) {
	if !entering {
		return ast.WalkContinue, nil
	}
	n := node.(*ast.Image)
	_, _ = w.WriteString("<img src=\"")
	if r.Unsafe || !html.IsDangerousURL(n.Destination) {
		_, _ = w.Write(util.EscapeHTML(util.URLEscape(n.Destination, true)))
	}
	_, _ = w.WriteString(`" alt="`)
	_, _ = w.Write(n.Text(source))
	_ = w.WriteByte('"')
	if n.Title != nil {
		_, _ = w.WriteString(` title="`)
		r.Writer.Write(w, n.Title)
		_ = w.WriteByte('"')
	}
	if r.XHTML {
		_, _ = w.WriteString(" />")
	} else {
		_, _ = w.WriteString(">")
	}
	return ast.WalkSkipChildren, nil
}

func (r *hookedRenderer) renderLink(w util.BufWriter, source []byte, node ast.Node, entering bool) (ast.WalkStatus, error) {
	n := node.(*ast.Link)
	var h hooks.Renderers

	ctx, ok := w.(*renderContext)
	if ok {
		h = ctx.RenderContext().RenderHooks
		ok = h.LinkRenderer != nil
	}

	if !ok {
		return r.renderLinkDefault(w, source, node, entering)
	}

	if entering {
		// Store the current pos so we can capture the rendered text.
		ctx.pos = ctx.Buffer.Len()
		return ast.WalkContinue, nil
	}

	text := ctx.Buffer.Bytes()[ctx.pos:]
	ctx.Buffer.Truncate(ctx.pos)

	err := h.LinkRenderer.RenderLink(
		w,
		linkContext{
			page:        ctx.DocumentContext().Document,
			destination: string(n.Destination),
			title:       string(n.Title),
			text:        string(text),
			plainText:   string(n.Text(source)),
		},
	)

	// TODO(bep) I have a working branch that fixes these rather confusing identity types,
	// but for now it's important that it's not .GetIdentity() that's added here,
	// to make sure we search the entire chain on changes.
	ctx.AddIdentity(h.LinkRenderer)

	return ast.WalkContinue, err
}

// Fall back to the default Goldmark render funcs. Method below borrowed from:
// https://github.com/yuin/goldmark/blob/b611cd333a492416b56aa8d94b04a67bf0096ab2/renderer/html/html.go#L404
func (r *hookedRenderer) renderLinkDefault(w util.BufWriter, source []byte, node ast.Node, entering bool) (ast.WalkStatus, error) {
	n := node.(*ast.Link)
	if entering {
		_, _ = w.WriteString("<a href=\"")
		if r.Unsafe || !html.IsDangerousURL(n.Destination) {
			_, _ = w.Write(util.EscapeHTML(util.URLEscape(n.Destination, true)))
		}
		_ = w.WriteByte('"')
		if n.Title != nil {
			_, _ = w.WriteString(` title="`)
			r.Writer.Write(w, n.Title)
			_ = w.WriteByte('"')
		}
		_ = w.WriteByte('>')
	} else {
		_, _ = w.WriteString("</a>")
	}
	return ast.WalkContinue, nil
}

func (r *hookedRenderer) renderAutoLink(w util.BufWriter, source []byte, node ast.Node, entering bool) (ast.WalkStatus, error) {
	if !entering {
		return ast.WalkContinue, nil
	}

	n := node.(*ast.AutoLink)
	var h hooks.Renderers

	ctx, ok := w.(*renderContext)
	if ok {
		h = ctx.RenderContext().RenderHooks
		ok = h.LinkRenderer != nil
	}

	if !ok {
		return r.renderAutoLinkDefault(w, source, node, entering)
	}

	url := string(n.URL(source))
	label := string(n.Label(source))
	if n.AutoLinkType == ast.AutoLinkEmail && !strings.HasPrefix(strings.ToLower(url), "mailto:") {
		url = "mailto:" + url
	}

	err := h.LinkRenderer.RenderLink(
		w,
		linkContext{
			page:        ctx.DocumentContext().Document,
			destination: url,
			text:        label,
			plainText:   label,
		},
	)

	// TODO(bep) I have a working branch that fixes these rather confusing identity types,
	// but for now it's important that it's not .GetIdentity() that's added here,
	// to make sure we search the entire chain on changes.
	ctx.AddIdentity(h.LinkRenderer)

	return ast.WalkContinue, err
}

// Fall back to the default Goldmark render funcs. Method below borrowed from:
// https://github.com/yuin/goldmark/blob/5588d92a56fe1642791cf4aa8e9eae8227cfeecd/renderer/html/html.go#L439
func (r *hookedRenderer) renderAutoLinkDefault(w util.BufWriter, source []byte, node ast.Node, entering bool) (ast.WalkStatus, error) {
	n := node.(*ast.AutoLink)
	if !entering {
		return ast.WalkContinue, nil
	}
	_, _ = w.WriteString(`<a href="`)
	url := n.URL(source)
	label := n.Label(source)
	if n.AutoLinkType == ast.AutoLinkEmail && !bytes.HasPrefix(bytes.ToLower(url), []byte("mailto:")) {
		_, _ = w.WriteString("mailto:")
	}
	_, _ = w.Write(util.EscapeHTML(util.URLEscape(url, false)))
	if n.Attributes() != nil {
		_ = w.WriteByte('"')
		html.RenderAttributes(w, n, html.LinkAttributeFilter)
		_ = w.WriteByte('>')
	} else {
		_, _ = w.WriteString(`">`)
	}
	_, _ = w.Write(util.EscapeHTML(label))
	_, _ = w.WriteString(`</a>`)
	return ast.WalkContinue, nil
}

func (r *hookedRenderer) renderHeading(w util.BufWriter, source []byte, node ast.Node, entering bool) (ast.WalkStatus, error) {
	n := node.(*ast.Heading)
	var h hooks.Renderers

	ctx, ok := w.(*renderContext)
	if ok {
		h = ctx.RenderContext().RenderHooks
		ok = h.HeadingRenderer != nil
	}

	if !ok {
		return r.renderHeadingDefault(w, source, node, entering)
	}

	if entering {
		// Store the current pos so we can capture the rendered text.
		ctx.pos = ctx.Buffer.Len()
		return ast.WalkContinue, nil
	}

	text := ctx.Buffer.Bytes()[ctx.pos:]
	ctx.Buffer.Truncate(ctx.pos)
	// All ast.Heading nodes are guaranteed to have an attribute called "id"
	// that is an array of bytes that encode a valid string.
	anchori, _ := n.AttributeString("id")
	anchor := anchori.([]byte)

	err := h.HeadingRenderer.RenderHeading(
		w,
		headingContext{
			page:             ctx.DocumentContext().Document,
			level:            n.Level,
			anchor:           string(anchor),
			text:             string(text),
			plainText:        string(n.Text(source)),
			attributesHolder: &attributesHolder{astAttributes: n.Attributes()},
		},
	)

	ctx.AddIdentity(h.HeadingRenderer)

	return ast.WalkContinue, err
}

func (r *hookedRenderer) renderHeadingDefault(w util.BufWriter, source []byte, node ast.Node, entering bool) (ast.WalkStatus, error) {
	n := node.(*ast.Heading)
	if entering {
		_, _ = w.WriteString("<h")
		_ = w.WriteByte("0123456"[n.Level])
		if n.Attributes() != nil {
			r.renderAttributesForNode(w, node)
		}
		_ = w.WriteByte('>')
	} else {
		_, _ = w.WriteString("</h")
		_ = w.WriteByte("0123456"[n.Level])
		_, _ = w.WriteString(">\n")
	}
	return ast.WalkContinue, nil
<<<<<<< HEAD
=======
}

type links struct {
>>>>>>> 3efc2e2a
}

type links struct{}

// Extend implements goldmark.Extender.
func (e *links) Extend(m goldmark.Markdown) {
	m.Renderer().AddOptions(renderer.WithNodeRenderers(
		util.Prioritized(newLinkRenderer(), 100),
	))
}<|MERGE_RESOLUTION|>--- conflicted
+++ resolved
@@ -433,12 +433,9 @@
 		_, _ = w.WriteString(">\n")
 	}
 	return ast.WalkContinue, nil
-<<<<<<< HEAD
-=======
 }
 
 type links struct {
->>>>>>> 3efc2e2a
 }
 
 type links struct{}
