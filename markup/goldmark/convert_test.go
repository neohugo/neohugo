// Copyright 2019 The Hugo Authors. All rights reserved.
//
// Licensed under the Apache License, Version 2.0 (the "License");
// you may not use this file except in compliance with the License.
// You may obtain a copy of the License at
// http://www.apache.org/licenses/LICENSE-2.0
//
// Unless required by applicable law or agreed to in writing, software
// distributed under the License is distributed on an "AS IS" BASIS,
// WITHOUT WARRANTIES OR CONDITIONS OF ANY KIND, either express or implied.
// See the License for the specific language governing permissions and
// limitations under the License.

package goldmark

import (
	"strings"
	"testing"

	"github.com/spf13/cast"
<<<<<<< HEAD
=======

	"github.com/gohugoio/hugo/markup/goldmark/goldmark_config"
>>>>>>> 97934779

	"github.com/neohugo/neohugo/markup/goldmark/goldmark_config"

	"github.com/neohugo/neohugo/markup/highlight"

	"github.com/neohugo/neohugo/markup/markup_config"

	"github.com/neohugo/neohugo/common/loggers"

	"github.com/neohugo/neohugo/markup/converter"

	qt "github.com/frankban/quicktest"
)

func convert(c *qt.C, mconf markup_config.Config, content string) converter.Result {
	p, err := Provider.New(
		converter.ProviderConfig{
			MarkupConfig: mconf,
			Logger:       loggers.NewErrorLogger(),
		},
	)
	c.Assert(err, qt.IsNil)
	conv, err := p.New(converter.DocumentContext{DocumentID: "thedoc"})
	c.Assert(err, qt.IsNil)
	b, err := conv.Convert(converter.RenderContext{RenderTOC: true, Src: []byte(content)})
	c.Assert(err, qt.IsNil)

	return b
}

func TestConvert(t *testing.T) {
	c := qt.New(t)

	// Smoke test of the default configuration.
	content := `
## Links

https://github.com/neohugo/neohugo/issues/6528
[Live Demo here!](https://docuapi.netlify.com/)

[I'm an inline-style link with title](https://www.google.com "Google's Homepage")


## Code Fences

§§§bash
LINE1
§§§

## Code Fences No Lexer

§§§moo
LINE1
§§§

## Custom ID {#custom}

## Auto ID

* Autolink: https://gohugo.io/
* Strikethrough:~~Hi~~ Hello, world!
 
## Table

| foo | bar |
| --- | --- |
| baz | bim |

## Task Lists (default on)

- [x] Finish my changes[^1]
- [ ] Push my commits to GitHub
- [ ] Open a pull request


## Smartypants (default on)

* Straight double "quotes" and single 'quotes' into “curly” quote HTML entities
* Dashes (“--” and “---”) into en- and em-dash entities
* Three consecutive dots (“...”) into an ellipsis entity
* Apostrophes are also converted: "That was back in the '90s, that's a long time ago"

## Footnotes

That's some text with a footnote.[^1]

## Definition Lists

date
: the datetime assigned to this page. 

description
: the description for the content.


## 神真美好

## 神真美好

## 神真美好

[^1]: And that's the footnote.

`

	// Code fences
	content = strings.Replace(content, "§§§", "```", -1)
	mconf := markup_config.Default
	mconf.Highlight.NoClasses = false
	mconf.Goldmark.Renderer.Unsafe = true

	b := convert(c, mconf, content)
	got := string(b.Bytes())

	// Links
	//	c.Assert(got, qt.Contains, `<a href="https://docuapi.netlify.com/">Live Demo here!</a>`)

	// Header IDs
	c.Assert(got, qt.Contains, `<h2 id="custom">Custom ID</h2>`, qt.Commentf(got))
	c.Assert(got, qt.Contains, `<h2 id="auto-id">Auto ID</h2>`, qt.Commentf(got))
	c.Assert(got, qt.Contains, `<h2 id="神真美好">神真美好</h2>`, qt.Commentf(got))
	c.Assert(got, qt.Contains, `<h2 id="神真美好-1">神真美好</h2>`, qt.Commentf(got))
	c.Assert(got, qt.Contains, `<h2 id="神真美好-2">神真美好</h2>`, qt.Commentf(got))

	// Code fences
	c.Assert(got, qt.Contains, "<div class=\"highlight\"><pre class=\"chroma\"><code class=\"language-bash\" data-lang=\"bash\">LINE1\n</code></pre></div>")
	c.Assert(got, qt.Contains, "Code Fences No Lexer</h2>\n<pre><code class=\"language-moo\" data-lang=\"moo\">LINE1\n</code></pre>")

	// Extensions
	c.Assert(got, qt.Contains, `Autolink: <a href="https://gohugo.io/">https://gohugo.io/</a>`)
	c.Assert(got, qt.Contains, `Strikethrough:<del>Hi</del> Hello, world`)
	c.Assert(got, qt.Contains, `<th>foo</th>`)
	c.Assert(got, qt.Contains, `<li><input disabled="" type="checkbox"> Push my commits to GitHub</li>`)

	c.Assert(got, qt.Contains, `Straight double &ldquo;quotes&rdquo; and single &lsquo;quotes&rsquo;`)
	c.Assert(got, qt.Contains, `Dashes (“&ndash;” and “&mdash;”) `)
	c.Assert(got, qt.Contains, `Three consecutive dots (“&hellip;”)`)
	c.Assert(got, qt.Contains, `&ldquo;That was back in the &rsquo;90s, that&rsquo;s a long time ago&rdquo;`)
	c.Assert(got, qt.Contains, `footnote.<sup id="fnref:1"><a href="#fn:1" class="footnote-ref" role="doc-noteref">1</a></sup>`)
	c.Assert(got, qt.Contains, `<section class="footnotes" role="doc-endnotes">`)
	c.Assert(got, qt.Contains, `<dt>date</dt>`)

	toc, ok := b.(converter.TableOfContentsProvider)
	c.Assert(ok, qt.Equals, true)
	tocHTML := toc.TableOfContents().ToHTML(1, 2, false)
	c.Assert(tocHTML, qt.Contains, "TableOfContents")
}

func TestConvertAutoIDAsciiOnly(t *testing.T) {
	c := qt.New(t)

	content := `
## God is Good: 神真美好
`
	mconf := markup_config.Default
	mconf.Goldmark.Parser.AutoHeadingIDType = goldmark_config.AutoHeadingIDTypeGitHubAscii
	b := convert(c, mconf, content)
	got := string(b.Bytes())

	c.Assert(got, qt.Contains, "<h2 id=\"god-is-good-\">")
}

func TestConvertAutoIDBlackfriday(t *testing.T) {
	c := qt.New(t)

	content := `
## Let's try this, shall we?

`
	mconf := markup_config.Default
	mconf.Goldmark.Parser.AutoHeadingIDType = goldmark_config.AutoHeadingIDTypeBlackfriday
	b := convert(c, mconf, content)
	got := string(b.Bytes())

	c.Assert(got, qt.Contains, "<h2 id=\"let-s-try-this-shall-we\">")
}

func TestConvertAttributes(t *testing.T) {
	c := qt.New(t)

	withBlockAttributes := func(conf *markup_config.Config) {
		conf.Goldmark.Parser.Attribute.Block = true
		conf.Goldmark.Parser.Attribute.Title = false
	}

	withTitleAndBlockAttributes := func(conf *markup_config.Config) {
		conf.Goldmark.Parser.Attribute.Block = true
		conf.Goldmark.Parser.Attribute.Title = true
	}

	for _, test := range []struct {
		name       string
		withConfig func(conf *markup_config.Config)
		input      string
		expect     interface{}
	}{
		{
			"Title",
			nil,
			"## heading {#id .className attrName=attrValue class=\"class1 class2\"}",
			"<h2 id=\"id\" class=\"className class1 class2\" attrName=\"attrValue\">heading</h2>\n",
		},
		{
			"Blockquote",
			withBlockAttributes,
			"> foo\n> bar\n{#id .className attrName=attrValue class=\"class1 class2\"}\n",
			"<blockquote id=\"id\" class=\"className class1 class2\"><p>foo\nbar</p>\n</blockquote>\n",
		},
<<<<<<< HEAD
=======
		/*{
			// TODO(bep) this needs an upstream fix, see https://github.com/yuin/goldmark/issues/195
			"Code block, CodeFences=false",
			func(conf *markup_config.Config) {
				withBlockAttributes(conf)
				conf.Highlight.CodeFences = false
			},
			"```bash\necho 'foo';\n```\n{.myclass}",
			"TODO",
		},*/
		{
			"Code block, CodeFences=true",
			func(conf *markup_config.Config) {
				withBlockAttributes(conf)
				conf.Highlight.CodeFences = true
			},
			"```bash {.myclass id=\"myid\"}\necho 'foo';\n````\n",
			"<div class=\"highlight myclass\" id=\"myid\"><pre style",
		},
		{
			"Code block, CodeFences=true,linenos=table",
			func(conf *markup_config.Config) {
				withBlockAttributes(conf)
				conf.Highlight.CodeFences = true
			},
			"```bash {linenos=table .myclass id=\"myid\"}\necho 'foo';\n````\n{ .adfadf }",
			[]string{"div class=\"highlight myclass\" id=\"myid\"><div s",
				"table style"},
		},
>>>>>>> 97934779
		{
			"Paragraph",
			withBlockAttributes,
			"\nHi there.\n{.myclass }",
			"<p class=\"myclass\">Hi there.</p>\n",
		},
		{
			"Ordered list",
			withBlockAttributes,
			"\n1. First\n2. Second\n{.myclass }",
			"<ol class=\"myclass\">\n<li>First</li>\n<li>Second</li>\n</ol>\n",
		},
		{
			"Unordered list",
			withBlockAttributes,
			"\n* First\n* Second\n{.myclass }",
			"<ul class=\"myclass\">\n<li>First</li>\n<li>Second</li>\n</ul>\n",
		},
		{
			"Unordered list, indented",
			withBlockAttributes,
			`* Fruit
  * Apple
  * Orange
  * Banana
  {.fruits}
* Dairy
  * Milk
  * Cheese
  {.dairies}
{.list}`,
			[]string{"<ul class=\"list\">\n<li>Fruit\n<ul class=\"fruits\">", "<li>Dairy\n<ul class=\"dairies\">"},
		},
		{
			"Table",
			withBlockAttributes,
			`| A        | B           |
| ------------- |:-------------:| -----:|
| AV      | BV |
{.myclass }`,
			"<table class=\"myclass\">\n<thead>",
		},
		{
			"Title and Blockquote",
			withTitleAndBlockAttributes,
			"## heading {#id .className attrName=attrValue class=\"class1 class2\"}\n> foo\n> bar\n{.myclass}",
			"<h2 id=\"id\" class=\"className class1 class2\" attrName=\"attrValue\">heading</h2>\n<blockquote class=\"myclass\"><p>foo\nbar</p>\n</blockquote>\n",
		},
	} {
		c.Run(test.name, func(c *qt.C) {
			mconf := markup_config.Default
			if test.withConfig != nil {
				test.withConfig(&mconf)
			}
			b := convert(c, mconf, test.input)
			got := string(b.Bytes())

			for _, s := range cast.ToStringSlice(test.expect) {
				c.Assert(got, qt.Contains, s)
			}
<<<<<<< HEAD
		})
	}
=======

		})
	}

>>>>>>> 97934779
}

func TestConvertIssues(t *testing.T) {
	c := qt.New(t)

	// https://github.com/neohugo/neohugo/issues/7619
	c.Run("Hyphen in HTML attributes", func(c *qt.C) {
		mconf := markup_config.Default
		mconf.Goldmark.Renderer.Unsafe = true
		input := `<custom-element>
    <div>This will be "slotted" into the custom element.</div>
</custom-element>
`

		b := convert(c, mconf, input)
		got := string(b.Bytes())

		c.Assert(got, qt.Contains, "<custom-element>\n    <div>This will be \"slotted\" into the custom element.</div>\n</custom-element>\n")
	})
}

func TestCodeFence(t *testing.T) {
	c := qt.New(t)

	lines := `LINE1
LINE2
LINE3
LINE4
LINE5
`

	convertForConfig := func(c *qt.C, conf highlight.Config, code, language string) string {
		mconf := markup_config.Default
		mconf.Highlight = conf

		p, err := Provider.New(
			converter.ProviderConfig{
				MarkupConfig: mconf,
				Logger:       loggers.NewErrorLogger(),
			},
		)

		content := "```" + language + "\n" + code + "\n```"

		c.Assert(err, qt.IsNil)
		conv, err := p.New(converter.DocumentContext{})
		c.Assert(err, qt.IsNil)
		b, err := conv.Convert(converter.RenderContext{Src: []byte(content)})
		c.Assert(err, qt.IsNil)

		return string(b.Bytes())
	}

	c.Run("Basic", func(c *qt.C) {
		cfg := highlight.DefaultConfig
		cfg.NoClasses = false

		result := convertForConfig(c, cfg, `echo "Hugo Rocks!"`, "bash")
		// TODO(bep) there is a whitespace mismatch (\n) between this and the highlight template func.
		c.Assert(result, qt.Equals, `<div class="highlight"><pre class="chroma"><code class="language-bash" data-lang="bash"><span class="nb">echo</span> <span class="s2">&#34;Hugo Rocks!&#34;</span>
</code></pre></div>`)
		result = convertForConfig(c, cfg, `echo "Hugo Rocks!"`, "unknown")
		c.Assert(result, qt.Equals, "<pre><code class=\"language-unknown\" data-lang=\"unknown\">echo &quot;Hugo Rocks!&quot;\n</code></pre>")
	})

	c.Run("Highlight lines, default config", func(c *qt.C) {
		cfg := highlight.DefaultConfig
		cfg.NoClasses = false

		result := convertForConfig(c, cfg, lines, `bash {linenos=table,hl_lines=[2 "4-5"],linenostart=3}`)
		c.Assert(result, qt.Contains, "<div class=\"highlight\"><div class=\"chroma\">\n<table class=\"lntable\"><tr><td class=\"lntd\">\n<pre class=\"chroma\"><code><span class")
		c.Assert(result, qt.Contains, "<span class=\"hl\"><span class=\"lnt\">4")

		result = convertForConfig(c, cfg, lines, "bash {linenos=inline,hl_lines=[2]}")
		c.Assert(result, qt.Contains, "<span class=\"ln\">2</span>LINE2\n</span>")
		c.Assert(result, qt.Not(qt.Contains), "<table")

		result = convertForConfig(c, cfg, lines, "bash {linenos=true,hl_lines=[2]}")
		c.Assert(result, qt.Contains, "<table")
		c.Assert(result, qt.Contains, "<span class=\"hl\"><span class=\"lnt\">2\n</span>")
	})

	c.Run("Highlight lines, linenumbers default on", func(c *qt.C) {
		cfg := highlight.DefaultConfig
		cfg.NoClasses = false
		cfg.LineNos = true

		result := convertForConfig(c, cfg, lines, "bash")
		c.Assert(result, qt.Contains, "<span class=\"lnt\">2\n</span>")

		result = convertForConfig(c, cfg, lines, "bash {linenos=false,hl_lines=[2]}")
		c.Assert(result, qt.Not(qt.Contains), "class=\"lnt\"")
	})

	c.Run("Highlight lines, linenumbers default on, linenumbers in table default off", func(c *qt.C) {
		cfg := highlight.DefaultConfig
		cfg.NoClasses = false
		cfg.LineNos = true
		cfg.LineNumbersInTable = false

		result := convertForConfig(c, cfg, lines, "bash")
		c.Assert(result, qt.Contains, "<span class=\"ln\">2</span>LINE2\n<")
		result = convertForConfig(c, cfg, lines, "bash {linenos=table}")
		c.Assert(result, qt.Contains, "<span class=\"lnt\">1\n</span>")
	})

	c.Run("No language", func(c *qt.C) {
		cfg := highlight.DefaultConfig
		cfg.NoClasses = false
		cfg.LineNos = true
		cfg.LineNumbersInTable = false

		result := convertForConfig(c, cfg, lines, "")
		c.Assert(result, qt.Contains, "<pre><code>LINE1\n")
	})

	c.Run("No language, guess syntax", func(c *qt.C) {
		cfg := highlight.DefaultConfig
		cfg.NoClasses = false
		cfg.GuessSyntax = true
		cfg.LineNos = true
		cfg.LineNumbersInTable = false

		result := convertForConfig(c, cfg, lines, "")
		c.Assert(result, qt.Contains, "<span class=\"ln\">2</span>LINE2\n<")
	})
}<|MERGE_RESOLUTION|>--- conflicted
+++ resolved
@@ -18,11 +18,6 @@
 	"testing"
 
 	"github.com/spf13/cast"
-<<<<<<< HEAD
-=======
-
-	"github.com/gohugoio/hugo/markup/goldmark/goldmark_config"
->>>>>>> 97934779
 
 	"github.com/neohugo/neohugo/markup/goldmark/goldmark_config"
 
@@ -231,8 +226,6 @@
 			"> foo\n> bar\n{#id .className attrName=attrValue class=\"class1 class2\"}\n",
 			"<blockquote id=\"id\" class=\"className class1 class2\"><p>foo\nbar</p>\n</blockquote>\n",
 		},
-<<<<<<< HEAD
-=======
 		/*{
 			// TODO(bep) this needs an upstream fix, see https://github.com/yuin/goldmark/issues/195
 			"Code block, CodeFences=false",
@@ -262,7 +255,6 @@
 			[]string{"div class=\"highlight myclass\" id=\"myid\"><div s",
 				"table style"},
 		},
->>>>>>> 97934779
 		{
 			"Paragraph",
 			withBlockAttributes,
@@ -323,15 +315,8 @@
 			for _, s := range cast.ToStringSlice(test.expect) {
 				c.Assert(got, qt.Contains, s)
 			}
-<<<<<<< HEAD
 		})
 	}
-=======
-
-		})
-	}
-
->>>>>>> 97934779
 }
 
 func TestConvertIssues(t *testing.T) {
