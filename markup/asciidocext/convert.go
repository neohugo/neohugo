--- conflicted
+++ resolved
@@ -17,26 +17,9 @@
 package asciidocext
 
 import (
-<<<<<<< HEAD
-	"bytes"
-	"path/filepath"
-	"strings"
-
-	"github.com/neohugo/neohugo/common/hexec"
 	"github.com/neohugo/neohugo/htesting"
-
-	"github.com/neohugo/neohugo/identity"
-	"github.com/neohugo/neohugo/markup/asciidocext/asciidocext_config"
+	"github.com/neohugo/neohugo/markup/asciidocext/internal"
 	"github.com/neohugo/neohugo/markup/converter"
-	"github.com/neohugo/neohugo/markup/internal"
-	"github.com/neohugo/neohugo/markup/tableofcontents"
-
-	"golang.org/x/net/html"
-=======
-	"github.com/gohugoio/hugo/htesting"
-	"github.com/gohugoio/hugo/markup/asciidocext/internal"
-	"github.com/gohugoio/hugo/markup/converter"
->>>>>>> cd59216d
 )
 
 // Provider is the package entry point.
@@ -53,269 +36,6 @@
 	}), nil
 }
 
-<<<<<<< HEAD
-type asciidocResult struct {
-	converter.Result
-	toc tableofcontents.Root
-}
-
-func (r asciidocResult) TableOfContents() tableofcontents.Root {
-	return r.toc
-}
-
-type asciidocConverter struct {
-	ctx converter.DocumentContext
-	cfg converter.ProviderConfig
-}
-
-func (a *asciidocConverter) Convert(ctx converter.RenderContext) (converter.Result, error) {
-	b, err := a.getAsciidocContent(ctx.Src, a.ctx)
-	if err != nil {
-		return nil, err
-	}
-	content, toc, err := a.extractTOC(b)
-	if err != nil {
-		return nil, err
-	}
-	return asciidocResult{
-		Result: converter.Bytes(content),
-		toc:    toc,
-	}, nil
-}
-
-func (a *asciidocConverter) Supports(_ identity.Identity) bool {
-	return false
-}
-
-// getAsciidocContent calls asciidoctor as an external helper
-// to convert AsciiDoc content to HTML.
-func (a *asciidocConverter) getAsciidocContent(src []byte, ctx converter.DocumentContext) ([]byte, error) {
-	if !hasAsciiDoc() {
-		a.cfg.Logger.Errorln("asciidoctor not found in $PATH: Please install.\n",
-			"                 Leaving AsciiDoc content unrendered.")
-		return src, nil
-	}
-
-	args := a.parseArgs(ctx)
-	args = append(args, "-")
-
-	a.cfg.Logger.Infoln("Rendering", ctx.DocumentName, " using asciidoctor args", args, "...")
-
-	return internal.ExternallyRenderContent(a.cfg, ctx, src, asciiDocBinaryName, args)
-}
-
-func (a *asciidocConverter) parseArgs(ctx converter.DocumentContext) []string {
-	cfg := a.cfg.MarkupConfig.AsciidocExt
-	args := []string{}
-
-	args = a.appendArg(args, "-b", cfg.Backend, asciidocext_config.CliDefault.Backend, asciidocext_config.AllowedBackend)
-
-	for _, extension := range cfg.Extensions {
-		if strings.LastIndexAny(extension, `\/.`) > -1 {
-			a.cfg.Logger.Errorln("Unsupported asciidoctor extension was passed in. Extension `" + extension + "` ignored. Only installed asciidoctor extensions are allowed.")
-			continue
-		}
-		args = append(args, "-r", extension)
-	}
-
-	for attributeKey, attributeValue := range cfg.Attributes {
-		if asciidocext_config.DisallowedAttributes[attributeKey] {
-			a.cfg.Logger.Errorln("Unsupported asciidoctor attribute was passed in. Attribute `" + attributeKey + "` ignored.")
-			continue
-		}
-
-		args = append(args, "-a", attributeKey+"="+attributeValue)
-	}
-
-	if cfg.WorkingFolderCurrent {
-		contentDir := filepath.Dir(ctx.Filename)
-		sourceDir := a.cfg.Cfg.GetString("source")
-		destinationDir := a.cfg.Cfg.GetString("destination")
-
-		if destinationDir == "" {
-			a.cfg.Logger.Errorln("markup.asciidocext.workingFolderCurrent requires hugo command option --destination to be set")
-		}
-		if !filepath.IsAbs(destinationDir) && sourceDir != "" {
-			destinationDir = filepath.Join(sourceDir, destinationDir)
-		}
-
-		var outDir string
-		var err error
-
-		file := filepath.Base(ctx.Filename)
-		if a.cfg.Cfg.GetBool("uglyUrls") || file == "_index.adoc" || file == "index.adoc" {
-			outDir, err = filepath.Abs(filepath.Dir(filepath.Join(destinationDir, ctx.DocumentName)))
-		} else {
-			postDir := ""
-			page, ok := ctx.Document.(pageSubset)
-			if ok {
-				postDir = filepath.Base(page.RelPermalink())
-			} else {
-				a.cfg.Logger.Errorln("unable to cast interface to pageSubset")
-			}
-
-			outDir, err = filepath.Abs(filepath.Join(destinationDir, filepath.Dir(ctx.DocumentName), postDir))
-		}
-
-		if err != nil {
-			a.cfg.Logger.Errorln("asciidoctor outDir: ", err)
-		}
-
-		args = append(args, "--base-dir", contentDir, "-a", "outdir="+outDir)
-	}
-
-	if cfg.NoHeaderOrFooter {
-		args = append(args, "--no-header-footer")
-	} else {
-		a.cfg.Logger.Warnln("asciidoctor parameter NoHeaderOrFooter is expected for correct html rendering")
-	}
-
-	if cfg.SectionNumbers {
-		args = append(args, "--section-numbers")
-	}
-
-	if cfg.Verbose {
-		args = append(args, "--verbose")
-	}
-
-	if cfg.Trace {
-		args = append(args, "--trace")
-	}
-
-	args = a.appendArg(args, "--failure-level", cfg.FailureLevel, asciidocext_config.CliDefault.FailureLevel, asciidocext_config.AllowedFailureLevel)
-
-	args = a.appendArg(args, "--safe-mode", cfg.SafeMode, asciidocext_config.CliDefault.SafeMode, asciidocext_config.AllowedSafeMode)
-
-	return args
-}
-
-func (a *asciidocConverter) appendArg(args []string, option, value, defaultValue string, allowedValues map[string]bool) []string {
-	if value != defaultValue {
-		if allowedValues[value] {
-			args = append(args, option, value)
-		} else {
-			a.cfg.Logger.Errorln("Unsupported asciidoctor value `" + value + "` for option " + option + " was passed in and will be ignored.")
-		}
-	}
-	return args
-}
-
-const asciiDocBinaryName = "asciidoctor"
-
-func hasAsciiDoc() bool {
-	return hexec.InPath(asciiDocBinaryName)
-}
-
-// extractTOC extracts the toc from the given src html.
-// It returns the html without the TOC, and the TOC data
-func (a *asciidocConverter) extractTOC(src []byte) ([]byte, tableofcontents.Root, error) {
-	var buf bytes.Buffer
-	buf.Write(src)
-	node, err := html.Parse(&buf)
-	if err != nil {
-		return nil, tableofcontents.Root{}, err
-	}
-	var (
-		f       func(*html.Node) bool
-		toc     tableofcontents.Root
-		toVisit []*html.Node
-	)
-	f = func(n *html.Node) bool {
-		if n.Type == html.ElementNode && n.Data == "div" && attr(n, "id") == "toc" {
-			toc = parseTOC(n)
-			if !a.cfg.MarkupConfig.AsciidocExt.PreserveTOC {
-				n.Parent.RemoveChild(n)
-			}
-			return true
-		}
-		if n.FirstChild != nil {
-			toVisit = append(toVisit, n.FirstChild)
-		}
-		if n.NextSibling != nil && f(n.NextSibling) {
-			return true
-		}
-		for len(toVisit) > 0 {
-			nv := toVisit[0]
-			toVisit = toVisit[1:]
-			if f(nv) {
-				return true
-			}
-		}
-		return false
-	}
-	f(node)
-	if err != nil {
-		return nil, tableofcontents.Root{}, err
-	}
-	buf.Reset()
-	err = html.Render(&buf, node)
-	if err != nil {
-		return nil, tableofcontents.Root{}, err
-	}
-	// ltrim <html><head></head><body> and rtrim </body></html> which are added by html.Render
-	res := buf.Bytes()[25:]
-	res = res[:len(res)-14]
-	return res, toc, nil
-}
-
-// parseTOC returns a TOC root from the given toc Node
-func parseTOC(doc *html.Node) tableofcontents.Root {
-	var (
-		toc tableofcontents.Root
-		f   func(*html.Node, int, int)
-	)
-	f = func(n *html.Node, row, level int) {
-		if n.Type == html.ElementNode {
-			switch n.Data {
-			case "ul":
-				if level == 0 {
-					row++
-				}
-				level++
-				f(n.FirstChild, row, level)
-			case "li":
-				for c := n.FirstChild; c != nil; c = c.NextSibling {
-					if c.Type != html.ElementNode || c.Data != "a" {
-						continue
-					}
-					href := attr(c, "href")[1:]
-					toc.AddAt(tableofcontents.Heading{
-						Text: nodeContent(c),
-						ID:   href,
-					}, row, level)
-				}
-				f(n.FirstChild, row, level)
-			}
-		}
-		if n.NextSibling != nil {
-			f(n.NextSibling, row, level)
-		}
-	}
-	f(doc.FirstChild, -1, 0)
-	return toc
-}
-
-func attr(node *html.Node, key string) string {
-	for _, a := range node.Attr {
-		if a.Key == key {
-			return a.Val
-		}
-	}
-	return ""
-}
-
-func nodeContent(node *html.Node) string {
-	var buf bytes.Buffer
-	for c := node.FirstChild; c != nil; c = c.NextSibling {
-		if err := html.Render(&buf, c); err != nil {
-			panic(err)
-		}
-	}
-	return buf.String()
-}
-
-=======
->>>>>>> cd59216d
 // Supports returns whether Asciidoctor is installed on this computer.
 func Supports() bool {
 	hasBin := internal.HasAsciiDoc()
