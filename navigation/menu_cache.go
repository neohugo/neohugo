// Copyright 2021 The Hugo Authors. All rights reserved.
//
// Licensed under the Apache License, Version 2.0 (the "License");
// you may not use this file except in compliance with the License.
// You may obtain a copy of the License at
// http://www.apache.org/licenses/LICENSE-2.0
//
// Unless required by applicable law or agreed to in writing, software
// distributed under the License is distributed on an "AS IS" BASIS,
// WITHOUT WARRANTIES OR CONDITIONS OF ANY KIND, either express or implied.
// See the License for the specific language governing permissions and
// limitations under the License.
<<<<<<< HEAD
=======

>>>>>>> cd59216d
package navigation

import (
	"sync"
)

type menuCacheEntry struct {
	in  []Menu
	out Menu
}

func (entry menuCacheEntry) matches(menuList []Menu) bool {
	if len(entry.in) != len(menuList) {
		return false
	}
	for i, m := range menuList {
		if !menuEqual(m, entry.in[i]) {
			return false
		}
	}

	return true
}

func newMenuCache() *menuCache {
	return &menuCache{m: make(map[string][]menuCacheEntry)}
}

//func (c *menuCache) clear() {
//c.Lock()
//defer c.Unlock()
//c.m = make(map[string][]menuCacheEntry)
//}

type menuCache struct {
	sync.RWMutex
	m map[string][]menuCacheEntry
}

func menuEqual(m1, m2 Menu) bool {
	if m1 == nil && m2 == nil {
		return true
	}

	if m1 == nil || m2 == nil {
		return false
	}

	if len(m1) != len(m2) {
		return false
	}

	if len(m1) == 0 {
		return true
	}

	for i := 0; i < len(m1); i++ {
		if m1[i] != m2[i] {
			return false
		}
	}
	return true
}

func (c *menuCache) get(key string, apply func(m Menu), menuLists ...Menu) (Menu, bool) {
	return c.getP(key, func(m *Menu) {
		if apply != nil {
			apply(*m)
		}
	}, menuLists...)
}

func (c *menuCache) getP(key string, apply func(m *Menu), menuLists ...Menu) (Menu, bool) {
	c.Lock()
	defer c.Unlock()

	if cached, ok := c.m[key]; ok {
		for _, entry := range cached {
			if entry.matches(menuLists) {
				return entry.out, true
			}
		}
	}

	m := menuLists[0]
	menuCopy := append(Menu(nil), m...)

	if apply != nil {
		apply(&menuCopy)
	}

	entry := menuCacheEntry{in: menuLists, out: menuCopy}
	if v, ok := c.m[key]; ok {
		c.m[key] = append(v, entry)
	} else {
		c.m[key] = []menuCacheEntry{entry}
	}

	return menuCopy, false
}<|MERGE_RESOLUTION|>--- conflicted
+++ resolved
@@ -10,10 +10,7 @@
 // WITHOUT WARRANTIES OR CONDITIONS OF ANY KIND, either express or implied.
 // See the License for the specific language governing permissions and
 // limitations under the License.
-<<<<<<< HEAD
-=======
 
->>>>>>> cd59216d
 package navigation
 
 import (
