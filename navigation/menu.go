// Copyright 2019 The Hugo Authors. All rights reserved.
//
// Licensed under the Apache License, Version 2.0 (the "License");
// you may not use this file except in compliance with the License.
// You may obtain a copy of the License at
// http://www.apache.org/licenses/LICENSE-2.0
//
// Unless required by applicable law or agreed to in writing, software
// distributed under the License is distributed on an "AS IS" BASIS,
// WITHOUT WARRANTIES OR CONDITIONS OF ANY KIND, either express or implied.
// See the License for the specific language governing permissions and
// limitations under the License.

package navigation

import (
	"fmt"
	"html/template"
	"sort"
	"strings"

<<<<<<< HEAD
	"github.com/neohugo/neohugo/common/maps"
	"github.com/neohugo/neohugo/common/types"
	"github.com/neohugo/neohugo/compare"
	"github.com/pkg/errors"
=======
	"github.com/pkg/errors"

	"github.com/gohugoio/hugo/common/maps"
	"github.com/gohugoio/hugo/common/types"
	"github.com/gohugoio/hugo/compare"
>>>>>>> 3efc2e2a

	"github.com/spf13/cast"
)

var smc = newMenuCache()

// MenuEntry represents a menu item defined in either Page front matter
// or in the site config.
type MenuEntry struct {
	ConfiguredURL string // The URL value from front matter / config.
	Page          Page
	PageRef       string // The path to the page, only relevant for site config.
	Name          string
	Menu          string
	Identifier    string
	title         string
	Pre           template.HTML
	Post          template.HTML
	Weight        int
	Parent        string
	Children      Menu
	Params        maps.Params
}

func (m *MenuEntry) URL() string {
<<<<<<< HEAD
=======

>>>>>>> 3efc2e2a
	// Check page first.
	// In Hugo 0.86.0 we added `pageRef`,
	// a way to connect menu items in site config to pages.
	// This means that you now can have both a Page
	// and a configured URL.
	// Having the configured URL as a fallback if the Page isn't found
	// is obviously more useful, especially in multilingual sites.
	if !types.IsNil(m.Page) {
		return m.Page.RelPermalink()
	}

	return m.ConfiguredURL
}

// A narrow version of page.Page.
type Page interface {
	LinkTitle() string
	RelPermalink() string
	Path() string
	Section() string
	Weight() int
	IsPage() bool
	IsSection() bool
	IsAncestor(other interface{}) (bool, error)
	Params() maps.Params
}

// Menu is a collection of menu entries.
type Menu []*MenuEntry

// Menus is a dictionary of menus.
type Menus map[string]Menu

// PageMenus is a dictionary of menus defined in the Pages.
type PageMenus map[string]*MenuEntry

// HasChildren returns whether this menu item has any children.
func (m *MenuEntry) HasChildren() bool {
	return m.Children != nil
}

// KeyName returns the key used to identify this menu entry.
func (m *MenuEntry) KeyName() string {
	if m.Identifier != "" {
		return m.Identifier
	}
	return m.Name
}

func (m *MenuEntry) hopefullyUniqueID() string {
	if m.Identifier != "" {
		return m.Identifier
	} else if m.URL() != "" {
		return m.URL()
	} else {
		return m.Name
	}
}

// IsEqual returns whether the two menu entries represents the same menu entry.
func (m *MenuEntry) IsEqual(inme *MenuEntry) bool {
	return m.hopefullyUniqueID() == inme.hopefullyUniqueID() && m.Parent == inme.Parent
}

// IsSameResource returns whether the two menu entries points to the same
// resource (URL).
func (m *MenuEntry) IsSameResource(inme *MenuEntry) bool {
	if m.isSamePage(inme.Page) {
		return m.Page == inme.Page
	}
	murl, inmeurl := m.URL(), inme.URL()
	return murl != "" && inmeurl != "" && murl == inmeurl
}

func (m *MenuEntry) isSamePage(p Page) bool {
	if !types.IsNil(m.Page) && !types.IsNil(p) {
		return m.Page == p
	}
	return false
}

func (m *MenuEntry) MarshallMap(ime map[string]interface{}) error {
	var err error
	for k, v := range ime {
		loki := strings.ToLower(k)
		switch loki {
		case "url":
			m.ConfiguredURL = cast.ToString(v)
		case "pageref":
			m.PageRef = cast.ToString(v)
		case "weight":
			m.Weight = cast.ToInt(v)
		case "name":
			m.Name = cast.ToString(v)
		case "title":
			m.title = cast.ToString(v)
		case "pre":
			m.Pre = template.HTML(cast.ToString(v))
		case "post":
			m.Post = template.HTML(cast.ToString(v))
		case "identifier":
			m.Identifier = cast.ToString(v)
		case "parent":
			m.Parent = cast.ToString(v)
		case "params":
			var ok bool
			m.Params, ok = maps.ToParamsAndPrepare(v)
			if !ok {
				err = fmt.Errorf("cannot convert %T to Params", v)
			}
		}
	}

	if err != nil {
		return errors.Wrapf(err, "failed to marshal menu entry %q", m.KeyName())
	}

	return nil
}

func (m Menu) Add(me *MenuEntry) Menu {
	m = append(m, me)
	// TODO(bep)
	m.Sort()
	return m
}

/*
 * Implementation of a custom sorter for Menu
 */

// A type to implement the sort interface for Menu
type menuSorter struct {
	menu Menu
	by   menuEntryBy
}

// Closure used in the Sort.Less method.
type menuEntryBy func(m1, m2 *MenuEntry) bool

func (by menuEntryBy) Sort(menu Menu) {
	ms := &menuSorter{
		menu: menu,
		by:   by, // The Sort method's receiver is the function (closure) that defines the sort order.
	}
	sort.Stable(ms)
}

var defaultMenuEntrySort = func(m1, m2 *MenuEntry) bool {
	if m1.Weight == m2.Weight {
		c := compare.Strings(m1.Name, m2.Name)
		if c == 0 {
			return m1.Identifier < m2.Identifier
		}
		return c < 0
	}

	if m2.Weight == 0 {
		return true
	}

	if m1.Weight == 0 {
		return false
	}

	return m1.Weight < m2.Weight
}

func (ms *menuSorter) Len() int      { return len(ms.menu) }
func (ms *menuSorter) Swap(i, j int) { ms.menu[i], ms.menu[j] = ms.menu[j], ms.menu[i] }

// Less is part of sort.Interface. It is implemented by calling the "by" closure in the sorter.
func (ms *menuSorter) Less(i, j int) bool { return ms.by(ms.menu[i], ms.menu[j]) }

// Sort sorts the menu by weight, name and then by identifier.
func (m Menu) Sort() Menu {
	menuEntryBy(defaultMenuEntrySort).Sort(m)
	return m
}

// Limit limits the returned menu to n entries.
func (m Menu) Limit(n int) Menu {
	if len(m) > n {
		return m[0:n]
	}
	return m
}

// ByWeight sorts the menu by the weight defined in the menu configuration.
func (m Menu) ByWeight() Menu {
	const key = "menuSort.ByWeight"
	menus, _ := smc.get(key, menuEntryBy(defaultMenuEntrySort).Sort, m)

	return menus
}

// ByName sorts the menu by the name defined in the menu configuration.
func (m Menu) ByName() Menu {
	const key = "menuSort.ByName"
	title := func(m1, m2 *MenuEntry) bool {
		return compare.LessStrings(m1.Name, m2.Name)
	}

	menus, _ := smc.get(key, menuEntryBy(title).Sort, m)

	return menus
}

// Reverse reverses the order of the menu entries.
func (m Menu) Reverse() Menu {
	const key = "menuSort.Reverse"
	reverseFunc := func(menu Menu) {
		for i, j := 0, len(menu)-1; i < j; i, j = i+1, j-1 {
			menu[i], menu[j] = menu[j], menu[i]
		}
	}
	menus, _ := smc.get(key, reverseFunc, m)

	return menus
}

func (m Menu) Clone() Menu {
	return append(Menu(nil), m...)
}

func (m *MenuEntry) Title() string {
	if m.title != "" {
		return m.title
	}

	if m.Page != nil {
		return m.Page.LinkTitle()
	}

	return ""
}<|MERGE_RESOLUTION|>--- conflicted
+++ resolved
@@ -19,18 +19,11 @@
 	"sort"
 	"strings"
 
-<<<<<<< HEAD
-	"github.com/neohugo/neohugo/common/maps"
-	"github.com/neohugo/neohugo/common/types"
-	"github.com/neohugo/neohugo/compare"
-	"github.com/pkg/errors"
-=======
 	"github.com/pkg/errors"
 
 	"github.com/gohugoio/hugo/common/maps"
 	"github.com/gohugoio/hugo/common/types"
 	"github.com/gohugoio/hugo/compare"
->>>>>>> 3efc2e2a
 
 	"github.com/spf13/cast"
 )
@@ -56,10 +49,7 @@
 }
 
 func (m *MenuEntry) URL() string {
-<<<<<<< HEAD
-=======
-
->>>>>>> 3efc2e2a
+
 	// Check page first.
 	// In Hugo 0.86.0 we added `pageRef`,
 	// a way to connect menu items in site config to pages.
