// Copyright 2018 The Hugo Authors. All rights reserved.
//
// Licensed under the Apache License, Version 2.0 (the "License");
// you may not use this file except in compliance with the License.
// You may obtain a copy of the License at
// http://www.apache.org/licenses/LICENSE-2.0
//
// Unless required by applicable law or agreed to in writing, software
// distributed under the License is distributed on an "AS IS" BASIS,
// WITHOUT WARRANTIES OR CONDITIONS OF ANY KIND, either express or implied.
// See the License for the specific language governing permissions and
// limitations under the License.

package livereloadinject

import (
	"bytes"
	"net/url"
	"strings"
	"testing"

	qt "github.com/frankban/quicktest"
	"github.com/neohugo/neohugo/transform"
)

func TestLiveReloadInject(t *testing.T) {
	c := qt.New(t)

	lrurl, err := url.Parse("http://localhost:1234/subpath")
	if err != nil {
		t.Errorf("Parsing test URL failed")
		return
	}
	expectBase := `<script src="/subpath/livereload.js?mindelay=10&amp;v=2&amp;port=1234&amp;path=subpath/livereload" data-no-instant defer></script>`
	apply := func(s string) string {
		out := new(bytes.Buffer)
		in := strings.NewReader(s)

<<<<<<< HEAD
		tr := transform.New(New(1313))
		c.Assert(tr.Apply(out, in), qt.IsNil)
=======
		tr := transform.New(New(*lrurl))
		tr.Apply(out, in)
>>>>>>> 9b681ecf

		return out.String()
	}

	c.Run("Head lower", func(c *qt.C) {
		c.Assert(apply("<html><head>foo"), qt.Equals, "<html><head>"+expectBase+"foo")
	})

	c.Run("Head upper", func(c *qt.C) {
		c.Assert(apply("<html><HEAD>foo"), qt.Equals, "<html><HEAD>"+expectBase+"foo")
	})

	c.Run("Body lower", func(c *qt.C) {
		c.Assert(apply("foo</body>"), qt.Equals, "foo"+expectBase+"</body>")
	})

	c.Run("Body upper", func(c *qt.C) {
		c.Assert(apply("foo</BODY>"), qt.Equals, "foo"+expectBase+"</BODY>")
	})

	c.Run("No match", func(c *qt.C) {
		c.Assert(apply("<h1>No match</h1>"), qt.Equals, "<h1>No match</h1>")
	})
}<|MERGE_RESOLUTION|>--- conflicted
+++ resolved
@@ -36,13 +36,8 @@
 		out := new(bytes.Buffer)
 		in := strings.NewReader(s)
 
-<<<<<<< HEAD
-		tr := transform.New(New(1313))
+		tr := transform.New(New(*lrurl))
 		c.Assert(tr.Apply(out, in), qt.IsNil)
-=======
-		tr := transform.New(New(*lrurl))
-		tr.Apply(out, in)
->>>>>>> 9b681ecf
 
 		return out.String()
 	}
