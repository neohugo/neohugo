--- conflicted
+++ resolved
@@ -20,14 +20,9 @@
 	"net/url"
 	"strings"
 
-<<<<<<< HEAD
-	"github.com/neohugo/neohugo/helpers"
+	"github.com/neohugo/neohugo/common/loggers"
+
 	"github.com/neohugo/neohugo/transform"
-=======
-	"github.com/gohugoio/hugo/common/loggers"
-
-	"github.com/gohugoio/hugo/transform"
->>>>>>> 0dbe0f1a
 )
 
 const warnMessage = `"head" or "body" tag is required in html to append livereload script. ` +
