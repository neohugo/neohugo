--- conflicted
+++ resolved
@@ -18,15 +18,9 @@
 	"fmt"
 	"regexp"
 
-<<<<<<< HEAD
+	"github.com/neohugo/neohugo/common/loggers"
 	"github.com/neohugo/neohugo/common/neohugo"
-	"github.com/neohugo/neohugo/helpers"
 	"github.com/neohugo/neohugo/transform"
-=======
-	"github.com/gohugoio/hugo/common/hugo"
-	"github.com/gohugoio/hugo/common/loggers"
-	"github.com/gohugoio/hugo/transform"
->>>>>>> 0dbe0f1a
 )
 
 var (
@@ -39,11 +33,7 @@
 	b := ft.From().Bytes()
 	if metaTagsCheck.Match(b) {
 		if _, err := ft.To().Write(b); err != nil {
-<<<<<<< HEAD
-			helpers.DistinctWarnLog.Println("Failed to inject Neohugo generator tag:", err)
-=======
 			loggers.Log().Warnf("Failed to inject Hugo generator tag: %s", err)
->>>>>>> 0dbe0f1a
 		}
 		return nil
 	}
@@ -59,11 +49,7 @@
 	}
 
 	if _, err := ft.To().Write(newcontent); err != nil {
-<<<<<<< HEAD
-		helpers.DistinctWarnLog.Println("Failed to inject Neohugo generator tag:", err)
-=======
 		loggers.Log().Warnf("Failed to inject Hugo generator tag: %s", err)
->>>>>>> 0dbe0f1a
 	}
 
 	return nil
