// Copyright 2019 The Hugo Authors. All rights reserved.
//
// Licensed under the Apache License, Version 2.0 (the "License");
// you may not use this file except in compliance with the License.
// You may obtain a copy of the License at
// http://www.apache.org/licenses/LICENSE-2.0
//
// Unless required by applicable law or agreed to in writing, software
// distributed under the License is distributed on an "AS IS" BASIS,
// WITHOUT WARRANTIES OR CONDITIONS OF ANY KIND, either express or implied.
// See the License for the specific language governing permissions and
// limitations under the License.

package para

import (
	"context"
	"runtime"
	"sort"
	"sync"
	"testing"

	"github.com/gohugoio/hugo/htesting"

	qt "github.com/frankban/quicktest"
)

func TestPara(t *testing.T) {
	if runtime.NumCPU() < 4 {
		t.Skipf("skip para test, CPU count is %d", runtime.NumCPU())
	}

	if !htesting.IsCI() {
		t.Skip("skip para test when not running on CI")
	}

	c := qt.New(t)

	c.Run("Order", func(c *qt.C) {
		n := 500
		ints := make([]int, n)
		for i := 0; i < n; i++ {
			ints[i] = i
		}

		p := New(4)
		r, _ := p.Start(context.Background())

		var result []int
		var mu sync.Mutex
		for i := 0; i < n; i++ {
			i := i
			r.Run(func() error {
				mu.Lock()
				defer mu.Unlock()
				result = append(result, i)
				return nil
			})
		}

		c.Assert(r.Wait(), qt.IsNil)
		c.Assert(result, qt.HasLen, len(ints))
		c.Assert(sort.IntsAreSorted(result), qt.Equals, false, qt.Commentf("Para does not seem to be parallel"))
		sort.Ints(result)
		c.Assert(result, qt.DeepEquals, ints)
	})

	// c.Run("Time", func(c *qt.C) {
	// const n = 100

	// p := New(5)
	// r, _ := p.Start(context.Background())

	// start := time.Now()

	// var counter int64

	//for i := 0; i < n; i++ {
	//r.Run(func() error {
	//atomic.AddInt64(&counter, 1)
	//time.Sleep(1 * time.Millisecond)
	//return nil
	//})
	//}

<<<<<<< HEAD
	// c.Assert(r.Wait(), qt.IsNil)
	// c.Assert(counter, qt.Equals, int64(n))
	// c.Assert(time.Since(start) < n/2*time.Millisecond, qt.Equals, true)

	//})
=======
		c.Assert(r.Wait(), qt.IsNil)
		c.Assert(counter, qt.Equals, int64(n))

		since := time.Since(start)
		limit := n / 2 * time.Millisecond
		c.Assert(since < limit, qt.Equals, true, qt.Commentf("%s >= %s", since, limit))
	})
>>>>>>> 9b681ecf
}<|MERGE_RESOLUTION|>--- conflicted
+++ resolved
@@ -18,9 +18,11 @@
 	"runtime"
 	"sort"
 	"sync"
+	"sync/atomic"
 	"testing"
+	"time"
 
-	"github.com/gohugoio/hugo/htesting"
+	"github.com/neohugo/neohugo/htesting"
 
 	qt "github.com/frankban/quicktest"
 )
@@ -65,31 +67,24 @@
 		c.Assert(result, qt.DeepEquals, ints)
 	})
 
-	// c.Run("Time", func(c *qt.C) {
-	// const n = 100
+	c.Run("Time", func(c *qt.C) {
+		const n = 100
 
-	// p := New(5)
-	// r, _ := p.Start(context.Background())
+		p := New(5)
+		r, _ := p.Start(context.Background())
 
-	// start := time.Now()
+		start := time.Now()
 
-	// var counter int64
+		var counter int64
 
-	//for i := 0; i < n; i++ {
-	//r.Run(func() error {
-	//atomic.AddInt64(&counter, 1)
-	//time.Sleep(1 * time.Millisecond)
-	//return nil
-	//})
-	//}
+		for i := 0; i < n; i++ {
+			r.Run(func() error {
+				atomic.AddInt64(&counter, 1)
+				time.Sleep(1 * time.Millisecond)
+				return nil
+			})
+		}
 
-<<<<<<< HEAD
-	// c.Assert(r.Wait(), qt.IsNil)
-	// c.Assert(counter, qt.Equals, int64(n))
-	// c.Assert(time.Since(start) < n/2*time.Millisecond, qt.Equals, true)
-
-	//})
-=======
 		c.Assert(r.Wait(), qt.IsNil)
 		c.Assert(counter, qt.Equals, int64(n))
 
@@ -97,5 +92,4 @@
 		limit := n / 2 * time.Millisecond
 		c.Assert(since < limit, qt.Equals, true, qt.Commentf("%s >= %s", since, limit))
 	})
->>>>>>> 9b681ecf
 }