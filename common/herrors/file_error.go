// Copyright 2022 The Hugo Authors. All rights reserved.
//
// Licensed under the Apache License, Version 2.0 (the "License");
// you may not use this file except in compliance with the License.
// You may obtain a copy of the License at
// http://www.apache.org/licenses/LICENSE-2.0
//
// Unless required by applicable lfmtaw or agreed to in writing, software
// distributed under the License is distributed on an "AS IS" BASIS,
// WITHOUT WARRANTIES OR CONDITIONS OF ANY KIND, either express or implied.
// See the License for the specific language governing permissions and
// limitations under the License.

package herrors

import (
	"encoding/json"
<<<<<<< HEAD
	"errors"
=======
>>>>>>> e127d3e5
	"fmt"
	"io"
	"path/filepath"

	"github.com/bep/godartsass"
	"github.com/bep/golibsass/libsass/libsasserrors"
<<<<<<< HEAD
	"github.com/neohugo/neohugo/common/paths"
	"github.com/neohugo/neohugo/common/text"
	"github.com/pelletier/go-toml/v2"
	"github.com/spf13/afero"
	"github.com/tdewolff/parse/v2"
=======
	"github.com/gohugoio/hugo/common/paths"
	"github.com/gohugoio/hugo/common/text"
	"github.com/pelletier/go-toml/v2"
	"github.com/spf13/afero"
	"github.com/tdewolff/parse/v2"

	"errors"
>>>>>>> e127d3e5
)

// FileError represents an error when handling a file: Parsing a config file,
// execute a template etc.
type FileError interface {
	error

	// ErroContext holds some context information about the error.
	ErrorContext() *ErrorContext

	text.Positioner

	// UpdatePosition updates the position of the error.
	UpdatePosition(pos text.Position) FileError

	// UpdateContent updates the error with a new ErrorContext from the content of the file.
	UpdateContent(r io.Reader, linematcher LineMatcherFn) FileError
}

// Unwrapper can unwrap errors created with fmt.Errorf.
type Unwrapper interface {
	Unwrap() error
<<<<<<< HEAD
}

var (
	_ FileError = (*fileError)(nil)
	_ Unwrapper = (*fileError)(nil)
)

func (fe *fileError) UpdatePosition(pos text.Position) FileError {
	oldFilename := fe.Position().Filename
	if pos.Filename != "" && fe.fileType == "" {
		_, fe.fileType = paths.FileAndExtNoDelimiter(filepath.Clean(pos.Filename))
	}
	if pos.Filename == "" {
		pos.Filename = oldFilename
	}
	fe.position = pos
	return fe
}

=======
}

var (
	_ FileError = (*fileError)(nil)
	_ Unwrapper = (*fileError)(nil)
)

func (fe *fileError) UpdatePosition(pos text.Position) FileError {
	oldFilename := fe.Position().Filename
	if pos.Filename != "" && fe.fileType == "" {
		_, fe.fileType = paths.FileAndExtNoDelimiter(filepath.Clean(pos.Filename))
	}
	if pos.Filename == "" {
		pos.Filename = oldFilename
	}
	fe.position = pos
	return fe
}

>>>>>>> e127d3e5
func (fe *fileError) UpdateContent(r io.Reader, linematcher LineMatcherFn) FileError {
	if linematcher == nil {
		linematcher = SimpleLineMatcher
	}

	var (
		posle = fe.position
		ectx  *ErrorContext
	)

	if posle.LineNumber <= 1 && posle.Offset > 0 {
		// Try to locate the line number from the content if offset is set.
		ectx = locateError(r, fe, func(m LineMatcher) int {
			if posle.Offset >= m.Offset && posle.Offset < m.Offset+len(m.Line) {
				lno := posle.LineNumber - m.Position.LineNumber + m.LineNumber
				m.Position = text.Position{LineNumber: lno}
				return linematcher(m)
			}
			return -1
		})
	} else {
		ectx = locateError(r, fe, linematcher)
	}

	if ectx.ChromaLexer == "" {
		if fe.fileType != "" {
			ectx.ChromaLexer = chromaLexerFromType(fe.fileType)
		} else {
			ectx.ChromaLexer = chromaLexerFromFilename(fe.Position().Filename)
		}
	}

	fe.errorContext = ectx

	if ectx.Position.LineNumber > 0 {
		fe.position.LineNumber = ectx.Position.LineNumber
	}

	if ectx.Position.ColumnNumber > 0 {
		fe.position.ColumnNumber = ectx.Position.ColumnNumber
	}

	return fe
<<<<<<< HEAD
=======

>>>>>>> e127d3e5
}

type fileError struct {
	position     text.Position
	errorContext *ErrorContext

	fileType string

	cause error
}

func (e *fileError) ErrorContext() *ErrorContext {
	return e.errorContext
}

// Position returns the text position of this error.
func (e fileError) Position() text.Position {
	return e.position
}

func (e *fileError) Error() string {
	return fmt.Sprintf("%s: %s", e.position, e.causeString())
}

func (e *fileError) causeString() string {
	if e.cause == nil {
		return ""
	}
	switch v := e.cause.(type) {
	// Avoid repeating the file info in the error message.
	case godartsass.SassError:
		return v.Message
	case libsasserrors.Error:
		return v.Message
	default:
		return v.Error()
	}
}

func (e *fileError) Unwrap() error {
	return e.cause
}

// NewFileError creates a new FileError that wraps err.
// It will try to extract the filename and line number from err.
func NewFileError(err error) FileError {
	// Filetype is used to determine the Chroma lexer to use.
	fileType, pos := extractFileTypePos(err)
	return &fileError{cause: err, fileType: fileType, position: pos}
}

// NewFileErrorFromName creates a new FileError that wraps err.
// The value for name should identify the file, the best
// being the full filename to the file on disk.
func NewFileErrorFromName(err error, name string) FileError {
	// Filetype is used to determine the Chroma lexer to use.
	fileType, pos := extractFileTypePos(err)
	pos.Filename = name
	if fileType == "" {
		_, fileType = paths.FileAndExtNoDelimiter(filepath.Clean(name))
	}

	return &fileError{cause: err, fileType: fileType, position: pos}
<<<<<<< HEAD
=======

>>>>>>> e127d3e5
}

// NewFileErrorFromPos will use the filename and line number from pos to create a new FileError, wrapping err.
func NewFileErrorFromPos(err error, pos text.Position) FileError {
	// Filetype is used to determine the Chroma lexer to use.
	fileType, _ := extractFileTypePos(err)
	if fileType == "" {
		_, fileType = paths.FileAndExtNoDelimiter(filepath.Clean(pos.Filename))
	}
	return &fileError{cause: err, fileType: fileType, position: pos}

}

func NewFileErrorFromFileInErr(err error, fs afero.Fs, linematcher LineMatcherFn) FileError {
	fe := NewFileError(err)
	pos := fe.Position()
	if pos.Filename == "" {
		return fe
	}

	f, realFilename, err2 := openFile(pos.Filename, fs)
	if err2 != nil {
		return fe
	}

	pos.Filename = realFilename
	defer f.Close()
	return fe.UpdateContent(f, linematcher)
}

func NewFileErrorFromFileInPos(err error, pos text.Position, fs afero.Fs, linematcher LineMatcherFn) FileError {
	if err == nil {
		panic("err is nil")
	}
	f, realFilename, err2 := openFile(pos.Filename, fs)
	if err2 != nil {
		return NewFileErrorFromPos(err, pos)
	}
	pos.Filename = realFilename
	defer f.Close()
	return NewFileErrorFromPos(err, pos).UpdateContent(f, linematcher)
}

// NewFileErrorFromFile is a convenience method to create a new FileError from a file.
func NewFileErrorFromFile(err error, filename string, fs afero.Fs, linematcher LineMatcherFn) FileError {
	if err == nil {
		panic("err is nil")
	}
	f, realFilename, err2 := openFile(filename, fs)
	if err2 != nil {
		return NewFileErrorFromName(err, realFilename)
	}
	defer f.Close()
	return NewFileErrorFromName(err, realFilename).UpdateContent(f, linematcher)
}

func openFile(filename string, fs afero.Fs) (afero.File, string, error) {
	realFilename := filename

	// We want the most specific filename possible in the error message.
	fi, err2 := fs.Stat(filename)
	if err2 == nil {
		if s, ok := fi.(interface {
			Filename() string
		}); ok {
			realFilename = s.Filename()
		}

	}

	f, err2 := fs.Open(filename)
	if err2 != nil {
		return nil, realFilename, err2
	}

	return f, realFilename, nil
}

// Cause returns the underlying error or itself if it does not implement Unwrap.
func Cause(err error) error {
	if u := errors.Unwrap(err); u != nil {
		return u
	}
	return err
}

func extractFileTypePos(err error) (string, text.Position) {
	err = Cause(err)

	var fileType string

	// LibSass, DartSass
	if pos := extractPosition(err); pos.LineNumber > 0 || pos.Offset > 0 {
		_, fileType = paths.FileAndExtNoDelimiter(pos.Filename)
		return fileType, pos
	}

	// Default to line 1 col 1 if we don't find any better.
	pos := text.Position{
		Offset:       -1,
		LineNumber:   1,
		ColumnNumber: 1,
	}

	// JSON errors.
	offset, typ := extractOffsetAndType(err)
	if fileType == "" {
		fileType = typ
	}

	if offset >= 0 {
		pos.Offset = offset
	}

	// The error type from the minifier contains line number and column number.
	if line, col := exctractLineNumberAndColumnNumber(err); line >= 0 {
		pos.LineNumber = line
		pos.ColumnNumber = col
		return fileType, pos
	}

	// Look in the error message for the line number.
	for _, handle := range lineNumberExtractors {
		lno, col := handle(err)
		if lno > 0 {
			pos.ColumnNumber = col
			pos.LineNumber = lno
			break
		}
	}

	if fileType == "" && pos.Filename != "" {
		_, fileType = paths.FileAndExtNoDelimiter(pos.Filename)
	}

	return fileType, pos
}

func NewFileErrorFromFileInErr(err error, fs afero.Fs, linematcher LineMatcherFn) FileError {
	fe := NewFileError(err)
	pos := fe.Position()
	if pos.Filename == "" {
		return fe
	}

	f, realFilename, err2 := openFile(pos.Filename, fs)
	if err2 != nil {
		return fe
	}

	pos.Filename = realFilename
	defer f.Close()
	return fe.UpdateContent(f, linematcher)
}

func NewFileErrorFromFileInPos(err error, pos text.Position, fs afero.Fs, linematcher LineMatcherFn) FileError {
	if err == nil {
		panic("err is nil")
	}
	f, realFilename, err2 := openFile(pos.Filename, fs)
	if err2 != nil {
		return NewFileErrorFromPos(err, pos)
	}
	pos.Filename = realFilename
	defer f.Close()
	return NewFileErrorFromPos(err, pos).UpdateContent(f, linematcher)
}

// NewFileErrorFromFile is a convenience method to create a new FileError from a file.
func NewFileErrorFromFile(err error, filename string, fs afero.Fs, linematcher LineMatcherFn) FileError {
	if err == nil {
		panic("err is nil")
	}
	f, realFilename, err2 := openFile(filename, fs)
	if err2 != nil {
		return NewFileErrorFromName(err, realFilename)
	}
	defer f.Close()
	return NewFileErrorFromName(err, realFilename).UpdateContent(f, linematcher)
}

func openFile(filename string, fs afero.Fs) (afero.File, string, error) {
	realFilename := filename

	// We want the most specific filename possible in the error message.
	fi, err2 := fs.Stat(filename)
	if err2 == nil {
		if s, ok := fi.(interface {
			Filename() string
		}); ok {
			realFilename = s.Filename()
		}
	}

	f, err2 := fs.Open(filename)
	if err2 != nil {
		return nil, realFilename, err2
	}

	return f, realFilename, nil
}

// Cause returns the underlying error or itself if it does not implement Unwrap.
func Cause(err error) error {
	if u := errors.Unwrap(err); u != nil {
		return u
	}
	return err
}

func extractFileTypePos(err error) (string, text.Position) {
	err = Cause(err)

	var fileType string

	// LibSass, DartSass
	if pos := extractPosition(err); pos.LineNumber > 0 || pos.Offset > 0 {
		_, fileType = paths.FileAndExtNoDelimiter(pos.Filename)
		return fileType, pos
	}

	// Default to line 1 col 1 if we don't find any better.
	pos := text.Position{
		Offset:       -1,
		LineNumber:   1,
		ColumnNumber: 1,
	}

	// JSON errors.
	offset, typ := extractOffsetAndType(err)
	if fileType == "" {
		fileType = typ
	}

	if offset >= 0 {
		pos.Offset = offset
	}

	// The error type from the minifier contains line number and column number.
	if line, col := exctractLineNumberAndColumnNumber(err); line >= 0 {
		pos.LineNumber = line
		pos.ColumnNumber = col
		return fileType, pos
	}

	// Look in the error message for the line number.
	for _, handle := range lineNumberExtractors {
		lno, col := handle(err)
		if lno > 0 {
			pos.ColumnNumber = col
			pos.LineNumber = lno
			break
		}
	}

	if fileType == "" && pos.Filename != "" {
		_, fileType = paths.FileAndExtNoDelimiter(pos.Filename)
	}

	return fileType, pos
}

// UnwrapFileError tries to unwrap a FileError from err.
// It returns nil if this is not possible.
func UnwrapFileError(err error) FileError {
	for err != nil {
		switch v := err.(type) {
		case FileError:
			return v
		default:
			err = errors.Unwrap(err)
		}
	}
	return nil
}

// UnwrapFileErrors tries to unwrap all FileError.
func UnwrapFileErrors(err error) []FileError {
	var errs []FileError
	for err != nil {
		if v, ok := err.(FileError); ok {
			errs = append(errs, v)
		}
		err = errors.Unwrap(err)
	}
	return errs
}

// UnwrapFileErrorsWithErrorContext tries to unwrap all FileError in err that has an ErrorContext.
func UnwrapFileErrorsWithErrorContext(err error) []FileError {
	var errs []FileError
	for err != nil {
		if v, ok := err.(FileError); ok && v.ErrorContext() != nil {
			errs = append(errs, v)
		}
		err = errors.Unwrap(err)
	}
	return errs
}

func extractOffsetAndType(e error) (int, string) {
	switch v := e.(type) {
	case *json.UnmarshalTypeError:
		return int(v.Offset), "json"
	case *json.SyntaxError:
		return int(v.Offset), "json"
	default:
		return -1, ""
	}
}

func exctractLineNumberAndColumnNumber(e error) (int, int) {
	switch v := e.(type) {
	case *parse.Error:
		return v.Line, v.Column
	case *toml.DecodeError:
		return v.Position()

	}

	return -1, -1
}

func extractPosition(e error) (pos text.Position) {
	switch v := e.(type) {
	case godartsass.SassError:
		span := v.Span
		start := span.Start
		filename, _ := paths.UrlToFilename(span.Url)
		pos.Filename = filename
		pos.Offset = start.Offset
		pos.ColumnNumber = start.Column
	case libsasserrors.Error:
		pos.Filename = v.File
		pos.LineNumber = v.Line
		pos.ColumnNumber = v.Column
	}
	return
}<|MERGE_RESOLUTION|>--- conflicted
+++ resolved
@@ -15,31 +15,19 @@
 
 import (
 	"encoding/json"
-<<<<<<< HEAD
-	"errors"
-=======
->>>>>>> e127d3e5
 	"fmt"
 	"io"
 	"path/filepath"
 
 	"github.com/bep/godartsass"
 	"github.com/bep/golibsass/libsass/libsasserrors"
-<<<<<<< HEAD
 	"github.com/neohugo/neohugo/common/paths"
 	"github.com/neohugo/neohugo/common/text"
 	"github.com/pelletier/go-toml/v2"
 	"github.com/spf13/afero"
 	"github.com/tdewolff/parse/v2"
-=======
-	"github.com/gohugoio/hugo/common/paths"
-	"github.com/gohugoio/hugo/common/text"
-	"github.com/pelletier/go-toml/v2"
-	"github.com/spf13/afero"
-	"github.com/tdewolff/parse/v2"
 
 	"errors"
->>>>>>> e127d3e5
 )
 
 // FileError represents an error when handling a file: Parsing a config file,
@@ -62,7 +50,6 @@
 // Unwrapper can unwrap errors created with fmt.Errorf.
 type Unwrapper interface {
 	Unwrap() error
-<<<<<<< HEAD
 }
 
 var (
@@ -82,27 +69,6 @@
 	return fe
 }
 
-=======
-}
-
-var (
-	_ FileError = (*fileError)(nil)
-	_ Unwrapper = (*fileError)(nil)
-)
-
-func (fe *fileError) UpdatePosition(pos text.Position) FileError {
-	oldFilename := fe.Position().Filename
-	if pos.Filename != "" && fe.fileType == "" {
-		_, fe.fileType = paths.FileAndExtNoDelimiter(filepath.Clean(pos.Filename))
-	}
-	if pos.Filename == "" {
-		pos.Filename = oldFilename
-	}
-	fe.position = pos
-	return fe
-}
-
->>>>>>> e127d3e5
 func (fe *fileError) UpdateContent(r io.Reader, linematcher LineMatcherFn) FileError {
 	if linematcher == nil {
 		linematcher = SimpleLineMatcher
@@ -146,10 +112,6 @@
 	}
 
 	return fe
-<<<<<<< HEAD
-=======
-
->>>>>>> e127d3e5
 }
 
 type fileError struct {
@@ -213,10 +175,6 @@
 	}
 
 	return &fileError{cause: err, fileType: fileType, position: pos}
-<<<<<<< HEAD
-=======
-
->>>>>>> e127d3e5
 }
 
 // NewFileErrorFromPos will use the filename and line number from pos to create a new FileError, wrapping err.
@@ -227,132 +185,6 @@
 		_, fileType = paths.FileAndExtNoDelimiter(filepath.Clean(pos.Filename))
 	}
 	return &fileError{cause: err, fileType: fileType, position: pos}
-
-}
-
-func NewFileErrorFromFileInErr(err error, fs afero.Fs, linematcher LineMatcherFn) FileError {
-	fe := NewFileError(err)
-	pos := fe.Position()
-	if pos.Filename == "" {
-		return fe
-	}
-
-	f, realFilename, err2 := openFile(pos.Filename, fs)
-	if err2 != nil {
-		return fe
-	}
-
-	pos.Filename = realFilename
-	defer f.Close()
-	return fe.UpdateContent(f, linematcher)
-}
-
-func NewFileErrorFromFileInPos(err error, pos text.Position, fs afero.Fs, linematcher LineMatcherFn) FileError {
-	if err == nil {
-		panic("err is nil")
-	}
-	f, realFilename, err2 := openFile(pos.Filename, fs)
-	if err2 != nil {
-		return NewFileErrorFromPos(err, pos)
-	}
-	pos.Filename = realFilename
-	defer f.Close()
-	return NewFileErrorFromPos(err, pos).UpdateContent(f, linematcher)
-}
-
-// NewFileErrorFromFile is a convenience method to create a new FileError from a file.
-func NewFileErrorFromFile(err error, filename string, fs afero.Fs, linematcher LineMatcherFn) FileError {
-	if err == nil {
-		panic("err is nil")
-	}
-	f, realFilename, err2 := openFile(filename, fs)
-	if err2 != nil {
-		return NewFileErrorFromName(err, realFilename)
-	}
-	defer f.Close()
-	return NewFileErrorFromName(err, realFilename).UpdateContent(f, linematcher)
-}
-
-func openFile(filename string, fs afero.Fs) (afero.File, string, error) {
-	realFilename := filename
-
-	// We want the most specific filename possible in the error message.
-	fi, err2 := fs.Stat(filename)
-	if err2 == nil {
-		if s, ok := fi.(interface {
-			Filename() string
-		}); ok {
-			realFilename = s.Filename()
-		}
-
-	}
-
-	f, err2 := fs.Open(filename)
-	if err2 != nil {
-		return nil, realFilename, err2
-	}
-
-	return f, realFilename, nil
-}
-
-// Cause returns the underlying error or itself if it does not implement Unwrap.
-func Cause(err error) error {
-	if u := errors.Unwrap(err); u != nil {
-		return u
-	}
-	return err
-}
-
-func extractFileTypePos(err error) (string, text.Position) {
-	err = Cause(err)
-
-	var fileType string
-
-	// LibSass, DartSass
-	if pos := extractPosition(err); pos.LineNumber > 0 || pos.Offset > 0 {
-		_, fileType = paths.FileAndExtNoDelimiter(pos.Filename)
-		return fileType, pos
-	}
-
-	// Default to line 1 col 1 if we don't find any better.
-	pos := text.Position{
-		Offset:       -1,
-		LineNumber:   1,
-		ColumnNumber: 1,
-	}
-
-	// JSON errors.
-	offset, typ := extractOffsetAndType(err)
-	if fileType == "" {
-		fileType = typ
-	}
-
-	if offset >= 0 {
-		pos.Offset = offset
-	}
-
-	// The error type from the minifier contains line number and column number.
-	if line, col := exctractLineNumberAndColumnNumber(err); line >= 0 {
-		pos.LineNumber = line
-		pos.ColumnNumber = col
-		return fileType, pos
-	}
-
-	// Look in the error message for the line number.
-	for _, handle := range lineNumberExtractors {
-		lno, col := handle(err)
-		if lno > 0 {
-			pos.ColumnNumber = col
-			pos.LineNumber = lno
-			break
-		}
-	}
-
-	if fileType == "" && pos.Filename != "" {
-		_, fileType = paths.FileAndExtNoDelimiter(pos.Filename)
-	}
-
-	return fileType, pos
 }
 
 func NewFileErrorFromFileInErr(err error, fs afero.Fs, linematcher LineMatcherFn) FileError {
