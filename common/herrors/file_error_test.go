// Copyright 2022 The Hugo Authors. All rights reserved.
//
// Licensed under the Apache License, Version 2.0 (the "License");
// you may not use this file except in compliance with the License.
// You may obtain a copy of the License at
// http://www.apache.org/licenses/LICENSE-2.0
//
// Unless required by applicable law or agreed to in writing, software
// distributed under the License is distributed on an "AS IS" BASIS,
// WITHOUT WARRANTIES OR CONDITIONS OF ANY KIND, either express or implied.
// See the License for the specific language governing permissions and
// limitations under the License.

package herrors

import (
<<<<<<< HEAD
	"errors"
=======
>>>>>>> e127d3e5
	"fmt"
	"strings"
	"testing"

<<<<<<< HEAD
	"github.com/neohugo/neohugo/common/text"
=======
	"errors"

	"github.com/gohugoio/hugo/common/text"
>>>>>>> e127d3e5

	qt "github.com/frankban/quicktest"
)

func TestNewFileError(t *testing.T) {
	t.Parallel()

	c := qt.New(t)

	fe := NewFileErrorFromName(errors.New("bar"), "foo.html")
	c.Assert(fe.Error(), qt.Equals, `"foo.html:1:1": bar`)

	lines := ""
	for i := 1; i <= 100; i++ {
		lines += fmt.Sprintf("line %d\n", i)
	}

<<<<<<< HEAD
	//nolint
	fe.UpdatePosition(text.Position{LineNumber: 32, ColumnNumber: 2})
	c.Assert(fe.Error(), qt.Equals, `"foo.html:32:2": bar`)
	//nolint
	fe.UpdatePosition(text.Position{LineNumber: 0, ColumnNumber: 0, Offset: 212})
	//nolint
=======
	fe.UpdatePosition(text.Position{LineNumber: 32, ColumnNumber: 2})
	c.Assert(fe.Error(), qt.Equals, `"foo.html:32:2": bar`)
	fe.UpdatePosition(text.Position{LineNumber: 0, ColumnNumber: 0, Offset: 212})
>>>>>>> e127d3e5
	fe.UpdateContent(strings.NewReader(lines), nil)
	c.Assert(fe.Error(), qt.Equals, `"foo.html:32:0": bar`)
	errorContext := fe.ErrorContext()
	c.Assert(errorContext, qt.IsNotNil)
	c.Assert(errorContext.Lines, qt.DeepEquals, []string{"line 30", "line 31", "line 32", "line 33", "line 34"})
	c.Assert(errorContext.LinesPos, qt.Equals, 2)
	c.Assert(errorContext.ChromaLexer, qt.Equals, "go-html-template")
<<<<<<< HEAD
=======

>>>>>>> e127d3e5
}

func TestNewFileErrorExtractFromMessage(t *testing.T) {
	t.Parallel()

	c := qt.New(t)

	for i, test := range []struct {
		in           error
		offset       int
		lineNumber   int
		columnNumber int
	}{
		{errors.New("no line number for you"), 0, 1, 1},
		{errors.New(`template: _default/single.html:4:15: executing "_default/single.html" at <.Titles>: can't evaluate field Titles in type *hugolib.PageOutput`), 0, 4, 15},
		{errors.New("parse failed: template: _default/bundle-resource-meta.html:11: unexpected in operand"), 0, 11, 1},
		{errors.New(`failed:: template: _default/bundle-resource-meta.html:2:7: executing "main" at <.Titles>`), 0, 2, 7},
		{errors.New(`failed to load translations: (6, 7): was expecting token =, but got "g" instead`), 0, 6, 7},
		{errors.New(`execute of template failed: template: index.html:2:5: executing "index.html" at <partial "foo.html" .>: error calling partial: "/layouts/partials/foo.html:3:6": execute of template failed: template: partials/foo.html:3:6: executing "partials/foo.html" at <.ThisDoesNotExist>: can't evaluate field ThisDoesNotExist in type *hugolib.pageStat`), 0, 2, 5},
	} {

		got := NewFileErrorFromName(test.in, "test.txt")

		errMsg := qt.Commentf("[%d][%T]", i, got)

		pos := got.Position()
		c.Assert(pos.LineNumber, qt.Equals, test.lineNumber, errMsg)
		c.Assert(pos.ColumnNumber, qt.Equals, test.columnNumber, errMsg)
		c.Assert(errors.Unwrap(got), qt.Not(qt.IsNil))
	}
}<|MERGE_RESOLUTION|>--- conflicted
+++ resolved
@@ -14,21 +14,13 @@
 package herrors
 
 import (
-<<<<<<< HEAD
-	"errors"
-=======
->>>>>>> e127d3e5
 	"fmt"
 	"strings"
 	"testing"
 
-<<<<<<< HEAD
-	"github.com/neohugo/neohugo/common/text"
-=======
 	"errors"
 
-	"github.com/gohugoio/hugo/common/text"
->>>>>>> e127d3e5
+	"github.com/neohugo/neohugo/common/text"
 
 	qt "github.com/frankban/quicktest"
 )
@@ -46,18 +38,9 @@
 		lines += fmt.Sprintf("line %d\n", i)
 	}
 
-<<<<<<< HEAD
-	//nolint
-	fe.UpdatePosition(text.Position{LineNumber: 32, ColumnNumber: 2})
-	c.Assert(fe.Error(), qt.Equals, `"foo.html:32:2": bar`)
-	//nolint
-	fe.UpdatePosition(text.Position{LineNumber: 0, ColumnNumber: 0, Offset: 212})
-	//nolint
-=======
 	fe.UpdatePosition(text.Position{LineNumber: 32, ColumnNumber: 2})
 	c.Assert(fe.Error(), qt.Equals, `"foo.html:32:2": bar`)
 	fe.UpdatePosition(text.Position{LineNumber: 0, ColumnNumber: 0, Offset: 212})
->>>>>>> e127d3e5
 	fe.UpdateContent(strings.NewReader(lines), nil)
 	c.Assert(fe.Error(), qt.Equals, `"foo.html:32:0": bar`)
 	errorContext := fe.ErrorContext()
@@ -65,10 +48,6 @@
 	c.Assert(errorContext.Lines, qt.DeepEquals, []string{"line 30", "line 31", "line 32", "line 33", "line 34"})
 	c.Assert(errorContext.LinesPos, qt.Equals, 2)
 	c.Assert(errorContext.ChromaLexer, qt.Equals, "go-html-template")
-<<<<<<< HEAD
-=======
-
->>>>>>> e127d3e5
 }
 
 func TestNewFileErrorExtractFromMessage(t *testing.T) {
