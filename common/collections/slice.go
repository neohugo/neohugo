// Copyright 2018 The Hugo Authors. All rights reserved.
//
// Licensed under the Apache License, Version 2.0 (the "License");
// you may not use this file except in compliance with the License.
// You may obtain a copy of the License at
// http://www.apache.org/licenses/LICENSE-2.0
//
// Unless required by applicable law or agreed to in writing, software
// distributed under the License is distributed on an "AS IS" BASIS,
// WITHOUT WARRANTIES OR CONDITIONS OF ANY KIND, either express or implied.
// See the License for the specific language governing permissions and
// limitations under the License.

package collections

import (
	"reflect"
	"sort"
)

// Slicer defines a very generic way to create a typed slice. This is used
// in collections.Slice template func to get types such as Pages, PageGroups etc.
// instead of the less useful []interface{}.
type Slicer interface {
	Slice(items any) (any, error)
}

// Slice returns a slice of all passed arguments.
func Slice(args ...any) any {
	if len(args) == 0 {
		return args
	}

	first := args[0]
	firstType := reflect.TypeOf(first)

	if firstType == nil {
		return args
	}

	if g, ok := first.(Slicer); ok {
		v, err := g.Slice(args)
		if err == nil {
			return v
		}

		// If Slice fails, the items are not of the same type and
		// []interface{} is the best we can do.
		return args
	}

	if len(args) > 1 {
		// This can be a mix of types.
		for i := 1; i < len(args); i++ {
			if firstType != reflect.TypeOf(args[i]) {
				// []interface{} is the best we can do
				return args
			}
		}
	}

	slice := reflect.MakeSlice(reflect.SliceOf(firstType), len(args), len(args))
	for i, arg := range args {
		slice.Index(i).Set(reflect.ValueOf(arg))
	}
	return slice.Interface()
}

// StringSliceToInterfaceSlice converts ss to []interface{}.
func StringSliceToInterfaceSlice(ss []string) []any {
	result := make([]any, len(ss))
	for i, s := range ss {
		result[i] = s
	}
	return result
<<<<<<< HEAD
=======

}

type SortedStringSlice []string

// Contains returns true if s is in ss.
func (ss SortedStringSlice) Contains(s string) bool {
	i := sort.SearchStrings(ss, s)
	return i < len(ss) && ss[i] == s
}

// Count returns the number of times s is in ss.
func (ss SortedStringSlice) Count(s string) int {
	var count int
	i := sort.SearchStrings(ss, s)
	for i < len(ss) && ss[i] == s {
		count++
		i++
	}
	return count
>>>>>>> 0e8ab20a
}<|MERGE_RESOLUTION|>--- conflicted
+++ resolved
@@ -73,9 +73,6 @@
 		result[i] = s
 	}
 	return result
-<<<<<<< HEAD
-=======
-
 }
 
 type SortedStringSlice []string
@@ -95,5 +92,4 @@
 		i++
 	}
 	return count
->>>>>>> 0e8ab20a
 }