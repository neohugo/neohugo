--- conflicted
+++ resolved
@@ -55,11 +55,7 @@
 			[]interface{}{&tstSlicerIn1{"c"}},
 			testSlicerInterfaces{&tstSlicerIn1{"a"}, &tstSlicerIn1{"b"}, &tstSlicerIn1{"c"}},
 		},
-<<<<<<< HEAD
-		//https://github.com/neohugo/neohugo/issues/5361
-=======
 		//https://github.com/gohugoio/hugo/issues/5361
->>>>>>> 9b681ecf
 		{
 			[]string{"a", "b"},
 			[]interface{}{tstSlicers{&tstSlicer{"a"}, &tstSlicer{"b"}}},
