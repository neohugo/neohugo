// Copyright 2019 The Hugo Authors. All rights reserved.
//
// Licensed under the Apache License, Version 2.0 (the "License");
// you may not use this file except in compliance with the License.
// You may obtain a copy of the License at
// http://www.apache.org/licenses/LICENSE-2.0
//
// Unless required by applicable law or agreed to in writing, software
// distributed under the License is distributed on an "AS IS" BASIS,
// WITHOUT WARRANTIES OR CONDITIONS OF ANY KIND, either express or implied.
// See the License for the specific language governing permissions and
// limitations under the License.

package maps

import (
	"fmt"
	"strings"

	"github.com/spf13/cast"
)

// Params is a map where all keys are lower case.
type Params map[string]any

// KeyParams is an utility struct for the WalkParams method.
type KeyParams struct {
	Key    string
	Params Params
}

// GetNested does a lower case and nested search in this map.
// It will return nil if none found.
// Make all of these methods internal somehow.
func (p Params) GetNested(indices ...string) any {
	v, _, _ := getNested(p, indices)
	return v
}

// SetParams overwrites values in dst with values in src for common or new keys.
// This is done recursively.
func SetParams(dst, src Params) {
	for k, v := range src {
		vv, found := dst[k]
		if !found {
			dst[k] = v
		} else {
			switch vvv := vv.(type) {
			case Params:
				if pv, ok := v.(Params); ok {
					SetParams(vvv, pv)
				} else {
					dst[k] = v
				}
			default:
				dst[k] = v
			}
		}
	}
}

// IsZero returns true if p is considered empty.
func (p Params) IsZero() bool {
	// nolint
	if p == nil || len(p) == 0 {
		return true
	}

	if len(p) > 1 {
		return false
	}

	for k := range p {
<<<<<<< HEAD
		return k == mergeStrategyKey
=======
		return k == MergeStrategyKey
>>>>>>> cd59216d
	}

	return false
}

// MergeParamsWithStrategy transfers values from src to dst for new keys using the merge strategy given.
// This is done recursively.
func MergeParamsWithStrategy(strategy string, dst, src Params) {
	dst.merge(ParamsMergeStrategy(strategy), src)
}

// MergeParams transfers values from src to dst for new keys using the merge encoded in dst.
// This is done recursively.
func MergeParams(dst, src Params) {
	ms, _ := dst.GetMergeStrategy()
	dst.merge(ms, src)
}

func (p Params) merge(ps ParamsMergeStrategy, pp Params) {
	ns, found := p.GetMergeStrategy()

	ms := ns
	if !found && ps != "" {
		ms = ps
	}

	noUpdate := ms == ParamsMergeStrategyNone
	noUpdate = noUpdate || (ps != "" && ps == ParamsMergeStrategyShallow)

	for k, v := range pp {

		if k == MergeStrategyKey {
			continue
		}
		vv, found := p[k]

		if found {
			// Key matches, if both sides are Params, we try to merge.
			if vvv, ok := vv.(Params); ok {
				if pv, ok := v.(Params); ok {
					vvv.merge(ms, pv)
				}
			}
		} else if !noUpdate {
			p[k] = v
		}

	}
}

// For internal use.
func (p Params) GetMergeStrategy() (ParamsMergeStrategy, bool) {
	if v, found := p[MergeStrategyKey]; found {
		if s, ok := v.(ParamsMergeStrategy); ok {
			return s, true
		}
	}
	return ParamsMergeStrategyShallow, false
}

// For internal use.
func (p Params) DeleteMergeStrategy() bool {
	if _, found := p[MergeStrategyKey]; found {
		delete(p, MergeStrategyKey)
		return true
	}
	return false
}

// For internal use.
func (p Params) SetMergeStrategy(s ParamsMergeStrategy) {
	switch s {
	case ParamsMergeStrategyDeep, ParamsMergeStrategyNone, ParamsMergeStrategyShallow:
	default:
		panic(fmt.Sprintf("invalid merge strategy %q", s))
	}
	p[MergeStrategyKey] = s
}

func getNested(m map[string]any, indices []string) (any, string, map[string]any) {
	if len(indices) == 0 {
		return nil, "", nil
	}

	first := indices[0]
	v, found := m[strings.ToLower(cast.ToString(first))]
	if !found {
		if len(indices) == 1 {
			return nil, first, m
		}
		return nil, "", nil

	}

	if len(indices) == 1 {
		return v, first, m
	}

	switch m2 := v.(type) {
	case Params:
		return getNested(m2, indices[1:])
	case map[string]any:
		return getNested(m2, indices[1:])
	default:
		return nil, "", nil
	}
}

// GetNestedParam gets the first match of the keyStr in the candidates given.
// It will first try the exact match and then try to find it as a nested map value,
// using the given separator, e.g. "mymap.name".
// It assumes that all the maps given have lower cased keys.
func GetNestedParam(keyStr, separator string, candidates ...Params) (any, error) {
	keyStr = strings.ToLower(keyStr)

	// Try exact match first
	for _, m := range candidates {
		if v, ok := m[keyStr]; ok {
			return v, nil
		}
	}

	keySegments := strings.Split(keyStr, separator)
	for _, m := range candidates {
		if v := m.GetNested(keySegments...); v != nil {
			return v, nil
		}
	}

	return nil, nil
}

func GetNestedParamFn(keyStr, separator string, lookupFn func(key string) any) (any, string, map[string]any, error) {
	keySegments := strings.Split(keyStr, separator)
	if len(keySegments) == 0 {
		return nil, "", nil, nil
	}

	first := lookupFn(keySegments[0])
	if first == nil {
		return nil, "", nil, nil
	}

	if len(keySegments) == 1 {
		return first, keySegments[0], nil, nil
	}

	switch m := first.(type) {
	case map[string]any:
		v, key, owner := getNested(m, keySegments[1:])
		return v, key, owner, nil
	case Params:
		v, key, owner := getNested(m, keySegments[1:])
		return v, key, owner, nil
	}

	return nil, "", nil, nil
}

// ParamsMergeStrategy tells what strategy to use in Params.Merge.
type ParamsMergeStrategy string

const (
	// Do not merge.
	ParamsMergeStrategyNone ParamsMergeStrategy = "none"
	// Only add new keys.
	ParamsMergeStrategyShallow ParamsMergeStrategy = "shallow"
	// Add new keys, merge existing.
	ParamsMergeStrategyDeep ParamsMergeStrategy = "deep"

	MergeStrategyKey = "_merge"
)

// CleanConfigStringMapString removes any processing instructions from m,
// m will never be modified.
func CleanConfigStringMapString(m map[string]string) map[string]string {
	if m == nil || len(m) == 0 {
		return m
	}
	if _, found := m[MergeStrategyKey]; !found {
		return m
	}
	// Create a new map and copy all the keys except the merge strategy key.
	m2 := make(map[string]string, len(m)-1)
	for k, v := range m {
		if k != MergeStrategyKey {
			m2[k] = v
		}
	}
	return m2
}

// CleanConfigStringMap is the same as CleanConfigStringMapString but for
// map[string]any.
func CleanConfigStringMap(m map[string]any) map[string]any {
	if m == nil || len(m) == 0 {
		return m
	}
	if _, found := m[MergeStrategyKey]; !found {
		return m
	}
	// Create a new map and copy all the keys except the merge strategy key.
	m2 := make(map[string]any, len(m)-1)
	for k, v := range m {
		if k != MergeStrategyKey {
			m2[k] = v
		}
		switch v2 := v.(type) {
		case map[string]any:
			m2[k] = CleanConfigStringMap(v2)
		case Params:
			var p Params = CleanConfigStringMap(v2)
			m2[k] = p
		case map[string]string:
			m2[k] = CleanConfigStringMapString(v2)
		}

	}
	return m2

}

func toMergeStrategy(v any) ParamsMergeStrategy {
	s := ParamsMergeStrategy(cast.ToString(v))
	switch s {
	case ParamsMergeStrategyDeep, ParamsMergeStrategyNone, ParamsMergeStrategyShallow:
		return s
	default:
		return ParamsMergeStrategyDeep
	}
}

// PrepareParams
// * makes all the keys in the given map lower cased and will do so
// * This will modify the map given.
// * Any nested map[interface{}]interface{}, map[string]interface{},map[string]string  will be converted to Params.
// * Any _merge value will be converted to proper type and value.
func PrepareParams(m Params) {
	for k, v := range m {
		var retyped bool
		lKey := strings.ToLower(k)
		if lKey == MergeStrategyKey {
			v = toMergeStrategy(v)
			retyped = true
		} else {
			switch vv := v.(type) {
			case map[any]any:
				var p Params = cast.ToStringMap(v)
				v = p
				PrepareParams(p)
				retyped = true
			case map[string]any:
				var p Params = v.(map[string]any)
				v = p
				PrepareParams(p)
				retyped = true
			case map[string]string:
				p := make(Params)
				for k, v := range vv {
					p[k] = v
				}
				v = p
				PrepareParams(p)
				retyped = true
			}
		}

		if retyped || k != lKey {
			delete(m, k)
			m[lKey] = v
		}
	}
}<|MERGE_RESOLUTION|>--- conflicted
+++ resolved
@@ -71,11 +71,7 @@
 	}
 
 	for k := range p {
-<<<<<<< HEAD
-		return k == mergeStrategyKey
-=======
 		return k == MergeStrategyKey
->>>>>>> cd59216d
 	}
 
 	return false
@@ -252,7 +248,7 @@
 // CleanConfigStringMapString removes any processing instructions from m,
 // m will never be modified.
 func CleanConfigStringMapString(m map[string]string) map[string]string {
-	if m == nil || len(m) == 0 {
+	if m == nil || len(m) == 0 { // nolint
 		return m
 	}
 	if _, found := m[MergeStrategyKey]; !found {
@@ -271,7 +267,7 @@
 // CleanConfigStringMap is the same as CleanConfigStringMapString but for
 // map[string]any.
 func CleanConfigStringMap(m map[string]any) map[string]any {
-	if m == nil || len(m) == 0 {
+	if m == nil || len(m) == 0 { // nolint
 		return m
 	}
 	if _, found := m[MergeStrategyKey]; !found {
@@ -295,7 +291,6 @@
 
 	}
 	return m2
-
 }
 
 func toMergeStrategy(v any) ParamsMergeStrategy {
