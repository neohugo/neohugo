// Copyright 2019 The Hugo Authors. All rights reserved.
//
// Licensed under the Apache License, Version 2.0 (the "License");
// you may not use this file except in compliance with the License.
// You may obtain a copy of the License at
// http://www.apache.org/licenses/LICENSE-2.0
//
// Unless required by applicable law or agreed to in writing, software
// distributed under the License is distributed on an "AS IS" BASIS,
// WITHOUT WARRANTIES OR CONDITIONS OF ANY KIND, either express or implied.
// See the License for the specific language governing permissions and
// limitations under the License.

package maps

import (
	"testing"

	qt "github.com/frankban/quicktest"
)

func TestGetNestedParam(t *testing.T) {
	m := map[string]interface{}{
		"string":          "value",
		"first":           1,
		"with_underscore": 2,
		"nested": map[string]interface{}{
			"color": "blue",
			"nestednested": map[string]interface{}{
				"color": "green",
			},
		},
	}

	c := qt.New(t)

	must := func(keyStr, separator string, candidates ...Params) interface{} {
		v, err := GetNestedParam(keyStr, separator, candidates...)
		c.Assert(err, qt.IsNil)
		return v
	}

	c.Assert(must("first", "_", m), qt.Equals, 1)
	c.Assert(must("First", "_", m), qt.Equals, 1)
	c.Assert(must("with_underscore", "_", m), qt.Equals, 2)
	c.Assert(must("nested_color", "_", m), qt.Equals, "blue")
	c.Assert(must("nested.nestednested.color", ".", m), qt.Equals, "green")
	c.Assert(must("string.name", ".", m), qt.IsNil)
	c.Assert(must("nested.foo", ".", m), qt.IsNil)
}

// https://github.com/gohugoio/hugo/issues/7903
func TestGetNestedParamFnNestedNewKey(t *testing.T) {
	c := qt.New(t)

	nested := map[string]interface{}{
		"color": "blue",
	}
	m := map[string]interface{}{
		"nested": nested,
	}

	existing, nestedKey, owner, err := GetNestedParamFn("nested.new", ".", func(key string) interface{} {
		return m[key]
	})

	c.Assert(err, qt.IsNil)
	c.Assert(existing, qt.IsNil)
	c.Assert(nestedKey, qt.Equals, "new")
	c.Assert(owner, qt.DeepEquals, nested)
}

func TestParamsSetAndMerge(t *testing.T) {
	c := qt.New(t)

	createParamsPair := func() (Params, Params) {
		p1 := Params{"a": "av", "c": "cv", "nested": Params{"al2": "al2v", "cl2": "cl2v"}}
		p2 := Params{"b": "bv", "a": "abv", "nested": Params{"bl2": "bl2v", "al2": "al2bv"}, mergeStrategyKey: ParamsMergeStrategyDeep}
		return p1, p2
	}

	p1, p2 := createParamsPair()

	p1.Set(p2)

	c.Assert(p1, qt.DeepEquals, Params{
		"a": "abv",
		"c": "cv",
		"nested": Params{
			"al2": "al2bv",
			"cl2": "cl2v",
			"bl2": "bl2v",
		},
		"b":              "bv",
		mergeStrategyKey: ParamsMergeStrategyDeep,
	})

	p1, p2 = createParamsPair()

	p1.Merge(p2)

	// Default is to do a shallow merge.
	c.Assert(p1, qt.DeepEquals, Params{
		"c": "cv",
		"nested": Params{
			"al2": "al2v",
			"cl2": "cl2v",
		},
		"b": "bv",
		"a": "av",
	})

	p1, p2 = createParamsPair()
	p1.SetDefaultMergeStrategy(ParamsMergeStrategyNone)
	p1.Merge(p2)
	p1.DeleteMergeStrategy()

	c.Assert(p1, qt.DeepEquals, Params{
		"a": "av",
		"c": "cv",
		"nested": Params{
			"al2": "al2v",
			"cl2": "cl2v",
		},
	})

	p1, p2 = createParamsPair()
	p1.SetDefaultMergeStrategy(ParamsMergeStrategyShallow)
	p1.Merge(p2)
	p1.DeleteMergeStrategy()

	c.Assert(p1, qt.DeepEquals, Params{
		"a": "av",
		"c": "cv",
		"nested": Params{
			"al2": "al2v",
			"cl2": "cl2v",
		},
		"b": "bv",
	})

	p1, p2 = createParamsPair()
	p1.SetDefaultMergeStrategy(ParamsMergeStrategyDeep)
	p1.Merge(p2)
	p1.DeleteMergeStrategy()

	c.Assert(p1, qt.DeepEquals, Params{
		"nested": Params{
			"al2": "al2v",
			"cl2": "cl2v",
			"bl2": "bl2v",
		},
		"b": "bv",
		"a": "av",
		"c": "cv",
	})
<<<<<<< HEAD
=======

>>>>>>> 3efc2e2a
}

func TestParamsIsZero(t *testing.T) {
	c := qt.New(t)

	var nilParams Params

	c.Assert(Params{}.IsZero(), qt.IsTrue)
	c.Assert(nilParams.IsZero(), qt.IsTrue)
	c.Assert(Params{"foo": "bar"}.IsZero(), qt.IsFalse)
	c.Assert(Params{"_merge": "foo", "foo": "bar"}.IsZero(), qt.IsFalse)
	c.Assert(Params{"_merge": "foo"}.IsZero(), qt.IsTrue)
}<|MERGE_RESOLUTION|>--- conflicted
+++ resolved
@@ -154,10 +154,7 @@
 		"a": "av",
 		"c": "cv",
 	})
-<<<<<<< HEAD
-=======
 
->>>>>>> 3efc2e2a
 }
 
 func TestParamsIsZero(t *testing.T) {
