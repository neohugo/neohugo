--- conflicted
+++ resolved
@@ -19,11 +19,7 @@
 	"log"
 	"os"
 	"regexp"
-<<<<<<< HEAD
-=======
-	"runtime"
 	"sync/atomic"
->>>>>>> cd59216d
 	"time"
 
 	"github.com/neohugo/neohugo/common/terminal"
