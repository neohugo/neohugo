--- conflicted
+++ resolved
@@ -57,10 +57,6 @@
 	c := qt.New(t)
 
 	c.Assert(collected, qt.DeepEquals, []string{"line 1\n", "line 2\n", "\n", "line 3"})
-<<<<<<< HEAD
-=======
-
->>>>>>> e127d3e5
 }
 
 func BenchmarkVisitLinesAfter(b *testing.B) {
@@ -71,14 +67,9 @@
 
 	for i := 0; i < b.N; i++ {
 		VisitLinesAfter(lines, func(s string) {
-<<<<<<< HEAD
-		})
-	}
-=======
 
 		})
 
 	}
 
->>>>>>> e127d3e5
 }