--- conflicted
+++ resolved
@@ -257,10 +257,11 @@
 	// create some dummy content
 	for i := 1; i <= 10; i++ {
 		filename := filepath.Join("content", fmt.Sprintf("page%d.md", i))
+		//nolint
 		afero.WriteFile(fs, filename, []byte(`---
 title: Test
 ---
-`), 0666)
+`), 0o666)
 	}
 
 	// create archetype files
@@ -410,15 +411,9 @@
 		mm = afero.NewMemMapFs()
 	}
 
-<<<<<<< HEAD
 	c.Assert(mm.MkdirAll(filepath.FromSlash("content_nn"), 0o777), qt.IsNil)
 
 	c.Assert(mm.MkdirAll(filepath.FromSlash("themes/mytheme"), 0o777), qt.IsNil)
-=======
-	mm.MkdirAll(filepath.FromSlash("content_nn"), 0o777)
-
-	mm.MkdirAll(filepath.FromSlash("themes/mytheme"), 0o777)
->>>>>>> 41e9e9fe
 
 	c.Assert(afero.WriteFile(mm, filepath.Join("i18n", "en.toml"), []byte(`[hugo]
 other = "Hugo Rocks!"`), 0o755), qt.IsNil)
