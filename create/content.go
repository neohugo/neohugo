// Copyright 2019 The Hugo Authors. All rights reserved.
//
// Licensed under the Apache License, Version 2.0 (the "License");
// you may not use this file except in compliance with the License.
// You may obtain a copy of the License at
// http://www.apache.org/licenses/LICENSE-2.0
//
// Unless required by applicable law or agreed to in writing, software
// distributed under the License is distributed on an "AS IS" BASIS,
// WITHOUT WARRANTIES OR CONDITIONS OF ANY KIND, either express or implied.
// See the License for the specific language governing permissions and
// limitations under the License.

// Package create provides functions to create new content.
package create

import (
	"bytes"
	"fmt"
	"io"
	"os"
	"path/filepath"
	"strings"

	"github.com/neohugo/neohugo/hugofs/glob"

	"github.com/neohugo/neohugo/common/paths"

	"github.com/pkg/errors"

	"github.com/neohugo/neohugo/common/hexec"
	"github.com/neohugo/neohugo/hugofs/files"

	"github.com/neohugo/neohugo/hugofs"

	"github.com/neohugo/neohugo/helpers"
	"github.com/neohugo/neohugo/hugolib"
	"github.com/spf13/afero"
)

const (
	// DefaultArchetypeTemplateTemplate is the template used in 'hugo new site'
	// and the template we use as a fall back.
	DefaultArchetypeTemplateTemplate = `---
title: "{{ replace .Name "-" " " | title }}"
date: {{ .Date }}
draft: true
---

`
)

// NewContent creates a new content file in h (or a full bundle if the archetype is a directory)
// in targetPath.
func NewContent(h *hugolib.HugoSites, kind, targetPath string) error {
	if h.BaseFs.Content.Dirs == nil {
		return errors.New("no existing content directory configured for this project")
	}

	cf := hugolib.NewContentFactory(h)

	if kind == "" {
		kind = cf.SectionFromFilename(targetPath)
	}

	b := &contentBuilder{
		archeTypeFs: h.PathSpec.BaseFs.Archetypes.Fs,
		sourceFs:    h.PathSpec.Fs.Source,
		ps:          h.PathSpec,
		h:           h,
		cf:          cf,

		kind:       kind,
		targetPath: targetPath,
	}

	ext := paths.Ext(targetPath)

	b.setArcheTypeFilenameToUse(ext)

	withBuildLock := func() (string, error) {
		unlock, err := h.BaseFs.LockBuild()
		if err != nil {
			return "", fmt.Errorf("failed to acquire a build lock: %s", err)
		}
		defer unlock()

		if b.isDir {
			return "", b.buildDir()
		}

		if ext == "" {
			return "", errors.Errorf("failed to resolve %q to a archetype template", targetPath)
		}

		if !files.IsContentFile(b.targetPath) {
			return "", errors.Errorf("target path %q is not a known content format", b.targetPath)
		}

		return b.buildFile()

	}

	filename, err := withBuildLock()
	if err != nil {
		return err
	}

	if filename != "" {
		return b.openInEditorIfConfigured(filename)
	}

<<<<<<< HEAD
	return b.buildFile()
=======
	return nil

>>>>>>> 805c24c3
}

type contentBuilder struct {
	archeTypeFs afero.Fs
	sourceFs    afero.Fs

	ps *helpers.PathSpec
	h  *hugolib.HugoSites
	cf hugolib.ContentFactory

	// Builder state
	archetypeFilename string
	targetPath        string
	kind              string
	isDir             bool
	dirMap            archetypeMap
}

func (b *contentBuilder) buildDir() error {
	// Split the dir into content files and the rest.
	if err := b.mapArcheTypeDir(); err != nil {
		return err
	}

	var contentTargetFilenames []string
	var baseDir string

	for _, fi := range b.dirMap.contentFiles {
		targetFilename := filepath.Join(b.targetPath, strings.TrimPrefix(fi.Meta().Path, b.archetypeFilename))
		abs, err := b.cf.CreateContentPlaceHolder(targetFilename)
		if err != nil {
			return err
		}
		if baseDir == "" {
			baseDir = strings.TrimSuffix(abs, targetFilename)
		}

		contentTargetFilenames = append(contentTargetFilenames, abs)
	}

	var contentInclusionFilter *glob.FilenameFilter
	if !b.dirMap.siteUsed {
		// We don't need to build everything.
		contentInclusionFilter = glob.NewFilenameFilterForInclusionFunc(func(filename string) bool {
			filename = strings.TrimPrefix(filename, string(os.PathSeparator))
			for _, cn := range contentTargetFilenames {
				if strings.Contains(cn, filename) {
					return true
				}
			}
			return false
		})
	}

	if err := b.h.Build(hugolib.BuildCfg{NoBuildLock: true, SkipRender: true, ContentInclusionFilter: contentInclusionFilter}); err != nil {
		return err
	}

	for i, filename := range contentTargetFilenames {
		if err := b.applyArcheType(filename, b.dirMap.contentFiles[i].Meta().Path); err != nil {
			return err
		}
	}

	// Copy the rest as is.
	for _, f := range b.dirMap.otherFiles {
		meta := f.Meta()
		filename := meta.Path

		in, err := meta.Open()
		if err != nil {
			return errors.Wrap(err, "failed to open non-content file")
		}

		targetFilename := filepath.Join(baseDir, b.targetPath, strings.TrimPrefix(filename, b.archetypeFilename))
		targetDir := filepath.Dir(targetFilename)

		if err := b.sourceFs.MkdirAll(targetDir, 0o777); err != nil && !os.IsExist(err) {
			return errors.Wrapf(err, "failed to create target directory for %q", targetDir)
		}

		out, err := b.sourceFs.Create(targetFilename)
		if err != nil {
			return err
		}

		_, err = io.Copy(out, in)
		if err != nil {
			return err
		}

		in.Close()
		out.Close()
	}
	return nil
}

func (b *contentBuilder) buildFile() (string, error) {
	contentPlaceholderAbsFilename, err := b.cf.CreateContentPlaceHolder(b.targetPath)
	if err != nil {
		return "", err
	}

	usesSite, err := b.usesSiteVar(b.archetypeFilename)
	if err != nil {
		return "", err
	}

	var contentInclusionFilter *glob.FilenameFilter
	if !usesSite {
		// We don't need to build everything.
		contentInclusionFilter = glob.NewFilenameFilterForInclusionFunc(func(filename string) bool {
			filename = strings.TrimPrefix(filename, string(os.PathSeparator))
			return strings.Contains(contentPlaceholderAbsFilename, filename)
		})
	}

	if err := b.h.Build(hugolib.BuildCfg{NoBuildLock: true, SkipRender: true, ContentInclusionFilter: contentInclusionFilter}); err != nil {
		return "", err
	}

	if err := b.applyArcheType(contentPlaceholderAbsFilename, b.archetypeFilename); err != nil {
		return "", err
	}

	b.h.Log.Infof("Content %q created", contentPlaceholderAbsFilename)

	return contentPlaceholderAbsFilename, nil
}

func (b *contentBuilder) setArcheTypeFilenameToUse(ext string) {
	var pathsToCheck []string

	if b.kind != "" {
		pathsToCheck = append(pathsToCheck, b.kind+ext)
	}
	pathsToCheck = append(pathsToCheck, "default"+ext, "default")

	for _, p := range pathsToCheck {
		fi, err := b.archeTypeFs.Stat(p)
		if err == nil {
			b.archetypeFilename = p
			b.isDir = fi.IsDir()
			return
		}
	}
}

func (b *contentBuilder) applyArcheType(contentFilename, archetypeFilename string) error {
	p := b.h.GetContentPage(contentFilename)
	if p == nil {
		panic(fmt.Sprintf("[BUG] no Page found for %q", contentFilename))
	}

	f, err := b.sourceFs.Create(contentFilename)
	if err != nil {
		return err
	}
	defer f.Close()

	if archetypeFilename == "" {
		return b.cf.AppplyArchetypeTemplate(f, p, b.kind, DefaultArchetypeTemplateTemplate)
	}

	return b.cf.AppplyArchetypeFilename(f, p, b.kind, archetypeFilename)
}

func (b *contentBuilder) mapArcheTypeDir() error {
	var m archetypeMap

	walkFn := func(path string, fi hugofs.FileMetaInfo, err error) error {
		if err != nil {
			return err
		}

		if fi.IsDir() {
			return nil
		}

		fil := fi.(hugofs.FileMetaInfo)

		if files.IsContentFile(path) {
			m.contentFiles = append(m.contentFiles, fil)
			if !m.siteUsed {
				m.siteUsed, err = b.usesSiteVar(path)
				if err != nil {
					return err
				}
			}
			return nil
		}

		m.otherFiles = append(m.otherFiles, fil)

		return nil
	}

	walkCfg := hugofs.WalkwayConfig{
		WalkFn: walkFn,
		Fs:     b.archeTypeFs,
		Root:   b.archetypeFilename,
	}

	w := hugofs.NewWalkway(walkCfg)

	if err := w.Walk(); err != nil {
		return errors.Wrapf(err, "failed to walk archetype dir %q", b.archetypeFilename)
	}

	b.dirMap = m

	return nil
}

func (b *contentBuilder) openInEditorIfConfigured(filename string) error {
	editor := b.h.Cfg.GetString("newContentEditor")
	if editor == "" {
		return nil
	}

	b.h.Log.Infof("Editing %q with %q ...\n", filename, editor)

	cmd, err := hexec.SafeCommand(editor, filename)
	if err != nil {
		return err
	}

	cmd.Stdin = os.Stdin
	cmd.Stdout = os.Stdout
	cmd.Stderr = os.Stderr

	return cmd.Run()
}

func (b *contentBuilder) usesSiteVar(filename string) (bool, error) {
	if filename == "" {
		return false, nil
	}
	bb, err := afero.ReadFile(b.archeTypeFs, filename)
	if err != nil {
		return false, errors.Wrap(err, "failed to open archetype file")
	}

	return bytes.Contains(bb, []byte(".Site")) || bytes.Contains(bb, []byte("site.")), nil
}

type archetypeMap struct {
	// These needs to be parsed and executed as Go templates.
	contentFiles []hugofs.FileMetaInfo
	// These are just copied to destination.
	otherFiles []hugofs.FileMetaInfo
	// If the templates needs a fully built site. This can potentially be
	// expensive, so only do when needed.
	siteUsed bool
}<|MERGE_RESOLUTION|>--- conflicted
+++ resolved
@@ -98,7 +98,6 @@
 		}
 
 		return b.buildFile()
-
 	}
 
 	filename, err := withBuildLock()
@@ -110,12 +109,7 @@
 		return b.openInEditorIfConfigured(filename)
 	}
 
-<<<<<<< HEAD
-	return b.buildFile()
-=======
 	return nil
-
->>>>>>> 805c24c3
 }
 
 type contentBuilder struct {
