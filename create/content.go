--- conflicted
+++ resolved
@@ -22,13 +22,9 @@
 	"path/filepath"
 	"strings"
 
-<<<<<<< HEAD
+	"github.com/neohugo/neohugo/hugofs/glob"
+
 	"github.com/neohugo/neohugo/common/paths"
-=======
-	"github.com/gohugoio/hugo/hugofs/glob"
-
-	"github.com/gohugoio/hugo/common/paths"
->>>>>>> 41e9e9fe
 
 	"github.com/pkg/errors"
 
@@ -100,7 +96,6 @@
 	}
 
 	return b.buildFile()
-
 }
 
 type contentBuilder struct {
@@ -153,7 +148,6 @@
 			}
 			return false
 		})
-
 	}
 
 	if err := b.h.Build(hugolib.BuildCfg{NoBuildLock: true, SkipRender: true, ContentInclusionFilter: contentInclusionFilter}); err != nil {
@@ -178,14 +172,9 @@
 
 		targetFilename := filepath.Join(baseDir, b.targetPath, strings.TrimPrefix(filename, b.archetypeFilename))
 		targetDir := filepath.Dir(targetFilename)
-<<<<<<< HEAD
-		if err := targetFs.MkdirAll(targetDir, 0o777); err != nil && !os.IsExist(err) {
-			return errors.Wrapf(err, "failed to create target directory for %s:", targetDir)
-=======
 
 		if err := b.sourceFs.MkdirAll(targetDir, 0o777); err != nil && !os.IsExist(err) {
 			return errors.Wrapf(err, "failed to create target directory for %q", targetDir)
->>>>>>> 41e9e9fe
 		}
 
 		out, err := b.sourceFs.Create(targetFilename)
@@ -253,7 +242,6 @@
 			return
 		}
 	}
-
 }
 
 func (b *contentBuilder) applyArcheType(contentFilename, archetypeFilename string) error {
@@ -273,7 +261,6 @@
 	}
 
 	return b.cf.AppplyArchetypeFilename(f, p, b.kind, archetypeFilename)
-
 }
 
 func (b *contentBuilder) mapArcheTypeDir() error {
@@ -343,23 +330,6 @@
 	return cmd.Run()
 }
 
-<<<<<<< HEAD
-	//if siteContentDir == "" {
-	//}
-
-	if siteContentDir != "" {
-		pp := filepath.Join(siteContentDir, strings.TrimPrefix(targetPath, siteContentDir))
-		return s.PathSpec.AbsPathify(pp), s
-	} else {
-		var contentDir string
-		for _, dir := range sites.BaseFs.Content.Dirs {
-			contentDir = dir.Meta().Filename
-			if dir.Meta().Lang == s.Lang() {
-				break
-			}
-		}
-		return s.PathSpec.AbsPathify(filepath.Join(contentDir, targetPath)), s
-=======
 func (b *contentBuilder) usesSiteVar(filename string) (bool, error) {
 	if filename == "" {
 		return false, nil
@@ -367,11 +337,9 @@
 	bb, err := afero.ReadFile(b.archeTypeFs, filename)
 	if err != nil {
 		return false, errors.Wrap(err, "failed to open archetype file")
->>>>>>> 41e9e9fe
 	}
 
 	return bytes.Contains(bb, []byte(".Site")) || bytes.Contains(bb, []byte("site.")), nil
-
 }
 
 type archetypeMap struct {
