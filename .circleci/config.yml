defaults: &defaults
  docker:
<<<<<<< HEAD
      - image: bepsays/ci-goreleaser:1.16.5-2
=======
      - image: bepsays/ci-goreleaser:1.16.7
>>>>>>> 3efc2e2a
  environment:
    CGO_ENABLED: "0"

version: 2
jobs:
  build:
    <<: *defaults
    steps:
      - checkout:
          path: hugo
      - run:
            command: |
                git clone git@github.com:gohugoio/hugoDocs.git
                cd hugo
                go mod download
                sleep 5
                go mod verify
                go test -p 1 ./...
      - persist_to_workspace:
          root: .
          paths: .
  release:
    <<: *defaults
    steps:
      - attach_workspace:
          at: /root/project
      - run:
            command: |
                    cd hugo
                    git config --global user.email "bjorn.erik.pedersen+hugoreleaser@gmail.com"
                    git config --global user.name "hugoreleaser"
                    go run -tags release main.go release -r ${CIRCLE_BRANCH}

workflows:
  version: 2
  release:
      jobs:
        - build:
            filters:
              branches:
                only: /release-.*/
        - hold:
            type: approval
            requires:
              - build
        - release:
            context: org-global
            requires:
              - hold<|MERGE_RESOLUTION|>--- conflicted
+++ resolved
@@ -1,10 +1,6 @@
 defaults: &defaults
   docker:
-<<<<<<< HEAD
-      - image: bepsays/ci-goreleaser:1.16.5-2
-=======
       - image: bepsays/ci-goreleaser:1.16.7
->>>>>>> 3efc2e2a
   environment:
     CGO_ENABLED: "0"
 
