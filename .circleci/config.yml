--- conflicted
+++ resolved
@@ -4,16 +4,9 @@
 defaults: &defaults
   resource_class: large
   docker:
-<<<<<<< HEAD
-      - image: bepsays/ci-goreleaser:1.1800.300
-  environment:
-    CGO_ENABLED: "0"
-
-=======
       - image: bepsays/ci-hugoreleaser:1.21900.20200
 environment: &buildenv
       GOMODCACHE: /root/project/gomodcache
->>>>>>> e32a493b
 version: 2
 jobs:
   prepare_release:
@@ -100,13 +93,8 @@
 workflows:
   version: 2
   release:
-<<<<<<< HEAD
-      jobs:
-        - build:
-=======
       jobs:  
         - prepare_release:
->>>>>>> e32a493b
             filters:
               branches:
                 only: /release-.*/
