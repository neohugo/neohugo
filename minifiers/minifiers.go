// Copyright 2018 The Hugo Authors. All rights reserved.
//
// Licensed under the Apache License, Version 2.0 (the "License");
// you may not use this file except in compliance with the License.
// You may obtain a copy of the License at
// http://www.apache.org/licenses/LICENSE-2.0
//
// Unless required by applicable law or agreed to in writing, software
// distributed under the License is distributed on an "AS IS" BASIS,
// WITHOUT WARRANTIES OR CONDITIONS OF ANY KIND, either express or implied.
// See the License for the specific language governing permissions and
// limitations under the License.

// Package minifiers contains minifiers mapped to MIME types. This package is used
// in both the resource transformation, i.e. resources.Minify, and in the publishing
// chain.
package minifiers

import (
	"io"
	"regexp"

	"github.com/neohugo/neohugo/config"
	"github.com/neohugo/neohugo/output"
	"github.com/neohugo/neohugo/transform"

	"github.com/neohugo/neohugo/media"
	"github.com/tdewolff/minify/v2"
)

// Client wraps a minifier.
type Client struct {
	// Whether output minification is enabled (HTML in /public)
	MinifyOutput bool

	m *minify.M
}

// Transformer returns a func that can be used in the transformer publishing chain.
// TODO(bep) minify config etc
func (m Client) Transformer(mediatype media.Type) transform.Transformer {
	_, params, min := m.m.Match(mediatype.Type())
	if min == nil {
		// No minifier for this MIME type
		return nil
	}

	return func(ft transform.FromTo) error {
		// Note that the source io.Reader will already be buffered, but it implements
		// the Bytes() method, which is recognized by the Minify library.
		return min.Minify(m.m, ft.To(), ft.From(), params)
	}
}

// Minify tries to minify the src into dst given a MIME type.
func (m Client) Minify(mediatype media.Type, dst io.Writer, src io.Reader) error {
	return m.m.Minify(mediatype.Type(), dst, src)
}

// noopMinifier implements minify.Minifier [1], but doesn't minify content. This means
// that we can avoid missing minifiers for any MIME types in our minify.M, which
// causes minify to return errors, while still allowing minification to be
// disabled for specific types.
//
// [1]: https://pkg.go.dev/github.com/tdewolff/minify#Minifier
type noopMinifier struct{}

// Minify copies r into w without transformation.
func (m noopMinifier) Minify(_ *minify.M, w io.Writer, r io.Reader, _ map[string]string) error {
	_, err := io.Copy(w, r)
	return err
}

// New creates a new Client with the provided MIME types as the mapping foundation.
// The HTML minifier is also registered for additional HTML types (AMP etc.) in the
// provided list of output formats.
func New(mediaTypes media.Types, outputFormats output.Formats, cfg config.Provider) (Client, error) {
	conf, err := decodeConfig(cfg)

	m := minify.New()
	if err != nil {
		return Client{}, err
	}

	// We use the Type definition of the media types defined in the site if found.
	addMinifier(m, mediaTypes, "css", getMinifier(conf, "css"))

	addMinifier(m, mediaTypes, "js", getMinifier(conf, "js"))
	m.AddRegexp(regexp.MustCompile("^(application|text)/(x-)?(java|ecma)script$"), getMinifier(conf, "js"))

	addMinifier(m, mediaTypes, "json", getMinifier(conf, "json"))
	m.AddRegexp(regexp.MustCompile(`^(application|text)/(x-|(ld|manifest)\+)?json$`), getMinifier(conf, "json"))

	addMinifier(m, mediaTypes, "svg", getMinifier(conf, "svg"))

	addMinifier(m, mediaTypes, "xml", getMinifier(conf, "xml"))

	// HTML
	addMinifier(m, mediaTypes, "html", getMinifier(conf, "html"))
	for _, of := range outputFormats {
		if of.IsHTML {
			m.Add(of.MediaType.Type(), getMinifier(conf, "html"))
		}
	}

	return Client{m: m, MinifyOutput: conf.MinifyOutput}, nil
}

// getMinifier returns the appropriate minify.MinifierFunc for the MIME
// type suffix s, given the config c.
func getMinifier(c minifyConfig, s string) minify.Minifier {
	switch {
	case s == "css" && !c.DisableCSS:
		return &c.Tdewolff.CSS
	case s == "js" && !c.DisableJS:
		return &c.Tdewolff.JS
	case s == "json" && !c.DisableJSON:
		return &c.Tdewolff.JSON
	case s == "svg" && !c.DisableSVG:
		return &c.Tdewolff.SVG
	case s == "xml" && !c.DisableXML:
		return &c.Tdewolff.XML
	case s == "html" && !c.DisableHTML:
		return &c.Tdewolff.HTML
	default:
		return noopMinifier{}
	}
}

<<<<<<< HEAD
//func addMinifierFunc(m *minify.M, mt media.Types, suffix string, min minify.MinifierFunc) {
//types := mt.BySuffix(suffix)
//for _, t := range types {
//m.AddFunc(t.Type(), min)
//}
//}
=======
func addMinifier(m *minify.M, mt media.Types, suffix string, min minify.Minifier) {
	types := mt.BySuffix(suffix)
	for _, t := range types {
		m.Add(t.Type(), min)
	}
}
>>>>>>> 41e9e9fe
<|MERGE_RESOLUTION|>--- conflicted
+++ resolved
@@ -127,18 +127,9 @@
 	}
 }
 
-<<<<<<< HEAD
-//func addMinifierFunc(m *minify.M, mt media.Types, suffix string, min minify.MinifierFunc) {
-//types := mt.BySuffix(suffix)
-//for _, t := range types {
-//m.AddFunc(t.Type(), min)
-//}
-//}
-=======
 func addMinifier(m *minify.M, mt media.Types, suffix string, min minify.Minifier) {
 	types := mt.BySuffix(suffix)
 	for _, t := range types {
 		m.Add(t.Type(), min)
 	}
-}
->>>>>>> 41e9e9fe
+}