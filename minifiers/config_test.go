// Copyright 2019 The Hugo Authors. All rights reserved.
//
// Licensed under the Apache License, Version 2.0 (the "License");
// you may not use this file except in compliance with the License.
// You may obtain a copy of the License at
// http://www.apache.org/licenses/LICENSE-2.0
//
// Unless required by applicable law or agreed to in writing, software
// distributed under the License is distributed on an "AS IS" BASIS,
// WITHOUT WARRANTIES OR CONDITIONS OF ANY KIND, either express or implied.
// See the License for the specific language governing permissions and
// limitations under the License.

package minifiers

import (
	"testing"

<<<<<<< HEAD
	"github.com/neohugo/neohugo/config"

=======
>>>>>>> d0f731c0
	qt "github.com/frankban/quicktest"
	"github.com/gohugoio/hugo/config"
)

func TestConfig(t *testing.T) {
	c := qt.New(t)
	v := config.NewWithTestDefaults()

	v.Set("minify", map[string]any{
		"disablexml": true,
		"tdewolff": map[string]any{
			"html": map[string]any{
				"keepwhitespace": false,
			},
		},
	})

	conf, err := decodeConfig(v)

	c.Assert(err, qt.IsNil)

	c.Assert(conf.MinifyOutput, qt.Equals, false)

	// explicitly set value
	c.Assert(conf.Tdewolff.HTML.KeepWhitespace, qt.Equals, false)
	// default value
	c.Assert(conf.Tdewolff.HTML.KeepEndTags, qt.Equals, true)
	c.Assert(conf.Tdewolff.CSS.KeepCSS2, qt.Equals, true)

	// `enable` flags
	c.Assert(conf.DisableHTML, qt.Equals, false)
	c.Assert(conf.DisableXML, qt.Equals, true)
}

func TestConfigLegacy(t *testing.T) {
	c := qt.New(t)
	v := config.NewWithTestDefaults()

	// This was a bool < Hugo v0.58.
	v.Set("minify", true)

	conf, err := decodeConfig(v)
	c.Assert(err, qt.IsNil)
	c.Assert(conf.MinifyOutput, qt.Equals, true)
}<|MERGE_RESOLUTION|>--- conflicted
+++ resolved
@@ -16,13 +16,8 @@
 import (
 	"testing"
 
-<<<<<<< HEAD
+	qt "github.com/frankban/quicktest"
 	"github.com/neohugo/neohugo/config"
-
-=======
->>>>>>> d0f731c0
-	qt "github.com/frankban/quicktest"
-	"github.com/gohugoio/hugo/config"
 )
 
 func TestConfig(t *testing.T) {
