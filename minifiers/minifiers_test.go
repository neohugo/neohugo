--- conflicted
+++ resolved
@@ -213,11 +213,7 @@
 			KeepDocumentTags:        true,
 			KeepEndTags:             false,
 			KeepQuotes:              false,
-<<<<<<< HEAD
-			KeepWhitespace:          true,
-		},
-=======
-			KeepWhitespace:          false},
->>>>>>> 3bc34666
+			KeepWhitespace:          false,
+		},
 	)
 }