--- conflicted
+++ resolved
@@ -20,18 +20,12 @@
 	"testing"
 
 	qt "github.com/frankban/quicktest"
-<<<<<<< HEAD
 	"github.com/neohugo/neohugo/config"
+	"github.com/neohugo/neohugo/config/testconfig"
 	"github.com/neohugo/neohugo/media"
+	"github.com/neohugo/neohugo/minifiers"
 	"github.com/neohugo/neohugo/output"
-=======
-	"github.com/gohugoio/hugo/config"
-	"github.com/gohugoio/hugo/config/testconfig"
-	"github.com/gohugoio/hugo/media"
-	"github.com/gohugoio/hugo/minifiers"
-	"github.com/gohugoio/hugo/output"
 	"github.com/spf13/afero"
->>>>>>> cd59216d
 	"github.com/tdewolff/minify/v2/html"
 )
 
@@ -159,13 +153,8 @@
 		rawString         string
 		expectedMinString string
 	}{
-<<<<<<< HEAD
-		// https://github.com/neohugo/neohugo/issues/5506
-		{media.CSSType, " body { color: rgba(000, 000, 000, 0.7); }", "body{color:rgba(0,0,0,.7)}"},
-=======
 		// https://github.com/gohugoio/hugo/issues/5506
 		{media.Builtin.CSSType, " body { color: rgba(000, 000, 000, 0.7); }", "body{color:rgba(0,0,0,.7)}"},
->>>>>>> cd59216d
 		// https://github.com/gohugoio/hugo/issues/8332
 		{media.Builtin.HTMLType, "<i class='fas fa-tags fa-fw'></i> Tags", `<i class='fas fa-tags fa-fw'></i> Tags`},
 	} {
