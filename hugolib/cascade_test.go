--- conflicted
+++ resolved
@@ -63,19 +63,11 @@
 `
 
 	for i := 1; i < 100; i++ {
-<<<<<<< HEAD
-		files += "\n-- content/posts/p1.md --\n"
-	}
-
-	for i := 1; i < 100; i++ {
-		files += "\n-- content/posts/funny/pf1.md --\n"
-=======
 		files += fmt.Sprintf("\n-- content/posts/p%d.md --\n", i+1)
 	}
 
 	for i := 1; i < 100; i++ {
 		files += fmt.Sprintf("\n-- content/posts/funny/pf%d.md --\n", i+1)
->>>>>>> 9e76507d
 	}
 
 	b.Run("Kind", func(b *testing.B) {
@@ -85,11 +77,7 @@
 		}
 		builders := make([]*IntegrationTestBuilder, b.N)
 
-<<<<<<< HEAD
 		for i := range builders {
-=======
-		for i, _ := range builders {
->>>>>>> 9e76507d
 			builders[i] = NewIntegrationTestBuilder(cfg)
 		}
 
