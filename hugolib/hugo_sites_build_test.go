--- conflicted
+++ resolved
@@ -2,10 +2,7 @@
 
 import (
 	"fmt"
-<<<<<<< HEAD
 	"os"
-=======
->>>>>>> 9b681ecf
 	"path/filepath"
 	"strings"
 	"testing"
