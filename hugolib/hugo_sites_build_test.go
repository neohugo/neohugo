package hugolib

import (
	"fmt"
	"os"
	"path/filepath"
	"strings"
	"testing"
	"time"

	qt "github.com/frankban/quicktest"
	"github.com/neohugo/neohugo/htesting"
	"github.com/neohugo/neohugo/resources/page"

	"github.com/fortytw2/leaktest"
	"github.com/fsnotify/fsnotify"
	"github.com/neohugo/neohugo/helpers"
	"github.com/neohugo/neohugo/hugofs"
	"github.com/spf13/afero"
)

func TestMultiSitesMainLangInRoot(t *testing.T) {
	t.Parallel()
	for _, b := range []bool{false} {
		doTestMultiSitesMainLangInRoot(t, b)
	}
}

func doTestMultiSitesMainLangInRoot(t *testing.T, defaultInSubDir bool) {
	c := qt.New(t)

	siteConfig := map[string]any{
		"DefaultContentLanguage":         "fr",
		"DefaultContentLanguageInSubdir": defaultInSubDir,
	}

	b := newMultiSiteTestBuilder(t, "toml", multiSiteTOMLConfigTemplate, siteConfig)

	pathMod := func(s string) string {
		return s
	}

	if !defaultInSubDir {
		pathMod = func(s string) string {
			return strings.Replace(s, "/fr/", "/", -1)
		}
	}

	b.CreateSites()
	b.Build(BuildCfg{})

	sites := b.H.Sites
	c.Assert(len(sites), qt.Equals, 4)

	enSite := sites[0]
	frSite := sites[1]

	c.Assert(enSite.Info.LanguagePrefix, qt.Equals, "/en")

	if defaultInSubDir {
		c.Assert(frSite.Info.LanguagePrefix, qt.Equals, "/fr")
	} else {
		c.Assert(frSite.Info.LanguagePrefix, qt.Equals, "")
	}

	c.Assert(enSite.PathSpec.RelURL("foo", true), qt.Equals, "/blog/en/foo")

	doc1en := enSite.RegularPages()[0]
	doc1fr := frSite.RegularPages()[0]

	enPerm := doc1en.Permalink()
	enRelPerm := doc1en.RelPermalink()
	c.Assert(enPerm, qt.Equals, "http://example.com/blog/en/sect/doc1-slug/")
	c.Assert(enRelPerm, qt.Equals, "/blog/en/sect/doc1-slug/")

	frPerm := doc1fr.Permalink()
	frRelPerm := doc1fr.RelPermalink()

	b.AssertFileContent(pathMod("public/fr/sect/doc1/index.html"), "Single", "Bonjour")
	b.AssertFileContent("public/en/sect/doc1-slug/index.html", "Single", "Hello")

	if defaultInSubDir {
		c.Assert(frPerm, qt.Equals, "http://example.com/blog/fr/sect/doc1/")
		c.Assert(frRelPerm, qt.Equals, "/blog/fr/sect/doc1/")

		// should have a redirect on top level.
		b.AssertFileContent("public/index.html", `<meta http-equiv="refresh" content="0; url=http://example.com/blog/fr">`)
	} else {
		// Main language in root
		c.Assert(frPerm, qt.Equals, "http://example.com/blog/sect/doc1/")
		c.Assert(frRelPerm, qt.Equals, "/blog/sect/doc1/")

		// should have redirect back to root
		b.AssertFileContent("public/fr/index.html", `<meta http-equiv="refresh" content="0; url=http://example.com/blog">`)
	}
	b.AssertFileContent(pathMod("public/fr/index.html"), "Home", "Bonjour")
	b.AssertFileContent("public/en/index.html", "Home", "Hello")

	// Check list pages
	b.AssertFileContent(pathMod("public/fr/sect/index.html"), "List", "Bonjour")
	b.AssertFileContent("public/en/sect/index.html", "List", "Hello")
	b.AssertFileContent(pathMod("public/fr/plaques/FRtag1/index.html"), "Taxonomy List", "Bonjour")
	b.AssertFileContent("public/en/tags/tag1/index.html", "Taxonomy List", "Hello")

	// Check sitemaps
	// Sitemaps behaves different: In a multilanguage setup there will always be a index file and
	// one sitemap in each lang folder.
	b.AssertFileContent("public/sitemap.xml",
		"<loc>http://example.com/blog/en/sitemap.xml</loc>",
		"<loc>http://example.com/blog/fr/sitemap.xml</loc>")

	if defaultInSubDir {
		b.AssertFileContent("public/fr/sitemap.xml", "<loc>http://example.com/blog/fr/</loc>")
	} else {
		b.AssertFileContent("public/fr/sitemap.xml", "<loc>http://example.com/blog/</loc>")
	}
	b.AssertFileContent("public/en/sitemap.xml", "<loc>http://example.com/blog/en/</loc>")

	// Check rss
	b.AssertFileContent(pathMod("public/fr/index.xml"), pathMod(`<atom:link href="http://example.com/blog/fr/index.xml"`),
		`rel="self" type="application/rss+xml"`)
	b.AssertFileContent("public/en/index.xml", `<atom:link href="http://example.com/blog/en/index.xml"`)
	b.AssertFileContent(
		pathMod("public/fr/sect/index.xml"),
		pathMod(`<atom:link href="http://example.com/blog/fr/sect/index.xml"`))
	b.AssertFileContent("public/en/sect/index.xml", `<atom:link href="http://example.com/blog/en/sect/index.xml"`)
	b.AssertFileContent(
		pathMod("public/fr/plaques/FRtag1/index.xml"),
		pathMod(`<atom:link href="http://example.com/blog/fr/plaques/FRtag1/index.xml"`))
	b.AssertFileContent("public/en/tags/tag1/index.xml", `<atom:link href="http://example.com/blog/en/tags/tag1/index.xml"`)

	// Check paginators
	b.AssertFileContent(pathMod("public/fr/page/1/index.html"), pathMod(`refresh" content="0; url=http://example.com/blog/fr/"`))
	b.AssertFileContent("public/en/page/1/index.html", `refresh" content="0; url=http://example.com/blog/en/"`)
	b.AssertFileContent(pathMod("public/fr/page/2/index.html"), "Home Page 2", "Bonjour", pathMod("http://example.com/blog/fr/"))
	b.AssertFileContent("public/en/page/2/index.html", "Home Page 2", "Hello", "http://example.com/blog/en/")
	b.AssertFileContent(pathMod("public/fr/sect/page/1/index.html"), pathMod(`refresh" content="0; url=http://example.com/blog/fr/sect/"`))
	b.AssertFileContent("public/en/sect/page/1/index.html", `refresh" content="0; url=http://example.com/blog/en/sect/"`)
	b.AssertFileContent(pathMod("public/fr/sect/page/2/index.html"), "List Page 2", "Bonjour", pathMod("http://example.com/blog/fr/sect/"))
	b.AssertFileContent("public/en/sect/page/2/index.html", "List Page 2", "Hello", "http://example.com/blog/en/sect/")
	b.AssertFileContent(
		pathMod("public/fr/plaques/FRtag1/page/1/index.html"),
		pathMod(`refresh" content="0; url=http://example.com/blog/fr/plaques/FRtag1/"`))
	b.AssertFileContent("public/en/tags/tag1/page/1/index.html", `refresh" content="0; url=http://example.com/blog/en/tags/tag1/"`)
	b.AssertFileContent(
		pathMod("public/fr/plaques/FRtag1/page/2/index.html"), "List Page 2", "Bonjour",
		pathMod("http://example.com/blog/fr/plaques/FRtag1/"))
	b.AssertFileContent("public/en/tags/tag1/page/2/index.html", "List Page 2", "Hello", "http://example.com/blog/en/tags/tag1/")
	// nn (Nynorsk) and nb (Bokmål) have custom pagePath: side ("page" in Norwegian)
	b.AssertFileContent("public/nn/side/1/index.html", `refresh" content="0; url=http://example.com/blog/nn/"`)
	b.AssertFileContent("public/nb/side/1/index.html", `refresh" content="0; url=http://example.com/blog/nb/"`)
}

func TestMultiSitesWithTwoLanguages(t *testing.T) {
	t.Parallel()

	c := qt.New(t)
	b := newTestSitesBuilder(t).WithConfigFile("toml", `

defaultContentLanguage = "nn"

[languages]
[languages.nn]
languageName = "Nynorsk"
weight = 1
title = "Tittel på Nynorsk"
[languages.nn.params]
p1 = "p1nn"

[languages.en]
title = "Title in English"
languageName = "English"
weight = 2
[languages.en.params]
p1 = "p1en"
`)

	b.CreateSites()
	b.Build(BuildCfg{SkipRender: true})
	sites := b.H.Sites

	c.Assert(len(sites), qt.Equals, 2)

	nnSite := sites[0]
	nnHome := nnSite.getPage(page.KindHome)
	c.Assert(len(nnHome.AllTranslations()), qt.Equals, 2)
	c.Assert(len(nnHome.Translations()), qt.Equals, 1)
	c.Assert(nnHome.IsTranslated(), qt.Equals, true)

	enHome := sites[1].getPage(page.KindHome)

	p1, err := enHome.Param("p1")
	c.Assert(err, qt.IsNil)
	c.Assert(p1, qt.Equals, "p1en")

	p1, err = nnHome.Param("p1")
	c.Assert(err, qt.IsNil)
	c.Assert(p1, qt.Equals, "p1nn")
}

func TestMultiSitesBuild(t *testing.T) {
	for _, config := range []struct {
		content string
		suffix  string
	}{
		{multiSiteTOMLConfigTemplate, "toml"},
		{multiSiteYAMLConfigTemplate, "yml"},
		{multiSiteJSONConfigTemplate, "json"},
	} {
		config := config
		t.Run(config.suffix, func(t *testing.T) {
			t.Parallel()
			doTestMultiSitesBuild(t, config.content, config.suffix)
		})
	}
}

func doTestMultiSitesBuild(t *testing.T, configTemplate, configSuffix string) {
	c := qt.New(t)

	b := newMultiSiteTestBuilder(t, configSuffix, configTemplate, nil)
	b.CreateSites()

	sites := b.H.Sites
	c.Assert(len(sites), qt.Equals, 4)

	b.Build(BuildCfg{})

	// Check site config
	for _, s := range sites {
		c.Assert(s.Info.defaultContentLanguageInSubdir, qt.Equals, true)
		c.Assert(s.disabledKinds, qt.Not(qt.IsNil))
	}

	gp1 := b.H.GetContentPage(filepath.FromSlash("content/sect/doc1.en.md"))
	c.Assert(gp1, qt.Not(qt.IsNil))
	c.Assert(gp1.Title(), qt.Equals, "doc1")
	gp2 := b.H.GetContentPage(filepath.FromSlash("content/dummysect/notfound.md"))
	c.Assert(gp2, qt.IsNil)

	enSite := sites[0]
	enSiteHome := enSite.getPage(page.KindHome)
	c.Assert(enSiteHome.IsTranslated(), qt.Equals, true)

	c.Assert(enSite.language.Lang, qt.Equals, "en")

	// dumpPages(enSite.RegularPages()...)

	c.Assert(len(enSite.RegularPages()), qt.Equals, 5)
	c.Assert(len(enSite.AllPages()), qt.Equals, 32)

	// Check 404s
	b.AssertFileContent("public/en/404.html", "404|en|404 Page not found")
	b.AssertFileContent("public/fr/404.html", "404|fr|404 Page not found")

	// Check robots.txt
	// the domain root is the public directory, so the robots.txt has to be created there and not in the language directories
	b.AssertFileContent("public/robots.txt", "robots")
	b.AssertFileDoesNotExist("public/en/robots.txt")
	b.AssertFileDoesNotExist("public/nn/robots.txt")

	b.AssertFileContent("public/en/sect/doc1-slug/index.html", "Permalink: http://example.com/blog/en/sect/doc1-slug/")
	b.AssertFileContent("public/en/sect/doc2/index.html", "Permalink: http://example.com/blog/en/sect/doc2/")
	b.AssertFileContent("public/superbob/index.html", "Permalink: http://example.com/blog/superbob/")

	doc2 := enSite.RegularPages()[1]
	doc3 := enSite.RegularPages()[2]
	c.Assert(doc3, qt.Equals, doc2.Prev())
	doc1en := enSite.RegularPages()[0]
	doc1fr := doc1en.Translations()[0]
	b.AssertFileContent("public/fr/sect/doc1/index.html", "Permalink: http://example.com/blog/fr/sect/doc1/")

	c.Assert(doc1fr, qt.Equals, doc1en.Translations()[0])
	c.Assert(doc1en, qt.Equals, doc1fr.Translations()[0])
	c.Assert(doc1fr.Language().Lang, qt.Equals, "fr")

	doc4 := enSite.AllPages()[4]
	c.Assert(len(doc4.Translations()), qt.Equals, 0)

	// Taxonomies and their URLs
	c.Assert(len(enSite.Taxonomies()), qt.Equals, 1)
	tags := enSite.Taxonomies()["tags"]
	c.Assert(len(tags), qt.Equals, 2)
	c.Assert(doc1en, qt.Equals, tags["tag1"][0].Page)

	frSite := sites[1]

	c.Assert(frSite.language.Lang, qt.Equals, "fr")
	c.Assert(len(frSite.RegularPages()), qt.Equals, 4)
	c.Assert(len(frSite.AllPages()), qt.Equals, 32)

	for _, frenchPage := range frSite.RegularPages() {
		p := frenchPage
		c.Assert(p.Language().Lang, qt.Equals, "fr")
	}

	// See https://github.com/neohugo/neohugo/issues/4285
	// Before Hugo 0.33 you had to be explicit with the content path to get the correct Page, which
	// isn't ideal in a multilingual setup. You want a way to get the current language version if available.
	// Now you can do lookups with translation base name to get that behaviour.
	// Let us test all the regular page variants:
	getPageDoc1En := enSite.getPage(page.KindPage, filepath.ToSlash(doc1en.File().Path()))
	getPageDoc1EnBase := enSite.getPage(page.KindPage, "sect/doc1")
	getPageDoc1Fr := frSite.getPage(page.KindPage, filepath.ToSlash(doc1fr.File().Path()))
	getPageDoc1FrBase := frSite.getPage(page.KindPage, "sect/doc1")
	c.Assert(getPageDoc1En, qt.Equals, doc1en)
	c.Assert(getPageDoc1Fr, qt.Equals, doc1fr)
	c.Assert(getPageDoc1EnBase, qt.Equals, doc1en)
	c.Assert(getPageDoc1FrBase, qt.Equals, doc1fr)

	// Check redirect to main language, French
	b.AssertFileContent("public/index.html", "0; url=http://example.com/blog/fr")

	// check home page content (including data files rendering)
	b.AssertFileContent("public/en/index.html", "Default Home Page 1", "Hello", "Hugo Rocks!")
	b.AssertFileContent("public/fr/index.html", "French Home Page 1", "Bonjour", "Hugo Rocks!")

	// check single page content
	b.AssertFileContent("public/fr/sect/doc1/index.html", "Single", "Shortcode: Bonjour", "LingoFrench")
	b.AssertFileContent("public/en/sect/doc1-slug/index.html", "Single", "Shortcode: Hello", "LingoDefault")

	// Check node translations
	homeEn := enSite.getPage(page.KindHome)
	c.Assert(homeEn, qt.Not(qt.IsNil))
	c.Assert(len(homeEn.Translations()), qt.Equals, 3)
	c.Assert(homeEn.Translations()[0].Language().Lang, qt.Equals, "fr")
	c.Assert(homeEn.Translations()[1].Language().Lang, qt.Equals, "nn")
	c.Assert(homeEn.Translations()[1].Title(), qt.Equals, "På nynorsk")
	c.Assert(homeEn.Translations()[2].Language().Lang, qt.Equals, "nb")
	c.Assert(homeEn.Translations()[2].Title(), qt.Equals, "På bokmål")
	c.Assert(homeEn.Translations()[2].Language().LanguageName, qt.Equals, "Bokmål")

	sectFr := frSite.getPage(page.KindSection, "sect")
	c.Assert(sectFr, qt.Not(qt.IsNil))

	c.Assert(sectFr.Language().Lang, qt.Equals, "fr")
	c.Assert(len(sectFr.Translations()), qt.Equals, 1)
	c.Assert(sectFr.Translations()[0].Language().Lang, qt.Equals, "en")
	c.Assert(sectFr.Translations()[0].Title(), qt.Equals, "Sects")

	nnSite := sites[2]
	c.Assert(nnSite.language.Lang, qt.Equals, "nn")
	taxNn := nnSite.getPage(page.KindTaxonomy, "lag")
	c.Assert(taxNn, qt.Not(qt.IsNil))
	c.Assert(len(taxNn.Translations()), qt.Equals, 1)
	c.Assert(taxNn.Translations()[0].Language().Lang, qt.Equals, "nb")

	taxTermNn := nnSite.getPage(page.KindTerm, "lag", "sogndal")
	c.Assert(taxTermNn, qt.Not(qt.IsNil))
	c.Assert(nnSite.getPage(page.KindTerm, "LAG", "SOGNDAL"), qt.Equals, taxTermNn)
	c.Assert(len(taxTermNn.Translations()), qt.Equals, 1)
	c.Assert(taxTermNn.Translations()[0].Language().Lang, qt.Equals, "nb")

	// Check sitemap(s)
	b.AssertFileContent("public/sitemap.xml",
		"<loc>http://example.com/blog/en/sitemap.xml</loc>",
		"<loc>http://example.com/blog/fr/sitemap.xml</loc>")
	b.AssertFileContent("public/en/sitemap.xml", "http://example.com/blog/en/sect/doc2/")
	b.AssertFileContent("public/fr/sitemap.xml", "http://example.com/blog/fr/sect/doc1/")

	// Check taxonomies
	enTags := enSite.Taxonomies()["tags"]
	frTags := frSite.Taxonomies()["plaques"]
	c.Assert(len(enTags), qt.Equals, 2, qt.Commentf("Tags in en: %v", enTags))
	c.Assert(len(frTags), qt.Equals, 2, qt.Commentf("Tags in fr: %v", frTags))
	c.Assert(enTags["tag1"], qt.Not(qt.IsNil))
	c.Assert(frTags["FRtag1"], qt.Not(qt.IsNil))
	b.AssertFileContent("public/fr/plaques/FRtag1/index.html", "FRtag1|Bonjour|http://example.com/blog/fr/plaques/FRtag1/")

	// en and nn have custom site menus
	c.Assert(len(frSite.Menus()), qt.Equals, 0)
	c.Assert(len(enSite.Menus()), qt.Equals, 1)
	c.Assert(len(nnSite.Menus()), qt.Equals, 1)

	c.Assert(enSite.Menus()["main"].ByName()[0].Name, qt.Equals, "Home")
	c.Assert(nnSite.Menus()["main"].ByName()[0].Name, qt.Equals, "Heim")

	// Issue #3108
	prevPage := enSite.RegularPages()[0].Prev()
	c.Assert(prevPage, qt.Not(qt.IsNil))
	c.Assert(prevPage.Kind(), qt.Equals, page.KindPage)

	for {
		if prevPage == nil {
			break
		}
		c.Assert(prevPage.Kind(), qt.Equals, page.KindPage)
		prevPage = prevPage.Prev()
	}

	// Check bundles
	b.AssertFileContent("public/fr/bundles/b1/index.html", "RelPermalink: /blog/fr/bundles/b1/|")
	bundleFr := frSite.getPage(page.KindPage, "bundles/b1/index.md")
	c.Assert(bundleFr, qt.Not(qt.IsNil))
	c.Assert(len(bundleFr.Resources()), qt.Equals, 1)
	logoFr := bundleFr.Resources().GetMatch("logo*")
	logoFrGet := bundleFr.Resources().Get("logo.png")
	c.Assert(logoFrGet, qt.Equals, logoFr)
	c.Assert(logoFr, qt.Not(qt.IsNil))
	b.AssertFileContent("public/fr/bundles/b1/index.html", "Resources: image/png: /blog/fr/bundles/b1/logo.png")
	b.AssertFileContent("public/fr/bundles/b1/logo.png", "PNG Data")

	bundleEn := enSite.getPage(page.KindPage, "bundles/b1/index.en.md")
	c.Assert(bundleEn, qt.Not(qt.IsNil))
	b.AssertFileContent("public/en/bundles/b1/index.html", "RelPermalink: /blog/en/bundles/b1/|")
	c.Assert(len(bundleEn.Resources()), qt.Equals, 1)
	logoEn := bundleEn.Resources().GetMatch("logo*")
	c.Assert(logoEn, qt.Not(qt.IsNil))
	b.AssertFileContent("public/en/bundles/b1/index.html", "Resources: image/png: /blog/en/bundles/b1/logo.png")
	b.AssertFileContent("public/en/bundles/b1/logo.png", "PNG Data")
}

func TestMultiSitesRebuild(t *testing.T) {
	// t.Parallel() not supported, see https://github.com/fortytw2/leaktest/issues/4
	// This leaktest seems to be a little bit shaky on Travis.
	if !htesting.IsCI() {
		defer leaktest.CheckTimeout(t, 10*time.Second)()
	}

	c := qt.New(t)

	b := newMultiSiteTestDefaultBuilder(t).Running().CreateSites().Build(BuildCfg{})

	sites := b.H.Sites
	fs := b.Fs

	b.AssertFileContent("public/en/sect/doc2/index.html", "Single: doc2|Hello|en|", "\n\n<h1 id=\"doc2\">doc2</h1>\n\n<p><em>some content</em>")

	enSite := sites[0]
	frSite := sites[1]

	c.Assert(len(enSite.RegularPages()), qt.Equals, 5)
	c.Assert(len(frSite.RegularPages()), qt.Equals, 4)

	// Verify translations
	b.AssertFileContent("public/en/sect/doc1-slug/index.html", "Hello")
	b.AssertFileContent("public/fr/sect/doc1/index.html", "Bonjour")

	// check single page content
	b.AssertFileContent("public/fr/sect/doc1/index.html", "Single", "Shortcode: Bonjour")
	b.AssertFileContent("public/en/sect/doc1-slug/index.html", "Single", "Shortcode: Hello")

	homeEn := enSite.getPage(page.KindHome)
	c.Assert(homeEn, qt.Not(qt.IsNil))
	c.Assert(len(homeEn.Translations()), qt.Equals, 3)

	contentFs := b.H.Fs.Source

	for i, this := range []struct {
		preFunc    func(t *testing.T)
		events     []fsnotify.Event
		assertFunc func(t *testing.T)
	}{
		// * Remove doc
		// * Add docs existing languages
		// (Add doc new language: TODO(bep) we should load config.toml as part of these so we can add languages).
		// * Rename file
		// * Change doc
		// * Change a template
		// * Change language file
		{
			func(t *testing.T) {
				c.Assert(fs.Source.Remove("content/sect/doc2.en.md"), qt.IsNil)
			},
			[]fsnotify.Event{{Name: filepath.FromSlash("content/sect/doc2.en.md"), Op: fsnotify.Remove}},
			func(t *testing.T) {
				c.Assert(len(enSite.RegularPages()), qt.Equals, 4, qt.Commentf("1 en removed"))
			},
		},
		{
			func(t *testing.T) {
				writeNewContentFile(t, contentFs, "new_en_1", "2016-07-31", "content/new1.en.md", -5)
				writeNewContentFile(t, contentFs, "new_en_2", "1989-07-30", "content/new2.en.md", -10)
				writeNewContentFile(t, contentFs, "new_fr_1", "2016-07-30", "content/new1.fr.md", 10)
			},
			[]fsnotify.Event{
				{Name: filepath.FromSlash("content/new1.en.md"), Op: fsnotify.Create},
				{Name: filepath.FromSlash("content/new2.en.md"), Op: fsnotify.Create},
				{Name: filepath.FromSlash("content/new1.fr.md"), Op: fsnotify.Create},
			},
			func(t *testing.T) {
				c.Assert(len(enSite.RegularPages()), qt.Equals, 6)
				c.Assert(len(enSite.AllPages()), qt.Equals, 34)
				c.Assert(len(frSite.RegularPages()), qt.Equals, 5)
				c.Assert(frSite.RegularPages()[3].Title(), qt.Equals, "new_fr_1")
				c.Assert(enSite.RegularPages()[0].Title(), qt.Equals, "new_en_2")
				c.Assert(enSite.RegularPages()[1].Title(), qt.Equals, "new_en_1")

				rendered := readWorkingDir(t, fs, "public/en/new1/index.html")
				c.Assert(strings.Contains(rendered, "new_en_1"), qt.Equals, true)
			},
		},
		{
			func(t *testing.T) {
				p := "content/sect/doc1.en.md"
				doc1 := readFileFromFs(t, contentFs, p)
				doc1 += "CHANGED"
				writeToFs(t, contentFs, p, doc1)
			},
			[]fsnotify.Event{{Name: filepath.FromSlash("content/sect/doc1.en.md"), Op: fsnotify.Write}},
			func(t *testing.T) {
				c.Assert(len(enSite.RegularPages()), qt.Equals, 6)
				doc1 := readWorkingDir(t, fs, "public/en/sect/doc1-slug/index.html")
				c.Assert(strings.Contains(doc1, "CHANGED"), qt.Equals, true)
			},
		},
		// Rename a file
		{
			func(t *testing.T) {
				if err := contentFs.Rename("content/new1.en.md", "content/new1renamed.en.md"); err != nil {
					t.Fatalf("Rename failed: %s", err)
				}
			},
			[]fsnotify.Event{
				{Name: filepath.FromSlash("content/new1renamed.en.md"), Op: fsnotify.Rename},
				{Name: filepath.FromSlash("content/new1.en.md"), Op: fsnotify.Rename},
			},
			func(t *testing.T) {
				c.Assert(len(enSite.RegularPages()), qt.Equals, 6, qt.Commentf("Rename"))
				c.Assert(enSite.RegularPages()[1].Title(), qt.Equals, "new_en_1")
				rendered := readWorkingDir(t, fs, "public/en/new1renamed/index.html")
				c.Assert(rendered, qt.Contains, "new_en_1")
			},
		},
		{
			// Change a template
			func(t *testing.T) {
				template := "layouts/_default/single.html"
				templateContent := readSource(t, fs, template)
				templateContent += "{{ print \"Template Changed\"}}"
				writeSource(t, fs, template, templateContent)
			},
			[]fsnotify.Event{{Name: filepath.FromSlash("layouts/_default/single.html"), Op: fsnotify.Write}},
			func(t *testing.T) {
				c.Assert(len(enSite.RegularPages()), qt.Equals, 6)
				c.Assert(len(enSite.AllPages()), qt.Equals, 34)
				c.Assert(len(frSite.RegularPages()), qt.Equals, 5)
				doc1 := readWorkingDir(t, fs, "public/en/sect/doc1-slug/index.html")
				c.Assert(strings.Contains(doc1, "Template Changed"), qt.Equals, true)
			},
		},
		{
			// Change a language file
			func(t *testing.T) {
				languageFile := "i18n/fr.yaml"
				langContent := readSource(t, fs, languageFile)
				langContent = strings.Replace(langContent, "Bonjour", "Salut", 1)
				writeSource(t, fs, languageFile, langContent)
			},
			[]fsnotify.Event{{Name: filepath.FromSlash("i18n/fr.yaml"), Op: fsnotify.Write}},
			func(t *testing.T) {
				c.Assert(len(enSite.RegularPages()), qt.Equals, 6)
				c.Assert(len(enSite.AllPages()), qt.Equals, 34)
				c.Assert(len(frSite.RegularPages()), qt.Equals, 5)
				docEn := readWorkingDir(t, fs, "public/en/sect/doc1-slug/index.html")
				c.Assert(strings.Contains(docEn, "Hello"), qt.Equals, true)
				docFr := readWorkingDir(t, fs, "public/fr/sect/doc1/index.html")
				c.Assert(strings.Contains(docFr, "Salut"), qt.Equals, true)

				homeEn := enSite.getPage(page.KindHome)
				c.Assert(homeEn, qt.Not(qt.IsNil))
				c.Assert(len(homeEn.Translations()), qt.Equals, 3)
				c.Assert(homeEn.Translations()[0].Language().Lang, qt.Equals, "fr")
			},
		},
		// Change a shortcode
		{
			func(t *testing.T) {
				writeSource(t, fs, "layouts/shortcodes/shortcode.html", "Modified Shortcode: {{ i18n \"hello\" }}")
			},
			[]fsnotify.Event{
				{Name: filepath.FromSlash("layouts/shortcodes/shortcode.html"), Op: fsnotify.Write},
			},
			func(t *testing.T) {
				c.Assert(len(enSite.RegularPages()), qt.Equals, 6)
				c.Assert(len(enSite.AllPages()), qt.Equals, 34)
				c.Assert(len(frSite.RegularPages()), qt.Equals, 5)
				b.AssertFileContent("public/fr/sect/doc1/index.html", "Single", "Modified Shortcode: Salut")
				b.AssertFileContent("public/en/sect/doc1-slug/index.html", "Single", "Modified Shortcode: Hello")
			},
		},
	} {

		if this.preFunc != nil {
			this.preFunc(t)
		}

		err := b.H.Build(BuildCfg{}, this.events...)
		if err != nil {
			t.Fatalf("[%d] Failed to rebuild sites: %s", i, err)
		}

		this.assertFunc(t)
	}
}

// https://github.com/neohugo/neohugo/issues/4706
func TestContentStressTest(t *testing.T) {
	b := newTestSitesBuilder(t)

	numPages := 500

	contentTempl := `
---
%s
title: %q
weight: %d
multioutput: %t
---

# Header

CONTENT

The End.
`

	contentTempl = strings.Replace(contentTempl, "CONTENT", strings.Repeat(`
	
## Another header

Some text. Some more text.

`, 100), -1)

	var content []string
	defaultOutputs := `outputs: ["html", "json", "rss" ]`

	for i := 1; i <= numPages; i++ {
		outputs := defaultOutputs
		multioutput := true
		if i%3 == 0 {
			outputs = `outputs: ["json"]`
			multioutput = false
		}
		section := "s1"
		if i%10 == 0 {
			section = "s2"
		}
		content = append(content, []string{fmt.Sprintf("%s/page%d.md", section, i), fmt.Sprintf(contentTempl, outputs, fmt.Sprintf("Title %d", i), i, multioutput)}...)
	}

	content = append(content, []string{"_index.md", fmt.Sprintf(contentTempl, defaultOutputs, fmt.Sprintf("Home %d", 0), 0, true)}...)
	content = append(content, []string{"s1/_index.md", fmt.Sprintf(contentTempl, defaultOutputs, fmt.Sprintf("S %d", 1), 1, true)}...)
	content = append(content, []string{"s2/_index.md", fmt.Sprintf(contentTempl, defaultOutputs, fmt.Sprintf("S %d", 2), 2, true)}...)

	b.WithSimpleConfigFile()
	b.WithTemplates("layouts/_default/single.html", `Single: {{ .Content }}|RelPermalink: {{ .RelPermalink }}|Permalink: {{ .Permalink }}`)
	b.WithTemplates("layouts/_default/myview.html", `View: {{ len .Content }}`)
	b.WithTemplates("layouts/_default/single.json", `Single JSON: {{ .Content }}|RelPermalink: {{ .RelPermalink }}|Permalink: {{ .Permalink }}`)
	b.WithTemplates("layouts/_default/list.html", `
Page: {{ .Paginator.PageNumber }}
P: {{ with .File }}{{ path.Join .Path }}{{ end }}
List: {{ len .Paginator.Pages }}|List Content: {{ len .Content }}
{{ $shuffled :=  where .Site.RegularPages "Params.multioutput" true | shuffle }}
{{ $first5 := $shuffled | first 5 }}
L1: {{ len .Site.RegularPages }} L2: {{ len $first5 }}
{{ range $i, $e := $first5 }}
Render {{ $i }}: {{ .Render "myview" }}
{{ end }}
END
`)

	b.WithContent(content...)

	b.CreateSites().Build(BuildCfg{})

	contentMatchers := []string{"<h2 id=\"another-header\">Another header</h2>", "<h2 id=\"another-header-99\">Another header</h2>", "<p>The End.</p>"}

	for i := 1; i <= numPages; i++ {
		if i%3 != 0 {
			section := "s1"
			if i%10 == 0 {
				section = "s2"
			}
			checkContent(b, fmt.Sprintf("public/%s/page%d/index.html", section, i), contentMatchers...)
		}
	}

	for i := 1; i <= numPages; i++ {
		section := "s1"
		if i%10 == 0 {
			section = "s2"
		}
		checkContent(b, fmt.Sprintf("public/%s/page%d/index.json", section, i), contentMatchers...)
	}

	checkContent(b, "public/s1/index.html", "P: s1/_index.md\nList: 10|List Content: 8132\n\n\nL1: 500 L2: 5\n\nRender 0: View: 8132\n\nRender 1: View: 8132\n\nRender 2: View: 8132\n\nRender 3: View: 8132\n\nRender 4: View: 8132\n\nEND\n")
	checkContent(b, "public/s2/index.html", "P: s2/_index.md\nList: 10|List Content: 8132", "Render 4: View: 8132\n\nEND")
	checkContent(b, "public/index.html", "P: _index.md\nList: 10|List Content: 8132", "4: View: 8132\n\nEND")

	// Check paginated pages
	for i := 2; i <= 9; i++ {
		checkContent(b, fmt.Sprintf("public/page/%d/index.html", i), fmt.Sprintf("Page: %d", i), "Content: 8132\n\n\nL1: 500 L2: 5\n\nRender 0: View: 8132", "Render 4: View: 8132\n\nEND")
	}
}

func checkContent(s *sitesBuilder, filename string, matches ...string) {
	s.T.Helper()
	content := readWorkingDir(s.T, s.Fs, filename)
	for _, match := range matches {
		if !strings.Contains(content, match) {
			s.Fatalf("No match for\n%q\nin content for %s\n%q\nDiff:\n%s", match, filename, content, htesting.DiffStrings(content, match))
		}
	}
}

func TestTranslationsFromContentToNonContent(t *testing.T) {
	b := newTestSitesBuilder(t)
	b.WithConfigFile("toml", `

baseURL = "http://example.com/"

defaultContentLanguage = "en"

[languages]
[languages.en]
weight = 10
contentDir = "content/en"
[languages.nn]
weight = 20
contentDir = "content/nn"


`)

	b.WithContent("en/mysection/_index.md", `
---
Title: My Section
---

`)

	b.WithContent("en/_index.md", `
---
Title: My Home
---

`)

	b.WithContent("en/categories/mycat/_index.md", `
---
Title: My MyCat
---

`)

	b.WithContent("en/categories/_index.md", `
---
Title: My categories
---

`)

	for _, lang := range []string{"en", "nn"} {
		b.WithContent(lang+"/mysection/page.md", `
---
Title: My Page
categories: ["mycat"]
---

`)
	}

	b.Build(BuildCfg{})

	for _, path := range []string{
		"/",
		"/mysection",
		"/categories",
		"/categories/mycat",
	} {
		t.Run(path, func(t *testing.T) {
			c := qt.New(t)

			s1, _ := b.H.Sites[0].getPageNew(nil, path)
			s2, _ := b.H.Sites[1].getPageNew(nil, path)

			c.Assert(s1, qt.Not(qt.IsNil))
			c.Assert(s2, qt.Not(qt.IsNil))

			c.Assert(len(s1.Translations()), qt.Equals, 1)
			c.Assert(len(s2.Translations()), qt.Equals, 1)
			c.Assert(s1.Translations()[0], qt.Equals, s2)
			c.Assert(s2.Translations()[0], qt.Equals, s1)

			m1 := s1.Translations().MergeByLanguage(s2.Translations())
			m2 := s2.Translations().MergeByLanguage(s1.Translations())

			c.Assert(len(m1), qt.Equals, 1)
			c.Assert(len(m2), qt.Equals, 1)
		})
	}
}

<<<<<<< HEAD
//nolint
=======
>>>>>>> e32a493b
var tocShortcode = `
TOC1: {{ .Page.TableOfContents }}

TOC2: {{ .Page.TableOfContents }}
`

func TestSelfReferencedContentInShortcode(t *testing.T) {
	t.Parallel()

	b := newMultiSiteTestDefaultBuilder(t)

	var (
		shortcode = `{{- .Page.Content -}}{{- .Page.Summary -}}{{- .Page.Plain -}}{{- .Page.PlainWords -}}{{- .Page.WordCount -}}{{- .Page.ReadingTime -}}`

		page = `---
title: sctest
---
Empty:{{< mycontent >}}:
`
	)

	b.WithTemplatesAdded("layouts/shortcodes/mycontent.html", shortcode)
	b.WithContent("post/simple.en.md", page)

	b.CreateSites().Build(BuildCfg{})

	b.AssertFileContent("public/en/post/simple/index.html", "Empty:[]00:")
}

//nolint
var tocPageSimple = `---
title: tocTest
publishdate: "2000-01-01"
---
{{< toc >}}
# Heading 1 {#1}
Some text.
## Subheading 1.1 {#1-1}
Some more text.
# Heading 2 {#2}
Even more text.
## Subheading 2.1 {#2-1}
Lorem ipsum...
`

//nolint
var tocPageVariants1 = `---
title: tocTest
publishdate: "2000-01-01"
---
Variant 1:
{{% wrapper %}}
{{< toc >}}
{{% /wrapper %}}
# Heading 1

Variant 3:
{{% toc %}}

`

//nolint
var tocPageVariants2 = `---
title: tocTest
publishdate: "2000-01-01"
---
Variant 1:
{{% wrapper %}}
{{< toc >}}
{{% /wrapper %}}
# Heading 1

Variant 2:
{{< wrapper >}}
{{< toc >}}
{{< /wrapper >}}

Variant 3:
{{% toc %}}

`

//nolint
var tocPageSimpleExpected = `<nav id="TableOfContents">
<ul>
<li><a href="#1">Heading 1</a>
<ul>
<li><a href="#1-1">Subheading 1.1</a></li>
</ul></li>
<li><a href="#2">Heading 2</a>
<ul>
<li><a href="#2-1">Subheading 2.1</a></li>
</ul></li>
</ul>
</nav>`

//nolint
var tocPageWithShortcodesInHeadings = `---
title: tocTest
publishdate: "2000-01-01"
---

{{< toc >}}

# Heading 1 {#1}

Some text.

## Subheading 1.1 {{< shortcode >}} {#1-1}

Some more text.

# Heading 2 {{% shortcode %}} {#2}

Even more text.

## Subheading 2.1 {#2-1}

Lorem ipsum...
`

//nolint
var tocPageWithShortcodesInHeadingsExpected = `<nav id="TableOfContents">
<ul>
<li><a href="#1">Heading 1</a>
<ul>
<li><a href="#1-1">Subheading 1.1 Shortcode: Hello</a></li>
</ul></li>
<li><a href="#2">Heading 2 Shortcode: Hello</a>
<ul>
<li><a href="#2-1">Subheading 2.1</a></li>
</ul></li>
</ul>
</nav>`

var multiSiteTOMLConfigTemplate = `
baseURL = "http://example.com/blog"

paginate = 1
disablePathToLower = true
defaultContentLanguage = "{{ .DefaultContentLanguage }}"
defaultContentLanguageInSubdir = {{ .DefaultContentLanguageInSubdir }}
enableRobotsTXT = true

[permalinks]
other = "/somewhere/else/:filename"

[Taxonomies]
tag = "tags"

[Languages]
[Languages.en]
weight = 10
title = "In English"
languageName = "English"
[[Languages.en.menu.main]]
url    = "/"
name   = "Home"
weight = 0

[Languages.fr]
weight = 20
title = "Le Français"
languageName = "Français"
[Languages.fr.Taxonomies]
plaque = "plaques"

[Languages.nn]
weight = 30
title = "På nynorsk"
languageName = "Nynorsk"
paginatePath = "side"
[Languages.nn.Taxonomies]
lag = "lag"
[[Languages.nn.menu.main]]
url    = "/"
name   = "Heim"
weight = 1

[Languages.nb]
weight = 40
title = "På bokmål"
languageName = "Bokmål"
paginatePath = "side"
[Languages.nb.Taxonomies]
lag = "lag"
`

var multiSiteYAMLConfigTemplate = `
baseURL: "http://example.com/blog"

disablePathToLower: true
paginate: 1
defaultContentLanguage: "{{ .DefaultContentLanguage }}"
defaultContentLanguageInSubdir: {{ .DefaultContentLanguageInSubdir }}
enableRobotsTXT: true

permalinks:
    other: "/somewhere/else/:filename"

Taxonomies:
    tag: "tags"

Languages:
    en:
        weight: 10
        title: "In English"
        languageName: "English"
        menu:
            main:
                - url: "/"
                  name: "Home"
                  weight: 0
    fr:
        weight: 20
        title: "Le Français"
        languageName: "Français"
        Taxonomies:
            plaque: "plaques"
    nn:
        weight: 30
        title: "På nynorsk"
        languageName: "Nynorsk"
        paginatePath: "side"
        Taxonomies:
            lag: "lag"
        menu:
            main:
                - url: "/"
                  name: "Heim"
                  weight: 1
    nb:
        weight: 40
        title: "På bokmål"
        languageName: "Bokmål"
        paginatePath: "side"
        Taxonomies:
            lag: "lag"

`

// TODO(bep) clean move
var multiSiteJSONConfigTemplate = `
{
  "baseURL": "http://example.com/blog",
  "paginate": 1,
  "disablePathToLower": true,
  "defaultContentLanguage": "{{ .DefaultContentLanguage }}",
  "defaultContentLanguageInSubdir": true,
  "enableRobotsTXT": true,
  "permalinks": {
    "other": "/somewhere/else/:filename"
  },
  "Taxonomies": {
    "tag": "tags"
  },
  "Languages": {
    "en": {
      "weight": 10,
      "title": "In English",
      "languageName": "English",
	  "menu": {
        "main": [
			{
			"url": "/",
			"name": "Home",
			"weight": 0
			}
		]
      }
    },
    "fr": {
      "weight": 20,
      "title": "Le Français",
      "languageName": "Français",
      "Taxonomies": {
        "plaque": "plaques"
      }
    },
    "nn": {
      "weight": 30,
      "title": "På nynorsk",
      "paginatePath": "side",
      "languageName": "Nynorsk",
      "Taxonomies": {
        "lag": "lag"
      },
	  "menu": {
        "main": [
			{
        	"url": "/",
			"name": "Heim",
			"weight": 1
			}
      	]
      }
    },
    "nb": {
      "weight": 40,
      "title": "På bokmål",
      "paginatePath": "side",
      "languageName": "Bokmål",
      "Taxonomies": {
        "lag": "lag"
      }
    }
  }
}
`

func writeSource(t testing.TB, fs *hugofs.Fs, filename, content string) {
	t.Helper()
	writeToFs(t, fs.Source, filename, content)
}

func writeToFs(t testing.TB, fs afero.Fs, filename, content string) {
	t.Helper()
	if err := afero.WriteFile(fs, filepath.FromSlash(filename), []byte(content), 0o755); err != nil {
		t.Fatalf("Failed to write file: %s", err)
	}
}

func readWorkingDir(t testing.TB, fs *hugofs.Fs, filename string) string {
	t.Helper()
	return readFileFromFs(t, fs.WorkingDirReadOnly, filename)
}

func workingDirExists(fs *hugofs.Fs, filename string) bool {
	b, err := helpers.Exists(filename, fs.WorkingDirReadOnly)
	if err != nil {
		panic(err)
	}
	return b
}

func readSource(t *testing.T, fs *hugofs.Fs, filename string) string {
	return readFileFromFs(t, fs.Source, filename)
}

func readFileFromFs(t testing.TB, fs afero.Fs, filename string) string {
	t.Helper()
	filename = filepath.Clean(filename)
	b, err := afero.ReadFile(fs, filename)
	if err != nil {
		// Print some debug info
		hadSlash := strings.HasPrefix(filename, helpers.FilePathSeparator)
		start := 0
		if hadSlash {
			start = 1
		}
		end := start + 1

		parts := strings.Split(filename, helpers.FilePathSeparator)
		if parts[start] == "work" {
			end++
		}

		root := filepath.Join(parts[start:end]...)
		if hadSlash {
			root = helpers.FilePathSeparator + root
		}

		//nolint
		helpers.PrintFs(fs, root, os.Stdout)

		t.Fatalf("Failed to read file: %s", err)
	}
	return string(b)
}

const testPageTemplate = `---
title: "%s"
publishdate: "%s"
weight: %d
---
# Doc %s
`

func newTestPage(title, date string, weight int) string {
	return fmt.Sprintf(testPageTemplate, title, date, weight, title)
}

func writeNewContentFile(t *testing.T, fs afero.Fs, title, date, filename string, weight int) {
	content := newTestPage(title, date, weight)
	writeToFs(t, fs, filename, content)
}

type multiSiteTestBuilder struct {
	configData   any
	config       string
	configFormat string

	*sitesBuilder
}

func newMultiSiteTestDefaultBuilder(t testing.TB) *multiSiteTestBuilder {
	return newMultiSiteTestBuilder(t, "", "", nil)
}

func (b *multiSiteTestBuilder) WithNewConfig(config string) *multiSiteTestBuilder {
	b.WithConfigTemplate(b.configData, b.configFormat, config)
	return b
}

func (b *multiSiteTestBuilder) WithNewConfigData(data any) *multiSiteTestBuilder {
	b.WithConfigTemplate(data, b.configFormat, b.config)
	return b
}

func newMultiSiteTestBuilder(t testing.TB, configFormat, config string, configData any) *multiSiteTestBuilder {
	if configData == nil {
		configData = map[string]any{
			"DefaultContentLanguage":         "fr",
			"DefaultContentLanguageInSubdir": true,
		}
	}

	if config == "" {
		config = multiSiteTOMLConfigTemplate
	}

	if configFormat == "" {
		configFormat = "toml"
	}

	b := newTestSitesBuilder(t).WithConfigTemplate(configData, configFormat, config)
	b.WithContent("root.en.md", `---
title: root
weight: 10000
slug: root
publishdate: "2000-01-01"
---
# root
`,
		"sect/doc1.en.md", `---
title: doc1
weight: 1
slug: doc1-slug
tags:
 - tag1
publishdate: "2000-01-01"
---
# doc1
*some "content"*

{{< shortcode >}}

{{< lingo >}}

NOTE: slug should be used as URL
`,
		"sect/doc1.fr.md", `---
title: doc1
weight: 1
plaques:
 - FRtag1
 - FRtag2
publishdate: "2000-01-04"
---
# doc1
*quelque "contenu"*

{{< shortcode >}}

{{< lingo >}}

NOTE: should be in the 'en' Page's 'Translations' field.
NOTE: date is after "doc3"
`,
		"sect/doc2.en.md", `---
title: doc2
weight: 2
publishdate: "2000-01-02"
---
# doc2
*some content*
NOTE: without slug, "doc2" should be used, without ".en" as URL
`,
		"sect/doc3.en.md", `---
title: doc3
weight: 3
publishdate: "2000-01-03"
aliases: [/en/al/alias1,/al/alias2/]
tags:
 - tag2
 - tag1
url: /superbob/
---
# doc3
*some content*
NOTE: third 'en' doc, should trigger pagination on home page.
`,
		"sect/doc4.md", `---
title: doc4
weight: 4
plaques:
 - FRtag1
publishdate: "2000-01-05"
---
# doc4
*du contenu francophone*
NOTE: should use the defaultContentLanguage and mark this doc as 'fr'.
NOTE: doesn't have any corresponding translation in 'en'
`,
		"other/doc5.fr.md", `---
title: doc5
weight: 5
publishdate: "2000-01-06"
---
# doc5
*autre contenu francophone*
NOTE: should use the "permalinks" configuration with :filename
`,
		// Add some for the stats
		"stats/expired.fr.md", `---
title: expired
publishdate: "2000-01-06"
expiryDate: "2001-01-06"
---
# Expired
`,
		"stats/future.fr.md", `---
title: future
weight: 6
publishdate: "2100-01-06"
---
# Future
`,
		"stats/expired.en.md", `---
title: expired
weight: 7
publishdate: "2000-01-06"
expiryDate: "2001-01-06"
---
# Expired
`,
		"stats/future.en.md", `---
title: future
weight: 6
publishdate: "2100-01-06"
---
# Future
`,
		"stats/draft.en.md", `---
title: expired
publishdate: "2000-01-06"
draft: true
---
# Draft
`,
		"stats/tax.nn.md", `---
title: Tax NN
weight: 8
publishdate: "2000-01-06"
weight: 1001
lag:
- Sogndal
---
# Tax NN
`,
		"stats/tax.nb.md", `---
title: Tax NB
weight: 8
publishdate: "2000-01-06"
weight: 1002
lag:
- Sogndal
---
# Tax NB
`,
		// Bundle
		"bundles/b1/index.en.md", `---
title: Bundle EN
publishdate: "2000-01-06"
weight: 2001
---
# Bundle Content EN
`,
		"bundles/b1/index.md", `---
title: Bundle Default
publishdate: "2000-01-06"
weight: 2002
---
# Bundle Content Default
`,
		"bundles/b1/logo.png", `
PNG Data
`)

	i18nContent := func(id, value string) string {
		return fmt.Sprintf(`
[%s]
other = %q
`, id, value)
	}

	b.WithSourceFile("i18n/en.toml", i18nContent("hello", "Hello"))
	b.WithSourceFile("i18n/fr.toml", i18nContent("hello", "Bonjour"))
	b.WithSourceFile("i18n/nb.toml", i18nContent("hello", "Hallo"))
	b.WithSourceFile("i18n/nn.toml", i18nContent("hello", "Hallo"))

	return &multiSiteTestBuilder{sitesBuilder: b, configFormat: configFormat, config: config, configData: configData}
}

func TestRebuildOnAssetChange(t *testing.T) {
	b := newTestSitesBuilder(t).Running()
	b.WithTemplatesAdded("index.html", `
{{ (resources.Get "data.json").Content }}
`)
	b.WithSourceFile("assets/data.json", "orig data")

	b.Build(BuildCfg{})
	b.AssertFileContent("public/index.html", `orig data`)

	b.EditFiles("assets/data.json", "changed data")

	b.Build(BuildCfg{})
	b.AssertFileContent("public/index.html", `changed data`)
}<|MERGE_RESOLUTION|>--- conflicted
+++ resolved
@@ -793,10 +793,7 @@
 	}
 }
 
-<<<<<<< HEAD
-//nolint
-=======
->>>>>>> e32a493b
+// nolint
 var tocShortcode = `
 TOC1: {{ .Page.TableOfContents }}
 
@@ -826,7 +823,7 @@
 	b.AssertFileContent("public/en/post/simple/index.html", "Empty:[]00:")
 }
 
-//nolint
+// nolint
 var tocPageSimple = `---
 title: tocTest
 publishdate: "2000-01-01"
@@ -842,7 +839,7 @@
 Lorem ipsum...
 `
 
-//nolint
+// nolint
 var tocPageVariants1 = `---
 title: tocTest
 publishdate: "2000-01-01"
@@ -858,7 +855,7 @@
 
 `
 
-//nolint
+// nolint
 var tocPageVariants2 = `---
 title: tocTest
 publishdate: "2000-01-01"
@@ -879,7 +876,7 @@
 
 `
 
-//nolint
+// nolint
 var tocPageSimpleExpected = `<nav id="TableOfContents">
 <ul>
 <li><a href="#1">Heading 1</a>
@@ -893,7 +890,7 @@
 </ul>
 </nav>`
 
-//nolint
+// nolint
 var tocPageWithShortcodesInHeadings = `---
 title: tocTest
 publishdate: "2000-01-01"
@@ -918,7 +915,7 @@
 Lorem ipsum...
 `
 
-//nolint
+// nolint
 var tocPageWithShortcodesInHeadingsExpected = `<nav id="TableOfContents">
 <ul>
 <li><a href="#1">Heading 1</a>
