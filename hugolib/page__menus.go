// Copyright 2019 The Hugo Authors. All rights reserved.
//
// Licensed under the Apache License, Version 2.0 (the "License");
// you may not use this file except in compliance with the License.
// You may obtain a copy of the License at
// http://www.apache.org/licenses/LICENSE-2.0
//
// Unless required by applicable law or agreed to in writing, software
// distributed under the License is distributed on an "AS IS" BASIS,
// WITHOUT WARRANTIES OR CONDITIONS OF ANY KIND, either express or implied.
// See the License for the specific language governing permissions and
// limitations under the License.

package hugolib

import (
	"context"
	"sync"

	"github.com/neohugo/neohugo/navigation"
)

type pageMenus struct {
	p *pageState

	q navigation.MenuQueryProvider

	pmInit sync.Once
	pm     navigation.PageMenus
}

func (p *pageMenus) HasMenuCurrent(menuID string, me *navigation.MenuEntry) bool {
<<<<<<< HEAD
	// TODO may check error
	//nolint
	p.p.s.init.menus.Do()
=======
	p.p.s.init.menus.Do(context.Background())
>>>>>>> 0e8ab20a
	p.init()
	return p.q.HasMenuCurrent(menuID, me)
}

func (p *pageMenus) IsMenuCurrent(menuID string, inme *navigation.MenuEntry) bool {
<<<<<<< HEAD
	// TODO may check error
	//nolint
	p.p.s.init.menus.Do()
=======
	p.p.s.init.menus.Do(context.Background())
>>>>>>> 0e8ab20a
	p.init()
	return p.q.IsMenuCurrent(menuID, inme)
}

func (p *pageMenus) Menus() navigation.PageMenus {
	// There is a reverse dependency here. initMenus will, once, build the
	// site menus and update any relevant page.
<<<<<<< HEAD
	// TODO may check error
	//nolint
	p.p.s.init.menus.Do()
=======
	p.p.s.init.menus.Do(context.Background())
>>>>>>> 0e8ab20a

	return p.menus()
}

func (p *pageMenus) menus() navigation.PageMenus {
	p.init()
	return p.pm
}

func (p *pageMenus) init() {
	p.pmInit.Do(func() {
		p.q = navigation.NewMenuQueryProvider(
			p,
			p.p.s,
			p.p,
		)

		var err error
		p.pm, err = navigation.PageMenusFromPage(p.p)
		if err != nil {
			p.p.s.Log.Errorln(p.p.wrapError(err))
		}
	})
}<|MERGE_RESOLUTION|>--- conflicted
+++ resolved
@@ -30,25 +30,15 @@
 }
 
 func (p *pageMenus) HasMenuCurrent(menuID string, me *navigation.MenuEntry) bool {
-<<<<<<< HEAD
-	// TODO may check error
 	//nolint
-	p.p.s.init.menus.Do()
-=======
 	p.p.s.init.menus.Do(context.Background())
->>>>>>> 0e8ab20a
 	p.init()
 	return p.q.HasMenuCurrent(menuID, me)
 }
 
 func (p *pageMenus) IsMenuCurrent(menuID string, inme *navigation.MenuEntry) bool {
-<<<<<<< HEAD
-	// TODO may check error
 	//nolint
-	p.p.s.init.menus.Do()
-=======
 	p.p.s.init.menus.Do(context.Background())
->>>>>>> 0e8ab20a
 	p.init()
 	return p.q.IsMenuCurrent(menuID, inme)
 }
@@ -56,13 +46,8 @@
 func (p *pageMenus) Menus() navigation.PageMenus {
 	// There is a reverse dependency here. initMenus will, once, build the
 	// site menus and update any relevant page.
-<<<<<<< HEAD
-	// TODO may check error
 	//nolint
-	p.p.s.init.menus.Do()
-=======
 	p.p.s.init.menus.Do(context.Background())
->>>>>>> 0e8ab20a
 
 	return p.menus()
 }
