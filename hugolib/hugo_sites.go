--- conflicted
+++ resolved
@@ -15,10 +15,6 @@
 
 import (
 	"context"
-<<<<<<< HEAD
-	"errors"
-=======
->>>>>>> e127d3e5
 	"fmt"
 	"io"
 	"path/filepath"
@@ -37,15 +33,10 @@
 	"github.com/neohugo/neohugo/output"
 	"github.com/neohugo/neohugo/parser/metadecoders"
 
-<<<<<<< HEAD
+	"errors"
+
 	"github.com/neohugo/neohugo/common/para"
 	"github.com/neohugo/neohugo/hugofs"
-=======
-	"errors"
-
-	"github.com/gohugoio/hugo/common/para"
-	"github.com/gohugoio/hugo/hugofs"
->>>>>>> e127d3e5
 
 	"github.com/neohugo/neohugo/source"
 
@@ -978,10 +969,6 @@
 	realFilename := fim.Meta().Filename
 
 	return herrors.NewFileErrorFromFile(err, realFilename, h.SourceSpec.Fs.Source, nil)
-<<<<<<< HEAD
-=======
-
->>>>>>> e127d3e5
 }
 
 func (h *HugoSites) readData(f source.File) (any, error) {
