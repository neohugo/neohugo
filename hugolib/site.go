--- conflicted
+++ resolved
@@ -30,14 +30,9 @@
 	"strings"
 	"time"
 
-<<<<<<< HEAD
+	"github.com/neohugo/neohugo/common/hugio"
 	"github.com/neohugo/neohugo/common/types"
 	"github.com/neohugo/neohugo/modules"
-=======
-	"github.com/gohugoio/hugo/common/hugio"
-	"github.com/gohugoio/hugo/common/types"
-	"github.com/gohugoio/hugo/modules"
->>>>>>> 9e76507d
 	"golang.org/x/text/unicode/norm"
 
 	"github.com/neohugo/neohugo/common/paths"
@@ -60,20 +55,12 @@
 
 	"github.com/neohugo/neohugo/common/maps"
 
-<<<<<<< HEAD
 	"github.com/pkg/errors"
 
 	"github.com/neohugo/neohugo/common/text"
 
 	"github.com/neohugo/neohugo/common/neohugo"
 	"github.com/neohugo/neohugo/publisher"
-=======
-	"github.com/gohugoio/hugo/common/text"
-
-	"github.com/gohugoio/hugo/common/hugo"
-	"github.com/gohugoio/hugo/publisher"
-	"github.com/pkg/errors"
->>>>>>> 9e76507d
 	_errors "github.com/pkg/errors"
 
 	"github.com/neohugo/neohugo/langs"
@@ -118,7 +105,6 @@
 //
 // 5. The entire collection of files is written to disk.
 type Site struct {
-
 	// The owning container. When multiple languages, there will be multiple
 	// sites .
 	h *HugoSites
@@ -1889,7 +1875,8 @@
 	n *contentNode,
 	parentbBucket *pagesMapBucket,
 	kind, title string,
-	sections ...string) *pageState {
+	sections ...string,
+) *pageState {
 	m := map[string]interface{}{}
 	if title != "" {
 		m["title"] = title
@@ -1917,7 +1904,8 @@
 }
 
 func shouldBuild(buildFuture bool, buildExpired bool, buildDrafts bool, Draft bool,
-	publishDate time.Time, expiryDate time.Time) bool {
+	publishDate time.Time, expiryDate time.Time,
+) bool {
 	if !(buildDrafts || !Draft) {
 		return false
 	}
