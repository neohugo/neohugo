// Copyright 2019 The Hugo Authors. All rights reserved.
//
// Licensed under the Apache License, Version 2.0 (the "License");
// you may not use this file except in compliance with the License.
// You may obtain a copy of the License at
// http://www.apache.org/licenses/LICENSE-2.0
//
// Unless required by applicable law or agreed to in writing, software
// distributed under the License is distributed on an "AS IS" BASIS,
// WITHOUT WARRANTIES OR CONDITIONS OF ANY KIND, either express or implied.
// See the License for the specific language governing permissions and
// limitations under the License.

package hugolib

import (
	"context"
	"fmt"
	"html/template"
	"io"
	"log"
	"mime"
	"net/url"
	"path"
	"path/filepath"
	"regexp"
	"runtime"
	"sort"
	"strconv"
	"strings"
	"time"

	"github.com/neohugo/neohugo/common/herrors"
	"github.com/neohugo/neohugo/common/htime"
	"github.com/neohugo/neohugo/common/hugio"
	"github.com/neohugo/neohugo/common/types"
	"github.com/neohugo/neohugo/modules"
	"golang.org/x/text/unicode/norm"

	"github.com/neohugo/neohugo/common/paths"

	"github.com/neohugo/neohugo/common/constants"

	"github.com/neohugo/neohugo/common/loggers"

	"github.com/neohugo/neohugo/resources"

	"github.com/neohugo/neohugo/identity"

	"github.com/neohugo/neohugo/markup/converter/hooks"

	"github.com/neohugo/neohugo/resources/resource"

	"github.com/neohugo/neohugo/markup/converter"

	"github.com/neohugo/neohugo/hugofs/files"

	"github.com/neohugo/neohugo/common/maps"

	"github.com/neohugo/neohugo/common/text"

	"github.com/neohugo/neohugo/common/neohugo"
	"github.com/neohugo/neohugo/publisher"

	"github.com/neohugo/neohugo/langs"

	"github.com/neohugo/neohugo/resources/page"

	"github.com/neohugo/neohugo/config"
	"github.com/neohugo/neohugo/lazy"

	"github.com/neohugo/neohugo/media"

	"github.com/fsnotify/fsnotify"
	bp "github.com/neohugo/neohugo/bufferpool"
	"github.com/neohugo/neohugo/deps"
	"github.com/neohugo/neohugo/helpers"
	"github.com/neohugo/neohugo/navigation"
	"github.com/neohugo/neohugo/output"
	"github.com/neohugo/neohugo/related"
	"github.com/neohugo/neohugo/resources/page/pagemeta"
	"github.com/neohugo/neohugo/source"
	"github.com/neohugo/neohugo/tpl"

	"github.com/spf13/afero"
	"github.com/spf13/cast"
)

// Site contains all the information relevant for constructing a static
// site.  The basic flow of information is as follows:
//
// 1. A list of Files is parsed and then converted into Pages.
//
//  2. Pages contain sections (based on the file they were generated from),
//     aliases and slugs (included in a pages frontmatter) which are the
//     various targets that will get generated.  There will be canonical
//     listing.  The canonical path can be overruled based on a pattern.
//
//  3. Taxonomies are created via configuration and will present some aspect of
//     the final page and typically a perm url.
//
//  4. All Pages are passed through a template based on their desired
//     layout based on numerous different elements.
//
// 5. The entire collection of files is written to disk.
type Site struct {
	// The owning container. When multiple languages, there will be multiple
	// sites .
	h *HugoSites

	*PageCollections

	taxonomies page.TaxonomyList

	Sections page.Taxonomy
	Info     *SiteInfo

	language   *langs.Language
	siteBucket *pagesMapBucket

	siteCfg siteConfigHolder

	disabledKinds map[string]bool

	// Output formats defined in site config per Page Kind, or some defaults
	// if not set.
	// Output formats defined in Page front matter will override these.
	outputFormats map[string]output.Formats

	// All the output formats and media types available for this site.
	// These values will be merged from the Hugo defaults, the site config and,
	// finally, the language settings.
	outputFormatsConfig output.Formats
	mediaTypesConfig    media.Types

	siteConfigConfig SiteConfig

	// How to handle page front matter.
	frontmatterHandler pagemeta.FrontMatterHandler

	// We render each site for all the relevant output formats in serial with
	// this rendering context pointing to the current one.
	rc *siteRenderingContext

	// The output formats that we need to render this site in. This slice
	// will be fixed once set.
	// This will be the union of Site.Pages' outputFormats.
	// This slice will be sorted.
	renderFormats output.Formats

	// Logger etc.
	*deps.Deps `json:"-"`

	// The func used to title case titles.
	titleFunc func(s string) string

	relatedDocsHandler *page.RelatedDocsHandler
	siteRefLinker

	publisher publisher.Publisher

	menus navigation.Menus

	// Shortcut to the home page. Note that this may be nil if
	// home page, for some odd reason, is disabled.
	home *pageState

	// The last modification date of this site.
	lastmod time.Time

	// Lazily loaded site dependencies
	init *siteInit
}

// nolint
func (s *Site) Taxonomies() page.TaxonomyList {
	s.init.taxonomies.Do(context.Background())
	return s.taxonomies
}

type taxonomiesConfig map[string]string

func (t taxonomiesConfig) Values() []viewName {
	var vals []viewName
	for k, v := range t {
		vals = append(vals, viewName{singular: k, plural: v})
	}
	sort.Slice(vals, func(i, j int) bool {
		return vals[i].plural < vals[j].plural
	})

	return vals
}

type siteConfigHolder struct {
	sitemap          config.Sitemap
	taxonomiesConfig taxonomiesConfig
	timeout          time.Duration
	hasCJKLanguage   bool
	enableEmoji      bool
}

// Lazily loaded site dependencies.
type siteInit struct {
	prevNext          *lazy.Init
	prevNextInSection *lazy.Init
	menus             *lazy.Init
	taxonomies        *lazy.Init
}

func (init *siteInit) Reset() {
	init.prevNext.Reset()
	init.prevNextInSection.Reset()
	init.menus.Reset()
	init.taxonomies.Reset()
}

func (s *Site) initInit(ctx context.Context, init *lazy.Init, pctx pageContext) bool {
	_, err := init.Do(ctx)

	if err != nil {
		s.h.FatalError(pctx.wrapError(err))
	}
	return err == nil
}

func (s *Site) prepareInits() {
	s.init = &siteInit{}

	var init lazy.Init

	s.init.prevNext = init.Branch(func(context.Context) (any, error) {
		regularPages := s.RegularPages()
		for i, p := range regularPages {
			np, ok := p.(nextPrevProvider)
			if !ok {
				continue
			}

			pos := np.getNextPrev()
			if pos == nil {
				continue
			}

			pos.nextPage = nil
			pos.prevPage = nil

			if i > 0 {
				pos.nextPage = regularPages[i-1]
			}

			if i < len(regularPages)-1 {
				pos.prevPage = regularPages[i+1]
			}
		}
		return nil, nil
	})

	s.init.prevNextInSection = init.Branch(func(context.Context) (any, error) {
		var sections page.Pages

		//nolint
		s.home.treeRef.m.collectSectionsRecursiveIncludingSelf(pageMapQuery{Prefix: s.home.treeRef.key}, func(n *contentNode) {
			sections = append(sections, n.p)
		})

		setNextPrev := func(pas page.Pages) {
			for i, p := range pas {
				np, ok := p.(nextPrevInSectionProvider)
				if !ok {
					continue
				}

				pos := np.getNextPrevInSection()
				if pos == nil {
					continue
				}

				pos.nextPage = nil
				pos.prevPage = nil

				if i > 0 {
					pos.nextPage = pas[i-1]
				}

				if i < len(pas)-1 {
					pos.prevPage = pas[i+1]
				}
			}
		}

		for _, sect := range sections {
			treeRef := sect.(treeRefProvider).getTreeRef()

			var pas page.Pages
			//nolint
			treeRef.m.collectPages(pageMapQuery{Prefix: treeRef.key + cmBranchSeparator}, func(c *contentNode) {
				pas = append(pas, c.p)
			})
			page.SortByDefault(pas)

			setNextPrev(pas)
		}

		// The root section only goes one level down.
		treeRef := s.home.getTreeRef()

		var pas page.Pages
		//nolint
		treeRef.m.collectPages(pageMapQuery{Prefix: treeRef.key + cmBranchSeparator}, func(c *contentNode) {
			pas = append(pas, c.p)
		})
		page.SortByDefault(pas)

		setNextPrev(pas)

		return nil, nil
	})

	s.init.menus = init.Branch(func(context.Context) (any, error) {
		s.assembleMenus()
		return nil, nil
	})

	s.init.taxonomies = init.Branch(func(context.Context) (any, error) {
		err := s.pageMap.assembleTaxonomies()
		return nil, err
	})
}

type siteRenderingContext struct {
	output.Format
}

func (s *Site) Menus() navigation.Menus {
<<<<<<< HEAD
	//nolint
	s.init.menus.Do()
=======
	s.init.menus.Do(context.Background())
>>>>>>> 0e8ab20a
	return s.menus
}

func (s *Site) initRenderFormats() {
	formatSet := make(map[string]bool)
	formats := output.Formats{}
	s.pageMap.pageTrees.WalkRenderable(func(s string, n *contentNode) bool {
		for _, f := range n.p.m.configuredOutputFormats {
			if !formatSet[f.Name] {
				formats = append(formats, f)
				formatSet[f.Name] = true
			}
		}
		return false
	})

	// Add the per kind configured output formats
	for _, kind := range allKindsInPages {
		if siteFormats, found := s.outputFormats[kind]; found {
			for _, f := range siteFormats {
				if !formatSet[f.Name] {
					formats = append(formats, f)
					formatSet[f.Name] = true
				}
			}
		}
	}

	sort.Sort(formats)
	s.renderFormats = formats
}

func (s *Site) GetRelatedDocsHandler() *page.RelatedDocsHandler {
	return s.relatedDocsHandler
}

func (s *Site) Language() *langs.Language {
	return s.language
}

func (s *Site) isEnabled(kind string) bool {
	if kind == kindUnknown {
		panic("Unknown kind")
	}
	return !s.disabledKinds[kind]
}

// reset returns a new Site prepared for rebuild.
func (s *Site) reset() *Site {
	return &Site{
		Deps:                s.Deps,
		disabledKinds:       s.disabledKinds,
		titleFunc:           s.titleFunc,
		relatedDocsHandler:  s.relatedDocsHandler.Clone(),
		siteRefLinker:       s.siteRefLinker,
		outputFormats:       s.outputFormats,
		rc:                  s.rc,
		outputFormatsConfig: s.outputFormatsConfig,
		frontmatterHandler:  s.frontmatterHandler,
		mediaTypesConfig:    s.mediaTypesConfig,
		language:            s.language,
		siteBucket:          s.siteBucket,
		h:                   s.h,
		publisher:           s.publisher,
		siteConfigConfig:    s.siteConfigConfig,
		init:                s.init,
		PageCollections:     s.PageCollections,
		siteCfg:             s.siteCfg,
	}
}

// newSite creates a new site with the given configuration.
func newSite(cfg deps.DepsCfg) (*Site, error) {
	if cfg.Language == nil {
		cfg.Language = langs.NewDefaultLanguage(cfg.Cfg)
	}
	if cfg.Logger == nil {
		panic("logger must be set")
	}

	ignoreErrors := cast.ToStringSlice(cfg.Language.Get("ignoreErrors"))
	ignorableLogger := loggers.NewIgnorableLogger(cfg.Logger, ignoreErrors...)

	disabledKinds := make(map[string]bool)
	for _, disabled := range cast.ToStringSlice(cfg.Language.Get("disableKinds")) {
		disabledKinds[disabled] = true
	}

	if disabledKinds["taxonomyTerm"] {
		// Correct from the value it had before Hugo 0.73.0.
		if disabledKinds[page.KindTaxonomy] {
			disabledKinds[page.KindTerm] = true
		} else {
			disabledKinds[page.KindTaxonomy] = true
		}

		delete(disabledKinds, "taxonomyTerm")
	} else if disabledKinds[page.KindTaxonomy] && !disabledKinds[page.KindTerm] {
		// This is a potentially ambiguous situation. It may be correct.
		ignorableLogger.Errorsf(constants.ErrIDAmbigousDisableKindTaxonomy, `You have the value 'taxonomy' in the disabledKinds list. In Hugo 0.73.0 we fixed these to be what most people expect (taxonomy and term).
But this also means that your site configuration may not do what you expect. If it is correct, you can suppress this message by following the instructions below.`)
	}

	var (
		mediaTypesConfig    []map[string]any
		outputFormatsConfig []map[string]any

		siteOutputFormatsConfig output.Formats
		siteMediaTypesConfig    media.Types
		err                     error
	)

	// Add language last, if set, so it gets precedence.
	for _, cfg := range []config.Provider{cfg.Cfg, cfg.Language} {
		if cfg.IsSet("mediaTypes") {
			mediaTypesConfig = append(mediaTypesConfig, cfg.GetStringMap("mediaTypes"))
		}
		if cfg.IsSet("outputFormats") {
			outputFormatsConfig = append(outputFormatsConfig, cfg.GetStringMap("outputFormats"))
		}
	}

	siteMediaTypesConfig, err = media.DecodeTypes(mediaTypesConfig...)
	if err != nil {
		return nil, err
	}

	siteOutputFormatsConfig, err = output.DecodeFormats(siteMediaTypesConfig, outputFormatsConfig...)
	if err != nil {
		return nil, err
	}

	rssDisabled := disabledKinds[kindRSS]
	if rssDisabled {
		// Legacy
		tmp := siteOutputFormatsConfig[:0]
		for _, x := range siteOutputFormatsConfig {
			if !strings.EqualFold(x.Name, "rss") {
				tmp = append(tmp, x)
			}
		}
		siteOutputFormatsConfig = tmp
	}

	var siteOutputs map[string]any
	if cfg.Language.IsSet("outputs") {
		siteOutputs = cfg.Language.GetStringMap("outputs")

		// Check and correct taxonomy kinds vs pre Hugo 0.73.0.
		v1, hasTaxonomyTerm := siteOutputs["taxonomyterm"]
		v2, hasTaxonomy := siteOutputs[page.KindTaxonomy]
		_, hasTerm := siteOutputs[page.KindTerm]
		if hasTaxonomy && hasTaxonomyTerm {
			siteOutputs[page.KindTaxonomy] = v1
			siteOutputs[page.KindTerm] = v2
			delete(siteOutputs, "taxonomyTerm")
		} else if hasTaxonomy && !hasTerm {
			// This is a potentially ambiguous situation. It may be correct.
			ignorableLogger.Errorsf(constants.ErrIDAmbigousOutputKindTaxonomy, `You have configured output formats for 'taxonomy' in your site configuration. In Hugo 0.73.0 we fixed these to be what most people expect (taxonomy and term).
But this also means that your site configuration may not do what you expect. If it is correct, you can suppress this message by following the instructions below.`)
		}
		if !hasTaxonomy && hasTaxonomyTerm {
			siteOutputs[page.KindTaxonomy] = v1
			delete(siteOutputs, "taxonomyterm")
		}
	}

	outputFormats, err := createSiteOutputFormats(siteOutputFormatsConfig, siteOutputs, rssDisabled)
	if err != nil {
		return nil, err
	}

	taxonomies := cfg.Language.GetStringMapString("taxonomies")

	var relatedContentConfig related.Config

	if cfg.Language.IsSet("related") {
		relatedContentConfig, err = related.DecodeConfig(cfg.Language.GetParams("related"))
		if err != nil {
			return nil, fmt.Errorf("failed to decode related config: %w", err)
		}
	} else {
		relatedContentConfig = related.DefaultConfig
		if _, found := taxonomies["tag"]; found {
			relatedContentConfig.Add(related.IndexConfig{Name: "tags", Weight: 80})
		}
	}

	titleFunc := helpers.GetTitleFunc(cfg.Language.GetString("titleCaseStyle"))

	frontMatterHandler, err := pagemeta.NewFrontmatterHandler(cfg.Logger, cfg.Cfg)
	if err != nil {
		return nil, err
	}

	timeout := 30 * time.Second
	if cfg.Language.IsSet("timeout") {
		v := cfg.Language.Get("timeout")
		d, err := types.ToDurationE(v)
		if err == nil {
			timeout = d
		}
	}

	siteConfig := siteConfigHolder{
		sitemap:          config.DecodeSitemap(config.Sitemap{Priority: -1, Filename: "sitemap.xml"}, cfg.Language.GetStringMap("sitemap")),
		taxonomiesConfig: taxonomies,
		timeout:          timeout,
		hasCJKLanguage:   cfg.Language.GetBool("hasCJKLanguage"),
		enableEmoji:      cfg.Language.Cfg.GetBool("enableEmoji"),
	}

	var siteBucket *pagesMapBucket
	if cfg.Language.IsSet("cascade") {
		var err error
		cascade, err := page.DecodeCascade(cfg.Language.Get("cascade"))
		if err != nil {
			return nil, fmt.Errorf("failed to decode cascade config: %s", err)
		}

		siteBucket = &pagesMapBucket{
			cascade: cascade,
		}

	}

	s := &Site{
		language:      cfg.Language,
		siteBucket:    siteBucket,
		disabledKinds: disabledKinds,

		outputFormats:       outputFormats,
		outputFormatsConfig: siteOutputFormatsConfig,
		mediaTypesConfig:    siteMediaTypesConfig,

		siteCfg: siteConfig,

		titleFunc: titleFunc,

		rc: &siteRenderingContext{output.HTMLFormat},

		frontmatterHandler: frontMatterHandler,
		relatedDocsHandler: page.NewRelatedDocsHandler(relatedContentConfig),
	}

	s.prepareInits()

	return s, nil
}

// NewSite creates a new site with the given dependency configuration.
// The site will have a template system loaded and ready to use.
// Note: This is mainly used in single site tests.
func NewSite(cfg deps.DepsCfg) (*Site, error) {
	s, err := newSite(cfg)
	if err != nil {
		return nil, err
	}

	var l configLoader
	if err = l.applyDeps(cfg, s); err != nil {
		return nil, err
	}

	return s, nil
}

// NewSiteDefaultLang creates a new site in the default language.
// The site will have a template system loaded and ready to use.
// Note: This is mainly used in single site tests.
// TODO(bep) test refactor -- remove
func NewSiteDefaultLang(withTemplate ...func(templ tpl.TemplateManager) error) (*Site, error) {
	l := configLoader{cfg: config.New()}
	if err := l.applyConfigDefaults(); err != nil {
		return nil, err
	}
	return newSiteForLang(langs.NewDefaultLanguage(l.cfg), withTemplate...)
}

// NewEnglishSite creates a new site in English language.
// The site will have a template system loaded and ready to use.
// Note: This is mainly used in single site tests.
// TODO(bep) test refactor -- remove
func NewEnglishSite(withTemplate ...func(templ tpl.TemplateManager) error) (*Site, error) {
	l := configLoader{cfg: config.New()}
	if err := l.applyConfigDefaults(); err != nil {
		return nil, err
	}
	return newSiteForLang(langs.NewLanguage("en", l.cfg), withTemplate...)
}

// newSiteForLang creates a new site in the given language.
func newSiteForLang(lang *langs.Language, withTemplate ...func(templ tpl.TemplateManager) error) (*Site, error) {
	withTemplates := func(templ tpl.TemplateManager) error {
		for _, wt := range withTemplate {
			if err := wt(templ); err != nil {
				return err
			}
		}
		return nil
	}

	cfg := deps.DepsCfg{WithTemplate: withTemplates, Cfg: lang}

	return NewSiteForCfg(cfg)
}

// NewSiteForCfg creates a new site for the given configuration.
// The site will have a template system loaded and ready to use.
// Note: This is mainly used in single site tests.
func NewSiteForCfg(cfg deps.DepsCfg) (*Site, error) {
	h, err := NewHugoSites(cfg)
	if err != nil {
		return nil, err
	}
	return h.Sites[0], nil
}

type SiteInfo struct {
	Authors page.AuthorList
	Social  SiteSocial

	hugoInfo     neohugo.Info
	title        string
	RSSLink      string
	Author       map[string]any
	LanguageCode string
	Copyright    string

	permalinks map[string]string

	LanguagePrefix string
	Languages      langs.Languages

	BuildDrafts bool

	canonifyURLs bool
	relativeURLs bool
	uglyURLs     func(p page.Page) bool

	owner                          *HugoSites
	s                              *Site
	language                       *langs.Language
	defaultContentLanguageInSubdir bool
	sectionPagesMenu               string
}

func (s *SiteInfo) Pages() page.Pages {
	return s.s.Pages()
}

func (s *SiteInfo) RegularPages() page.Pages {
	return s.s.RegularPages()
}

func (s *SiteInfo) AllPages() page.Pages {
	return s.s.AllPages()
}

func (s *SiteInfo) AllRegularPages() page.Pages {
	return s.s.AllRegularPages()
}

func (s *SiteInfo) LastChange() time.Time {
	return s.s.lastmod
}

func (s *SiteInfo) Title() string {
	return s.title
}

func (s *SiteInfo) Site() page.Site {
	return s
}

func (s *SiteInfo) Menus() navigation.Menus {
	return s.s.Menus()
}

// TODO(bep) type
func (s *SiteInfo) Taxonomies() page.TaxonomyList {
	return s.s.Taxonomies()
}

func (s *SiteInfo) Params() maps.Params {
	return s.s.Language().Params()
}

func (s *SiteInfo) Data() map[string]any {
	return s.s.h.Data()
}

func (s *SiteInfo) Language() *langs.Language {
	return s.language
}

func (s *SiteInfo) Config() SiteConfig {
	return s.s.siteConfigConfig
}

func (s *SiteInfo) Hugo() neohugo.Info {
	return s.hugoInfo
}

// Sites is a convenience method to get all the Hugo sites/languages configured.
func (s *SiteInfo) Sites() page.Sites {
	return s.s.h.siteInfos()
}

// Current returns the currently rendered Site.
// If that isn't set yet, which is the situation before we start rendering,
// if will return the Site itself.
func (s *SiteInfo) Current() page.Site {
	if s.s.h.currentSite == nil {
		return s
	}
	return s.s.h.currentSite.Info
}

func (s *SiteInfo) String() string {
	return fmt.Sprintf("Site(%q)", s.title)
}

func (s *SiteInfo) BaseURL() template.URL {
	return template.URL(s.s.PathSpec.BaseURL.String())
}

// ServerPort returns the port part of the BaseURL, 0 if none found.
func (s *SiteInfo) ServerPort() int {
	ps := s.s.PathSpec.BaseURL.URL().Port()
	if ps == "" {
		return 0
	}
	p, err := strconv.Atoi(ps)
	if err != nil {
		return 0
	}
	return p
}

// GoogleAnalytics is kept here for historic reasons.
func (s *SiteInfo) GoogleAnalytics() string {
	return s.Config().Services.GoogleAnalytics.ID
}

// DisqusShortname is kept here for historic reasons.
func (s *SiteInfo) DisqusShortname() string {
	return s.Config().Services.Disqus.Shortname
}

func (s *SiteInfo) GetIdentity() identity.Identity {
	return identity.KeyValueIdentity{Key: "site", Value: s.language.Lang}
}

// SiteSocial is a place to put social details on a site level. These are the
// standard keys that themes will expect to have available, but can be
// expanded to any others on a per site basis
// github
// facebook
// facebook_admin
// twitter
// twitter_domain
// pinterest
// instagram
// youtube
// linkedin
type SiteSocial map[string]string

// Param is a convenience method to do lookups in SiteInfo's Params map.
//
// This method is also implemented on Page.
func (s *SiteInfo) Param(key any) (any, error) {
	return resource.Param(s, nil, key)
}

func (s *SiteInfo) IsMultiLingual() bool {
	return len(s.Languages) > 1
}

func (s *SiteInfo) IsServer() bool {
	return s.owner.running
}

type siteRefLinker struct {
	s *Site

	errorLogger *log.Logger
	notFoundURL string
}

func newSiteRefLinker(cfg config.Provider, s *Site) (siteRefLinker, error) {
	logger := s.Log.Error()

	notFoundURL := cfg.GetString("refLinksNotFoundURL")
	errLevel := cfg.GetString("refLinksErrorLevel")
	if strings.EqualFold(errLevel, "warning") {
		logger = s.Log.Warn()
	}
	return siteRefLinker{s: s, errorLogger: logger, notFoundURL: notFoundURL}, nil
}

func (s siteRefLinker) logNotFound(ref, what string, p page.Page, position text.Position) {
	if position.IsValid() {
		s.errorLogger.Printf("[%s] REF_NOT_FOUND: Ref %q: %s: %s", s.s.Lang(), ref, position.String(), what)
	} else if p == nil {
		s.errorLogger.Printf("[%s] REF_NOT_FOUND: Ref %q: %s", s.s.Lang(), ref, what)
	} else {
		s.errorLogger.Printf("[%s] REF_NOT_FOUND: Ref %q from page %q: %s", s.s.Lang(), ref, p.Pathc(), what)
	}
}

func (s *siteRefLinker) refLink(ref string, source any, relative bool, outputFormat string) (string, error) {
	p, err := unwrapPage(source)
	if err != nil {
		return "", err
	}

	var refURL *url.URL

	ref = filepath.ToSlash(ref)

	refURL, err = url.Parse(ref)

	if err != nil {
		return s.notFoundURL, err
	}

	var target page.Page
	var link string

	if refURL.Path != "" {
		var err error
		target, err = s.s.getPageRef(p, refURL.Path)
		var pos text.Position
		if err != nil || target == nil {
			if p, ok := source.(text.Positioner); ok {
				pos = p.Position()
			}
		}

		if err != nil {
			s.logNotFound(refURL.Path, err.Error(), p, pos)
			return s.notFoundURL, nil
		}

		if target == nil {
			s.logNotFound(refURL.Path, "page not found", p, pos)
			return s.notFoundURL, nil
		}

		var permalinker Permalinker = target

		if outputFormat != "" {
			o := target.OutputFormats().Get(outputFormat)

			if o == nil {
				s.logNotFound(refURL.Path, fmt.Sprintf("output format %q", outputFormat), p, pos)
				return s.notFoundURL, nil
			}
			permalinker = o
		}

		if relative {
			link = permalinker.RelPermalink()
		} else {
			link = permalinker.Permalink()
		}
	}

	if refURL.Fragment != "" {
		_ = target
		link = link + "#" + refURL.Fragment

		if pctx, ok := target.(pageContext); ok {
			if refURL.Path != "" {
				if di, ok := pctx.getContentConverter().(converter.DocumentInfo); ok {
					link = link + di.AnchorSuffix()
				}
			}
		} else if pctx, ok := p.(pageContext); ok {
			if di, ok := pctx.getContentConverter().(converter.DocumentInfo); ok {
				link = link + di.AnchorSuffix()
			}
		}

	}

	return link, nil
}

func (s *Site) running() bool {
	return s.h != nil && s.h.running
}

func (s *Site) multilingual() *Multilingual {
	return s.h.multilingual
}

type whatChanged struct {
	source bool
	files  map[string]bool
}

// RegisterMediaTypes will register the Site's media types in the mime
// package, so it will behave correctly with Hugo's built-in server.
func (s *Site) RegisterMediaTypes() {
	for _, mt := range s.mediaTypesConfig {
		for _, suffix := range mt.Suffixes() {
			_ = mime.AddExtensionType(mt.Delimiter+suffix, mt.Type()+"; charset=utf-8")
		}
	}
}

func (s *Site) filterFileEvents(events []fsnotify.Event) []fsnotify.Event {
	var filtered []fsnotify.Event
	seen := make(map[fsnotify.Event]bool)

	for _, ev := range events {
		// Avoid processing the same event twice.
		if seen[ev] {
			continue
		}
		seen[ev] = true

		if s.SourceSpec.IgnoreFile(ev.Name) {
			continue
		}

		// Throw away any directories
		isRegular, err := s.SourceSpec.IsRegularSourceFile(ev.Name)
		if err != nil && herrors.IsNotExist(err) && (ev.Op&fsnotify.Remove == fsnotify.Remove || ev.Op&fsnotify.Rename == fsnotify.Rename) {
			// Force keep of event
			isRegular = true
		}
		if !isRegular {
			continue
		}

		if runtime.GOOS == "darwin" { // When a file system is HFS+, its filepath is in NFD form.
			ev.Name = norm.NFC.String(ev.Name)
		}

		filtered = append(filtered, ev)
	}

	return filtered
}

func (s *Site) translateFileEvents(events []fsnotify.Event) []fsnotify.Event {
	var filtered []fsnotify.Event

	eventMap := make(map[string][]fsnotify.Event)

	// We often get a Remove etc. followed by a Create, a Create followed by a Write.
	// Remove the superfluous events to mage the update logic simpler.
	for _, ev := range events {
		eventMap[ev.Name] = append(eventMap[ev.Name], ev)
	}

	for _, ev := range events {
		mapped := eventMap[ev.Name]

		// Keep one
		found := false
		var kept fsnotify.Event
		for i, ev2 := range mapped {
			if i == 0 {
				kept = ev2
			}

			if ev2.Op&fsnotify.Write == fsnotify.Write {
				kept = ev2
				found = true
			}

			if !found && ev2.Op&fsnotify.Create == fsnotify.Create {
				kept = ev2
			}
		}

		filtered = append(filtered, kept)
	}

	return filtered
}

var (
	// These are only used for cache busting, so false positives are fine.
	// We also deliberately do not match for file suffixes to also catch
	// directory names.
	// TODO(bep) consider this when completing the relevant PR rewrite on this.
	cssFileRe   = regexp.MustCompile("(css|sass|scss)")
	cssConfigRe = regexp.MustCompile(`(postcss|tailwind)\.config\.js`)
	jsFileRe    = regexp.MustCompile("(js|ts|jsx|tsx)")
)

// reBuild partially rebuilds a site given the filesystem events.
// It returns whatever the content source was changed.
// TODO(bep) clean up/rewrite this method.
func (s *Site) processPartial(config *BuildCfg, init func(config *BuildCfg) error, events []fsnotify.Event) error {
	events = s.filterFileEvents(events)
	events = s.translateFileEvents(events)

	changeIdentities := make(identity.Identities)

	s.Log.Debugf("Rebuild for events %q", events)

	h := s.h

	// First we need to determine what changed

	var (
		sourceChanged       = []fsnotify.Event{}
		sourceReallyChanged = []fsnotify.Event{}
		contentFilesChanged []string

		tmplChanged bool
		tmplAdded   bool
		dataChanged bool
		i18nChanged bool

		sourceFilesChanged = make(map[string]bool)

		// prevent spamming the log on changes
		logger = helpers.NewDistinctErrorLogger()
	)

	var cachePartitions []string
	// Special case
	// TODO(bep) I have a ongoing branch where I have redone the cache. Consider this there.
	var (
		evictCSSRe *regexp.Regexp
		evictJSRe  *regexp.Regexp
	)

	for _, ev := range events {
		if assetsFilename, _ := s.BaseFs.Assets.MakePathRelative(ev.Name); assetsFilename != "" {
			cachePartitions = append(cachePartitions, resources.ResourceKeyPartitions(assetsFilename)...)
			if evictCSSRe == nil {
				if cssFileRe.MatchString(assetsFilename) || cssConfigRe.MatchString(assetsFilename) {
					evictCSSRe = cssFileRe
				}
			}
			if evictJSRe == nil && jsFileRe.MatchString(assetsFilename) {
				evictJSRe = jsFileRe
			}
		}

		id, found := s.eventToIdentity(ev)
		if found {
			changeIdentities[id] = id

			switch id.Type {
			case files.ComponentFolderContent:
				logger.Println("Source changed", ev)
				sourceChanged = append(sourceChanged, ev)
			case files.ComponentFolderLayouts:
				tmplChanged = true
				if !s.Tmpl().HasTemplate(id.Path) {
					tmplAdded = true
				}
				if tmplAdded {
					logger.Println("Template added", ev)
				} else {
					logger.Println("Template changed", ev)
				}

			case files.ComponentFolderData:
				logger.Println("Data changed", ev)
				dataChanged = true
			case files.ComponentFolderI18n:
				logger.Println("i18n changed", ev)
				i18nChanged = true

			}
		}
	}

	changed := &whatChanged{
		source: len(sourceChanged) > 0,
		files:  sourceFilesChanged,
	}

	config.whatChanged = changed

	if err := init(config); err != nil {
		return err
	}

	// These in memory resource caches will be rebuilt on demand.
	for _, s := range s.h.Sites {
		s.ResourceSpec.ResourceCache.DeletePartitions(cachePartitions...)
		if evictCSSRe != nil {
			s.ResourceSpec.ResourceCache.DeleteMatches(evictCSSRe)
		}
		if evictJSRe != nil {
			s.ResourceSpec.ResourceCache.DeleteMatches(evictJSRe)
		}
	}

	if tmplChanged || i18nChanged {
		sites := s.h.Sites
		first := sites[0]

		s.h.init.Reset()

		// TOD(bep) globals clean
		if err := first.Deps.LoadResources(); err != nil {
			return err
		}

		for i := 1; i < len(sites); i++ {
			site := sites[i]
			var err error
			depsCfg := deps.DepsCfg{
				Language:      site.language,
				MediaTypes:    site.mediaTypesConfig,
				OutputFormats: site.outputFormatsConfig,
			}
			site.Deps, err = first.Deps.ForLanguage(depsCfg, func(d *deps.Deps) error {
				d.Site = site.Info
				return nil
			})
			if err != nil {
				return err
			}
		}
	}

	if dataChanged {
		s.h.init.data.Reset()
	}

	for _, ev := range sourceChanged {
		removed := false

		if ev.Op&fsnotify.Remove == fsnotify.Remove {
			removed = true
		}

		// Some editors (Vim) sometimes issue only a Rename operation when writing an existing file
		// Sometimes a rename operation means that file has been renamed other times it means
		// it's been updated
		if ev.Op&fsnotify.Rename == fsnotify.Rename {
			// If the file is still on disk, it's only been updated, if it's not, it's been moved
			if ex, err := afero.Exists(s.Fs.Source, ev.Name); !ex || err != nil {
				removed = true
			}
		}

		if removed && files.IsContentFile(ev.Name) {
			if err := h.removePageByFilename(ev.Name); err != nil {
				return err
			}
		}

		sourceReallyChanged = append(sourceReallyChanged, ev)
		sourceFilesChanged[ev.Name] = true
	}

	if config.ErrRecovery || tmplAdded || dataChanged {
		h.resetPageState()
	} else {
		h.resetPageStateFromEvents(changeIdentities)
	}

	if len(sourceReallyChanged) > 0 || len(contentFilesChanged) > 0 {
		var filenamesChanged []string
		for _, e := range sourceReallyChanged {
			filenamesChanged = append(filenamesChanged, e.Name)
		}
		if len(contentFilesChanged) > 0 {
			filenamesChanged = append(filenamesChanged, contentFilesChanged...)
		}

		filenamesChanged = helpers.UniqueStringsReuse(filenamesChanged)

		if err := s.readAndProcessContent(*config, filenamesChanged...); err != nil {
			return err
		}

	}

	return nil
}

func (s *Site) process(config BuildCfg) (err error) {
	if err = s.initialize(); err != nil {
		err = fmt.Errorf("initialize: %w", err)
		return
	}
	if err = s.readAndProcessContent(config); err != nil {
		err = fmt.Errorf("readAndProcessContent: %w", err)
		return
	}
	return err
}

func (s *Site) render(ctx *siteRenderContext) (err error) {
	if err := page.Clear(); err != nil {
		return err
	}

	if ctx.outIdx == 0 {
		// Note that even if disableAliases is set, the aliases themselves are
		// preserved on page. The motivation with this is to be able to generate
		// 301 redirects in a .htacess file and similar using a custom output format.
		if !s.Cfg.GetBool("disableAliases") {
			// Aliases must be rendered before pages.
			// Some sites, Hugo docs included, have faulty alias definitions that point
			// to itself or another real page. These will be overwritten in the next
			// step.
			if err = s.renderAliases(); err != nil {
				return
			}
		}
	}

	if err = s.renderPages(ctx); err != nil {
		return
	}

	if ctx.outIdx == 0 {
		if err = s.renderSitemap(); err != nil {
			return
		}

		if ctx.multihost {
			if err = s.renderRobotsTXT(); err != nil {
				return
			}
		}

		if err = s.render404(); err != nil {
			return
		}
	}

	if !ctx.renderSingletonPages() {
		return
	}

	if err = s.renderMainLanguageRedirect(); err != nil {
		return
	}

	return
}

func (s *Site) Initialise() (err error) {
	return s.initialize()
}

func (s *Site) initialize() (err error) {
	return s.initializeSiteInfo()
}

// HomeAbsURL is a convenience method giving the absolute URL to the home page.
func (s *SiteInfo) HomeAbsURL() string {
	base := ""
	if s.IsMultiLingual() {
		base = s.Language().Lang
	}
	return s.owner.AbsURL(base, false)
}

// SitemapAbsURL is a convenience method giving the absolute URL to the sitemap.
func (s *SiteInfo) SitemapAbsURL() string {
	p := s.HomeAbsURL()
	if !strings.HasSuffix(p, "/") {
		p += "/"
	}
	p += s.s.siteCfg.sitemap.Filename
	return p
}

func (s *Site) initializeSiteInfo() error {
	var (
		lang      = s.language
		languages langs.Languages
	)

	if s.h != nil && s.h.multilingual != nil {
		languages = s.h.multilingual.Languages
	}

	permalinks := s.Cfg.GetStringMapString("permalinks")

	defaultContentInSubDir := s.Cfg.GetBool("defaultContentLanguageInSubdir")
	defaultContentLanguage := s.Cfg.GetString("defaultContentLanguage")

	languagePrefix := ""
	if s.multilingualEnabled() && (defaultContentInSubDir || lang.Lang != defaultContentLanguage) {
		languagePrefix = "/" + lang.Lang
	}

	uglyURLs := func(p page.Page) bool {
		return false
	}

	v := s.Cfg.Get("uglyURLs")
	if v != nil {
		switch vv := v.(type) {
		case bool:
			uglyURLs = func(p page.Page) bool {
				return vv
			}
		case string:
			// Is what be get from CLI (--uglyURLs)
			vvv := cast.ToBool(vv)
			uglyURLs = func(p page.Page) bool {
				return vvv
			}
		default:
			m := maps.ToStringMapBool(v)
			uglyURLs = func(p page.Page) bool {
				return m[p.Section()]
			}
		}
	}

	// Assemble dependencies to be used in hugo.Deps.
	// TODO(bep) another reminder: We need to clean up this Site vs HugoSites construct.
	var deps []*neohugo.Dependency
	var depFromMod func(m modules.Module) *neohugo.Dependency
	depFromMod = func(m modules.Module) *neohugo.Dependency {
		dep := &neohugo.Dependency{
			Path:    m.Path(),
			Version: m.Version(),
			Time:    m.Time(),
			Vendor:  m.Vendor(),
		}

		// These are pointers, but this all came from JSON so there's no recursive navigation,
		// so just create new values.
		if m.Replace() != nil {
			dep.Replace = depFromMod(m.Replace())
		}
		if m.Owner() != nil {
			dep.Owner = depFromMod(m.Owner())
		}
		return dep
	}
	for _, m := range s.Paths.AllModules {
		deps = append(deps, depFromMod(m))
	}

	s.Info = &SiteInfo{
		title:                          lang.GetString("title"),
		Author:                         lang.GetStringMap("author"),
		Social:                         lang.GetStringMapString("social"),
		LanguageCode:                   lang.GetString("languageCode"),
		Copyright:                      lang.GetString("copyright"),
		language:                       lang,
		LanguagePrefix:                 languagePrefix,
		Languages:                      languages,
		defaultContentLanguageInSubdir: defaultContentInSubDir,
		sectionPagesMenu:               lang.GetString("sectionPagesMenu"),
		BuildDrafts:                    s.Cfg.GetBool("buildDrafts"),
		canonifyURLs:                   s.Cfg.GetBool("canonifyURLs"),
		relativeURLs:                   s.Cfg.GetBool("relativeURLs"),
		uglyURLs:                       uglyURLs,
		permalinks:                     permalinks,
		owner:                          s.h,
		s:                              s,
		hugoInfo:                       neohugo.NewInfo(s.Cfg.GetString("environment"), deps),
	}

	rssOutputFormat, found := s.outputFormats[page.KindHome].GetByName(output.RSSFormat.Name)

	if found {
		s.Info.RSSLink = s.permalink(rssOutputFormat.BaseFilename())
	}

	return nil
}

func (s *Site) eventToIdentity(e fsnotify.Event) (identity.PathIdentity, bool) {
	for _, fs := range s.BaseFs.SourceFilesystems.FileSystems() {
		if p := fs.Path(e.Name); p != "" {
			return identity.NewPathIdentity(fs.Name, filepath.ToSlash(p)), true
		}
	}
	return identity.PathIdentity{}, false
}

func (s *Site) readAndProcessContent(buildConfig BuildCfg, filenames ...string) error {
	sourceSpec := source.NewSourceSpec(s.PathSpec, buildConfig.ContentInclusionFilter, s.BaseFs.Content.Fs)

	proc := newPagesProcessor(s.h, sourceSpec)

	c := newPagesCollector(sourceSpec, s.h.getContentMaps(), s.Log, s.h.ContentChanges, proc, filenames...)

	if err := c.Collect(); err != nil {
		return err
	}

	return nil
}

func (s *Site) getMenusFromConfig() navigation.Menus {
	ret := navigation.Menus{}

	if menus := s.language.GetStringMap("menus"); menus != nil {
		for name, menu := range menus {
			m, err := cast.ToSliceE(menu)
			if err != nil {
				s.Log.Errorf("menus in site config contain errors\n")
				s.Log.Errorln(err)
			} else {
				handleErr := func(err error) {
					if err == nil {
						return
					}
					s.Log.Errorf("menus in site config contain errors\n")
					s.Log.Errorln(err)
				}

				for _, entry := range m {
					s.Log.Debugf("found menu: %q, in site config\n", name)

					menuEntry := navigation.MenuEntry{Menu: name}
					ime, err := maps.ToStringMapE(entry)
					handleErr(err)

					err = menuEntry.MarshallMap(ime)
					handleErr(err)

					// TODO(bep) clean up all of this
					menuEntry.ConfiguredURL = s.Info.createNodeMenuEntryURL(menuEntry.ConfiguredURL)

					if ret[name] == nil {
						ret[name] = navigation.Menu{}
					}
					ret[name] = ret[name].Add(&menuEntry)
				}
			}
		}
		return ret
	}
	return ret
}

func (s *SiteInfo) createNodeMenuEntryURL(in string) string {
	if !strings.HasPrefix(in, "/") {
		return in
	}
	// make it match the nodes
	menuEntryURL := in
	menuEntryURL = helpers.SanitizeURLKeepTrailingSlash(s.s.PathSpec.URLize(menuEntryURL))
	if !s.canonifyURLs {
		menuEntryURL = paths.AddContextRoot(s.s.PathSpec.BaseURL.String(), menuEntryURL)
	}
	return menuEntryURL
}

func (s *Site) assembleMenus() {
	s.menus = make(navigation.Menus)

	type twoD struct {
		MenuName, EntryName string
	}
	flat := map[twoD]*navigation.MenuEntry{}
	children := map[twoD]navigation.Menu{}

	// add menu entries from config to flat hash
	menuConfig := s.getMenusFromConfig()
	for name, menu := range menuConfig {
		for _, me := range menu {
			if types.IsNil(me.Page) && me.PageRef != "" {
				// Try to resolve the page.
				me.Page, _ = s.getPageNew(nil, me.PageRef)
			}
			flat[twoD{name, me.KeyName()}] = me
		}
	}

	sectionPagesMenu := s.Info.sectionPagesMenu

	if sectionPagesMenu != "" {
		s.pageMap.sections.Walk(func(s string, v any) bool {
			p := v.(*contentNode).p
			if p.IsHome() {
				return false
			}
			// From Hugo 0.22 we have nested sections, but until we get a
			// feel of how that would work in this setting, let us keep
			// this menu for the top level only.
			id := p.Section()
			if _, ok := flat[twoD{sectionPagesMenu, id}]; ok {
				return false
			}

			me := navigation.MenuEntry{
				Identifier: id,
				Name:       p.LinkTitle(),
				Weight:     p.Weight(),
				Page:       p,
			}
			flat[twoD{sectionPagesMenu, me.KeyName()}] = &me

			return false
		})
	}

	// Add menu entries provided by pages
	s.pageMap.pageTrees.WalkRenderable(func(ss string, n *contentNode) bool {
		p := n.p

		for name, me := range p.pageMenus.menus() {
			if _, ok := flat[twoD{name, me.KeyName()}]; ok {
				err := p.wrapError(fmt.Errorf("duplicate menu entry with identifier %q in menu %q", me.KeyName(), name))
				s.Log.Warnln(err)
				continue
			}
			flat[twoD{name, me.KeyName()}] = me
		}

		return false
	})

	// Create Children Menus First
	for _, e := range flat {
		if e.Parent != "" {
			children[twoD{e.Menu, e.Parent}] = children[twoD{e.Menu, e.Parent}].Add(e)
		}
	}

	// Placing Children in Parents (in flat)
	for p, childmenu := range children {
		_, ok := flat[twoD{p.MenuName, p.EntryName}]
		if !ok {
			// if parent does not exist, create one without a URL
			flat[twoD{p.MenuName, p.EntryName}] = &navigation.MenuEntry{Name: p.EntryName}
		}
		flat[twoD{p.MenuName, p.EntryName}].Children = childmenu
	}

	// Assembling Top Level of Tree
	for menu, e := range flat {
		if e.Parent == "" {
			_, ok := s.menus[menu.MenuName]
			if !ok {
				s.menus[menu.MenuName] = navigation.Menu{}
			}
			s.menus[menu.MenuName] = s.menus[menu.MenuName].Add(e)
		}
	}
}

// get any language code to prefix the target file path with.
func (s *Site) getLanguageTargetPathLang(alwaysInSubDir bool) string {
	if s.h.IsMultihost() {
		return s.Language().Lang
	}

	return s.getLanguagePermalinkLang(alwaysInSubDir)
}

// get any lanaguagecode to prefix the relative permalink with.
func (s *Site) getLanguagePermalinkLang(alwaysInSubDir bool) string {
	if !s.Info.IsMultiLingual() || s.h.IsMultihost() {
		return ""
	}

	if alwaysInSubDir {
		return s.Language().Lang
	}

	isDefault := s.Language().Lang == s.multilingual().DefaultLang.Lang

	if !isDefault || s.Info.defaultContentLanguageInSubdir {
		return s.Language().Lang
	}

	return ""
}

func (s *Site) getTaxonomyKey(key string) string {
	if s.PathSpec.DisablePathToLower {
		return s.PathSpec.MakePath(key)
	}
	return strings.ToLower(s.PathSpec.MakePath(key))
}

// Prepare site for a new full build.
func (s *Site) resetBuildState(sourceChanged bool) {
	s.relatedDocsHandler = s.relatedDocsHandler.Clone()
	s.init.Reset()

	if sourceChanged {
		s.pageMap.contentMap.pageReverseIndex.Reset()
		s.PageCollections = newPageCollections(s.pageMap)
		s.pageMap.withEveryBundlePage(func(p *pageState) bool {
			p.pagePages = &pagePages{}
			if p.bucket != nil {
				p.bucket.pagesMapBucketPages = &pagesMapBucketPages{}
			}
			p.parent = nil
			p.Scratcher = maps.NewScratcher()
			return false
		})
	} else {
		s.pageMap.withEveryBundlePage(func(p *pageState) bool {
			p.Scratcher = maps.NewScratcher()
			return false
		})
	}
}

func (s *Site) errorCollator(results <-chan error, errs chan<- error) {
	var errors []error
	for e := range results {
		errors = append(errors, e)
	}

	errs <- s.h.pickOneAndLogTheRest(errors)

	close(errs)
}

// GetPage looks up a page of a given type for the given ref.
// In Hugo <= 0.44 you had to add Page Kind (section, home) etc. as the first
// argument and then either a unix styled path (with or without a leading slash))
// or path elements separated.
// When we now remove the Kind from this API, we need to make the transition as painless
// as possible for existing sites. Most sites will use {{ .Site.GetPage "section" "my/section" }},
// i.e. 2 arguments, so we test for that.
func (s *SiteInfo) GetPage(ref ...string) (page.Page, error) {
	p, err := s.s.getPageOldVersion(ref...)

	if p == nil {
		// The nil struct has meaning in some situations, mostly to avoid breaking
		// existing sites doing $nilpage.IsDescendant($p), which will always return
		// false.
		p = page.NilPage
	}

	return p, err
}

func (s *SiteInfo) GetPageWithTemplateInfo(info tpl.Info, ref ...string) (page.Page, error) {
	p, err := s.GetPage(ref...)
	if p != nil {
		// Track pages referenced by templates/shortcodes
		// when in server mode.
		if im, ok := info.(identity.Manager); ok {
			im.Add(p)
		}
	}
	return p, err
}

func (s *Site) permalink(link string) string {
	return s.PathSpec.PermalinkForBaseURL(link, s.PathSpec.BaseURL.String())
}

func (s *Site) absURLPath(targetPath string) string {
	var path string
	if s.Info.relativeURLs {
		path = helpers.GetDottedRelativePath(targetPath)
	} else {
		url := s.PathSpec.BaseURL.String()
		if !strings.HasSuffix(url, "/") {
			url += "/"
		}
		path = url
	}

	return path
}

func (s *Site) lookupLayouts(layouts ...string) tpl.Template {
	for _, l := range layouts {
		if templ, found := s.Tmpl().Lookup(l); found {
			return templ
		}
	}

	return nil
}

func (s *Site) renderAndWriteXML(ctx context.Context, statCounter *uint64, name string, targetPath string, d any, templ tpl.Template) error {
	s.Log.Debugf("Render XML for %q to %q", name, targetPath)
	renderBuffer := bp.GetBuffer()
	defer bp.PutBuffer(renderBuffer)

	if err := s.renderForTemplate(ctx, name, "", d, renderBuffer, templ); err != nil {
		return err
	}

	pd := publisher.Descriptor{
		Src:         renderBuffer,
		TargetPath:  targetPath,
		StatCounter: statCounter,
		// For the minification part of XML,
		// we currently only use the MIME type.
		OutputFormat: output.RSSFormat,
		AbsURLPath:   s.absURLPath(targetPath),
	}

	return s.publisher.Publish(pd)
}

func (s *Site) renderAndWritePage(statCounter *uint64, name string, targetPath string, p *pageState, templ tpl.Template) error {
	s.Log.Debugf("Render %s to %q", name, targetPath)
	s.h.IncrPageRender()
	renderBuffer := bp.GetBuffer()
	defer bp.PutBuffer(renderBuffer)

	of := p.outputFormat()
	ctx := tpl.SetPageInContext(context.Background(), p)

	if err := s.renderForTemplate(ctx, p.Kind(), of.Name, p, renderBuffer, templ); err != nil {
		return err
	}

	if renderBuffer.Len() == 0 {
		return nil
	}

	pd := publisher.Descriptor{
		Src:          renderBuffer,
		TargetPath:   targetPath,
		StatCounter:  statCounter,
		OutputFormat: p.outputFormat(),
	}

	if of.Name == "RSS" { // Format RSS
		// Always canonify URLs in RSS
		pd.AbsURLPath = s.absURLPath(targetPath)
	} else if of.IsHTML { // Format HTML
		if s.Info.relativeURLs || s.Info.canonifyURLs {
			pd.AbsURLPath = s.absURLPath(targetPath)
		}

		if s.running() && s.Cfg.GetBool("watch") && !s.Cfg.GetBool("disableLiveReload") {
			pd.LiveReloadBaseURL = s.PathSpec.BaseURL.URL()
			if s.Cfg.GetInt("liveReloadPort") != -1 {
				pd.LiveReloadBaseURL.Host = fmt.Sprintf("%s:%d", pd.LiveReloadBaseURL.Hostname(), s.Cfg.GetInt("liveReloadPort"))
			}
		}

		// For performance reasons we only inject the Hugo generator tag on the home page.
		if p.IsHome() {
			pd.AddHugoGeneratorTag = s.Cfg.GetBool("disableHugoGeneratorInject")
		}

	}

	return s.publisher.Publish(pd)
}

var infoOnMissingLayout = map[string]bool{
	// The 404 layout is very much optional in Hugo, but we do look for it.
	"404": true,
}

// hookRendererTemplate is the canonical implementation of all hooks.ITEMRenderer,
// where ITEM is the thing being hooked.
type hookRendererTemplate struct {
	templateHandler tpl.TemplateHandler
	identity.SearchProvider
	templ           tpl.Template
	resolvePosition func(ctx any) text.Position
}

func (hr hookRendererTemplate) RenderLink(cctx context.Context, w io.Writer, ctx hooks.LinkContext) error {
	return hr.templateHandler.ExecuteWithContext(cctx, hr.templ, w, ctx)
}

func (hr hookRendererTemplate) RenderHeading(cctx context.Context, w io.Writer, ctx hooks.HeadingContext) error {
	return hr.templateHandler.ExecuteWithContext(cctx, hr.templ, w, ctx)
}

func (hr hookRendererTemplate) RenderCodeblock(cctx context.Context, w hugio.FlexiWriter, ctx hooks.CodeblockContext) error {
	return hr.templateHandler.ExecuteWithContext(cctx, hr.templ, w, ctx)
}

func (hr hookRendererTemplate) ResolvePosition(ctx any) text.Position {
	return hr.resolvePosition(ctx)
}

func (hr hookRendererTemplate) IsDefaultCodeBlockRenderer() bool {
	return false
}

func (s *Site) renderForTemplate(ctx context.Context, name, outputFormat string, d any, w io.Writer, templ tpl.Template) (err error) {
	if templ == nil {
		s.logMissingLayout(name, "", "", outputFormat)
		return nil
	}

	if ctx == nil {
		panic("nil context")
	}

	if err = s.Tmpl().ExecuteWithContext(ctx, templ, w, d); err != nil {
		return fmt.Errorf("render of %q failed: %w", name, err)
	}
	return
}

func (s *Site) lookupTemplate(layouts ...string) (tpl.Template, bool) {
	for _, l := range layouts {
		if templ, found := s.Tmpl().Lookup(l); found {
			return templ, true
		}
	}

	return nil, false
}

func (s *Site) publish(statCounter *uint64, path string, r io.Reader, fs afero.Fs) (err error) {
	s.PathSpec.ProcessingStats.Incr(statCounter)

	return helpers.WriteToDisk(filepath.Clean(path), r, fs)
}

func (s *Site) kindFromFileInfoOrSections(fi *fileInfo, sections []string) string {
	if fi.TranslationBaseName() == "_index" {
		if fi.Dir() == "" {
			return page.KindHome
		}

		return s.kindFromSections(sections)

	}

	return page.KindPage
}

func (s *Site) kindFromSections(sections []string) string {
	if len(sections) == 0 {
		return page.KindHome
	}

	return s.kindFromSectionPath(path.Join(sections...))
}

func (s *Site) kindFromSectionPath(sectionPath string) string {
	for _, plural := range s.siteCfg.taxonomiesConfig {
		if plural == sectionPath {
			return page.KindTaxonomy
		}

		if strings.HasPrefix(sectionPath, plural) {
			return page.KindTerm
		}

	}

	return page.KindSection
}

func (s *Site) newPage(
	n *contentNode,
	parentbBucket *pagesMapBucket,
	kind, title string,
	sections ...string,
) *pageState {
	m := map[string]any{}
	if title != "" {
		m["title"] = title
	}

	p, err := newPageFromMeta(
		n,
		parentbBucket,
		m,
		&pageMeta{
			s:        s,
			kind:     kind,
			sections: sections,
		})
	if err != nil {
		panic(err)
	}

	return p
}

func (s *Site) shouldBuild(p page.Page) bool {
	return shouldBuild(s.BuildFuture, s.BuildExpired,
		s.BuildDrafts, p.Draft(), p.PublishDate(), p.ExpiryDate())
}

func shouldBuild(buildFuture bool, buildExpired bool, buildDrafts bool, Draft bool,
	publishDate time.Time, expiryDate time.Time,
) bool {
	if !(buildDrafts || !Draft) {
		return false
	}
	hnow := htime.Now()
	if !buildFuture && !publishDate.IsZero() && publishDate.After(hnow) {
		return false
	}
	if !buildExpired && !expiryDate.IsZero() && expiryDate.Before(hnow) {
		return false
	}
	return true
}<|MERGE_RESOLUTION|>--- conflicted
+++ resolved
@@ -217,7 +217,6 @@
 
 func (s *Site) initInit(ctx context.Context, init *lazy.Init, pctx pageContext) bool {
 	_, err := init.Do(ctx)
-
 	if err != nil {
 		s.h.FatalError(pctx.wrapError(err))
 	}
@@ -333,12 +332,8 @@
 }
 
 func (s *Site) Menus() navigation.Menus {
-<<<<<<< HEAD
 	//nolint
-	s.init.menus.Do()
-=======
 	s.init.menus.Do(context.Background())
->>>>>>> 0e8ab20a
 	return s.menus
 }
 
