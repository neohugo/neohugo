// Copyright 2019 The Hugo Authors. All rights reserved.
//
// Licensed under the Apache License, Version 2.0 (the "License");
// you may not use this file except in compliance with the License.
// You may obtain a copy of the License at
// http://www.apache.org/licenses/LICENSE-2.0
//
// Unless required by applicable law or agreed to in writing, software
// distributed under the License is distributed on an "AS IS" BASIS,
// WITHOUT WARRANTIES OR CONDITIONS OF ANY KIND, either express or implied.
// See the License for the specific language governing permissions and
// limitations under the License.

package hugolib

import (
	"fmt"
	"testing"

	qt "github.com/frankban/quicktest"
)

const (
	menuPageTemplate = `---
title: %q
weight: %d
menu:
  %s:
    title: %s
    weight: %d
---
# Doc Menu
`
)

func TestMenusSectionPagesMenu(t *testing.T) {
	t.Parallel()

	siteConfig := `
baseurl = "http://example.com/"
title = "Section Menu"
sectionPagesMenu = "sect"
`

	b := newTestSitesBuilder(t).WithConfigFile("toml", siteConfig)

	b.WithTemplates(
		"partials/menu.html",
		`{{- $p := .page -}}
{{- $m := .menu -}}
{{ range (index $p.Site.Menus $m) -}}
{{- .URL }}|{{ .Name }}|{{ .Title }}|{{ .Weight -}}|
{{- if $p.IsMenuCurrent $m . }}IsMenuCurrent{{ else }}-{{ end -}}|
{{- if $p.HasMenuCurrent $m . }}HasMenuCurrent{{ else }}-{{ end -}}|
{{- end -}}
`,
		"_default/single.html",
		`Single|{{ .Title }}
Menu Sect:  {{ partial "menu.html" (dict "page" . "menu" "sect") }}
Menu Main:  {{ partial "menu.html" (dict "page" . "menu" "main") }}`,
		"_default/list.html", "List|{{ .Title }}|{{ .Content }}",
	)

	b.WithContent(
		"sect1/p1.md", fmt.Sprintf(menuPageTemplate, "p1", 1, "main", "atitle1", 40),
		"sect1/p2.md", fmt.Sprintf(menuPageTemplate, "p2", 2, "main", "atitle2", 30),
		"sect2/p3.md", fmt.Sprintf(menuPageTemplate, "p3", 3, "main", "atitle3", 20),
		"sect2/p4.md", fmt.Sprintf(menuPageTemplate, "p4", 4, "main", "atitle4", 10),
		"sect3/p5.md", fmt.Sprintf(menuPageTemplate, "p5", 5, "main", "atitle5", 5),
		"sect1/_index.md", newTestPage("Section One", "2017-01-01", 100),
		"sect5/_index.md", newTestPage("Section Five", "2017-01-01", 10),
	)

	b.Build(BuildCfg{})
	h := b.H

	s := h.Sites[0]

	b.Assert(len(s.Menus()), qt.Equals, 2)

	p1 := s.RegularPages()[0].Menus()

	// There is only one menu in the page, but it is "member of" 2
	b.Assert(len(p1), qt.Equals, 1)

	b.AssertFileContent("public/sect1/p1/index.html", "Single",
		"Menu Sect:  "+
			"/sect5/|Section Five|Section Five|10|-|-|"+
			"/sect1/|Section One|Section One|100|-|HasMenuCurrent|"+
			"/sect2/|Sect2s|Sect2s|0|-|-|"+
			"/sect3/|Sect3s|Sect3s|0|-|-|",
		"Menu Main:  "+
			"/sect3/p5/|p5|atitle5|5|-|-|"+
			"/sect2/p4/|p4|atitle4|10|-|-|"+
			"/sect2/p3/|p3|atitle3|20|-|-|"+
			"/sect1/p2/|p2|atitle2|30|-|-|"+
			"/sect1/p1/|p1|atitle1|40|IsMenuCurrent|-|",
	)

	b.AssertFileContent("public/sect2/p3/index.html", "Single",
		"Menu Sect:  "+
			"/sect5/|Section Five|Section Five|10|-|-|"+
			"/sect1/|Section One|Section One|100|-|-|"+
			"/sect2/|Sect2s|Sect2s|0|-|HasMenuCurrent|"+
			"/sect3/|Sect3s|Sect3s|0|-|-|")
}

// related issue #7594
func TestMenusSort(t *testing.T) {
	b := newTestSitesBuilder(t).WithSimpleConfigFile()

	b.WithTemplatesAdded("index.html", `
{{ range $k, $v := .Site.Menus.main }}
Default1|{{ $k }}|{{ $v.Weight }}|{{ $v.Name }}|{{ .URL }}|{{ $v.Page }}{{ end }}
{{ range $k, $v := .Site.Menus.main.ByWeight }}
ByWeight|{{ $k }}|{{ $v.Weight }}|{{ $v.Name }}|{{ .URL }}|{{ $v.Page }}{{ end }}
{{ range $k, $v := (.Site.Menus.main.ByWeight).Reverse }}
Reverse|{{ $k }}|{{ $v.Weight }}|{{ $v.Name }}|{{ .URL }}|{{ $v.Page }}{{ end }}
{{ range $k, $v := .Site.Menus.main }}
Default2|{{ $k }}|{{ $v.Weight }}|{{ $v.Name }}|{{ .URL }}|{{ $v.Page }}{{ end }}
{{ range $k, $v := .Site.Menus.main.ByWeight }}
ByWeight|{{ $k }}|{{ $v.Weight }}|{{ $v.Name }}|{{ .URL }}|{{ $v.Page }}{{ end }}
{{ range $k, $v := .Site.Menus.main }}
Default3|{{ $k }}|{{ $v.Weight }}|{{ $v.Name }}|{{ .URL }}|{{ $v.Page }}{{ end }}
`)

	b.WithContent("_index.md", `
---
title: Home
menu:
  main:
    weight: 100
---`)

	b.WithContent("blog/A.md", `
---
title: "A"
menu:
  main:
    weight: 10
---
`)

	b.WithContent("blog/B.md", `
---
title: "B"
menu:
  main:
    weight: 20
---
`)
	b.WithContent("blog/C.md", `
---
title: "C"
menu:
  main:
    weight: 30
---
`)

	b.Build(BuildCfg{})

	b.AssertFileContent("public/index.html",
		`Default1|0|10|A|/blog/a/|Page(/blog/A.md)
        Default1|1|20|B|/blog/b/|Page(/blog/B.md)
        Default1|2|30|C|/blog/c/|Page(/blog/C.md)
        Default1|3|100|Home|/|Page(/_index.md)

        ByWeight|0|10|A|/blog/a/|Page(/blog/A.md)
        ByWeight|1|20|B|/blog/b/|Page(/blog/B.md)
        ByWeight|2|30|C|/blog/c/|Page(/blog/C.md)
        ByWeight|3|100|Home|/|Page(/_index.md)

        Reverse|0|100|Home|/|Page(/_index.md)
        Reverse|1|30|C|/blog/c/|Page(/blog/C.md)
        Reverse|2|20|B|/blog/b/|Page(/blog/B.md)
        Reverse|3|10|A|/blog/a/|Page(/blog/A.md)

        Default2|0|10|A|/blog/a/|Page(/blog/A.md)
        Default2|1|20|B|/blog/b/|Page(/blog/B.md)
        Default2|2|30|C|/blog/c/|Page(/blog/C.md)
        Default2|3|100|Home|/|Page(/_index.md)

        ByWeight|0|10|A|/blog/a/|Page(/blog/A.md)
        ByWeight|1|20|B|/blog/b/|Page(/blog/B.md)
        ByWeight|2|30|C|/blog/c/|Page(/blog/C.md)
        ByWeight|3|100|Home|/|Page(/_index.md)

        Default3|0|10|A|/blog/a/|Page(/blog/A.md)
        Default3|1|20|B|/blog/b/|Page(/blog/B.md)
        Default3|2|30|C|/blog/c/|Page(/blog/C.md)
        Default3|3|100|Home|/|Page(/_index.md)`,
	)
}

func TestMenusFrontMatter(t *testing.T) {
	b := newTestSitesBuilder(t).WithSimpleConfigFile()

	b.WithTemplatesAdded("index.html", `
Main: {{ len .Site.Menus.main }}
Other: {{ len .Site.Menus.other }}
{{ range .Site.Menus.main }}
* Main|{{ .Name }}: {{ .URL }}
{{ end }}
{{ range .Site.Menus.other }}
* Other|{{ .Name }}: {{ .URL }}
{{ end }}
`)

	// Issue #5828
	b.WithContent("blog/page1.md", `
---
title: "P1"
menu: main
---

`)

	b.WithContent("blog/page2.md", `
---
title: "P2"
menu: [main,other]
---

`)

	b.WithContent("blog/page3.md", `
---
title: "P3"
menu:
  main:
    weight: 30
---
`)

	b.Build(BuildCfg{})

	b.AssertFileContent("public/index.html",
		"Main: 3", "Other: 1",
		"Main|P1: /blog/page1/",
		"Other|P2: /blog/page2/",
	)
}

// https://github.com/neohugo/neohugo/issues/5849
func TestMenusPageMultipleOutputFormats(t *testing.T) {
	config := `
baseURL = "https://example.com"

# DAMP is similar to AMP, but not permalinkable.
[outputFormats]
[outputFormats.damp]
mediaType = "text/html"
path = "damp"

`

	b := newTestSitesBuilder(t).WithConfigFile("toml", config)
	b.WithContent("_index.md", `
---
Title: Home Sweet Home
outputs: [ "html", "amp" ]
menu: "main"
---

`)

	b.WithContent("blog/html-amp.md", `
---
Title: AMP and HTML
outputs: [ "html", "amp" ]
menu: "main"
---

`)

	b.WithContent("blog/html.md", `
---
Title: HTML only
outputs: [ "html" ]
menu: "main"
---

`)

	b.WithContent("blog/amp.md", `
---
Title: AMP only
outputs: [ "amp" ]
menu: "main"
---

`)

	b.WithTemplatesAdded("index.html", `{{ range .Site.Menus.main }}{{ .Title }}|{{ .URL }}|{{ end }}`)

	b.Build(BuildCfg{})

	b.AssertFileContent("public/index.html", "AMP and HTML|/blog/html-amp/|AMP only|/amp/blog/amp/|Home Sweet Home|/|HTML only|/blog/html/|")
	b.AssertFileContent("public/amp/index.html", "AMP and HTML|/amp/blog/html-amp/|AMP only|/amp/blog/amp/|Home Sweet Home|/amp/|HTML only|/blog/html/|")
}

// https://github.com/neohugo/neohugo/issues/5989
func TestMenusPageSortByDate(t *testing.T) {
	b := newTestSitesBuilder(t).WithSimpleConfigFile()

	b.WithContent("blog/a.md", `
---
Title: A
date: 2019-01-01
menu:
  main:
    identifier: "a"
    weight: 1
---

`)

	b.WithContent("blog/b.md", `
---
Title: B
date: 2018-01-02
menu:
  main:
    parent: "a"
    weight: 100
---

`)

	b.WithContent("blog/c.md", `
---
Title: C
date: 2019-01-03
menu:
  main:
    parent: "a"
    weight: 10
---

`)

	b.WithTemplatesAdded("index.html", `{{ range .Site.Menus.main }}{{ .Title }}|Children: 
{{- $children := sort .Children ".Page.Date" "desc" }}{{ range $children }}{{ .Title }}|{{ end }}{{ end }}
	
`)

	b.Build(BuildCfg{})

	b.AssertFileContent("public/index.html", "A|Children:C|B|")
}

// Issue #8825
func TestMenuParamsEmptyYaml(t *testing.T) {
	b := newTestSitesBuilder(t).WithConfigFile("yaml", `

`)

	b.WithTemplates("index.html", `{{ site.Menus }}`)

	b.WithContent("p1.md", `---
menus:
  main: 
    identity: journal
    weight: 2
    params:
---	
`)
	b.Build(BuildCfg{})
}

func TestMenuParams(t *testing.T) {
	b := newTestSitesBuilder(t).WithConfigFile("toml", `
[[menus.main]]
identifier = "contact"
title = "Contact Us"
url = "mailto:noreply@example.com"
weight = 300
[menus.main.params]
foo = "foo_config"	
key2 = "key2_config"	
camelCase = "camelCase_config"	
`)

	b.WithTemplatesAdded("index.html", `
Main: {{ len .Site.Menus.main }}
{{ range .Site.Menus.main }}
foo: {{ .Params.foo }}
key2: {{ .Params.KEy2 }}
camelCase: {{ .Params.camelcase }}
{{ end }}
`)

	b.WithContent("_index.md", `
---
title: "Home"
menu:
  main:
    weight: 10
    params:
      foo: "foo_content"
      key2: "key2_content"
      camelCase: "camelCase_content"
---
`)

	b.Build(BuildCfg{})

	b.AssertFileContent("public/index.html", `
Main: 2

foo: foo_content
key2: key2_content
camelCase: camelCase_content

foo: foo_config
key2: key2_config
camelCase: camelCase_config
`)
}

func TestMenusShadowMembers(t *testing.T) {
	b := newTestSitesBuilder(t).WithConfigFile("toml", `
[[menus.main]]
identifier = "contact"
pageRef = "contact"
title = "Contact Us"
url = "mailto:noreply@example.com"
weight = 1
[[menus.main]]
pageRef = "/blog/post3"
title = "My Post 3"
url = "/blog/post3"
	
`)

	commonTempl := `
Main: {{ len .Site.Menus.main }}
{{ range .Site.Menus.main }}
{{ .Title }}|HasMenuCurrent: {{ $.HasMenuCurrent "main" . }}|Page: {{ .Page }}
{{ .Title }}|IsMenuCurrent: {{ $.IsMenuCurrent "main" . }}|Page: {{ .Page }}
{{ end }}
`

	b.WithTemplatesAdded("index.html", commonTempl)
	b.WithTemplatesAdded("_default/single.html", commonTempl)

	b.WithContent("_index.md", `
---
title: "Home"
menu:
  main:
    weight: 10
---
`)

	b.WithContent("blog/_index.md", `
---
title: "Blog"
menu:
  main:
    weight: 20
---
`)

	b.WithContent("blog/post1.md", `
---
title: "My Post 1: With  No Menu Defined"
---
`)

	b.WithContent("blog/post2.md", `
---
title: "My Post 2: With Menu Defined"
menu:
  main:
    weight: 30
---
`)

	b.WithContent("blog/post3.md", `
---
title: "My Post 2: With  No Menu Defined"
---
`)

	b.WithContent("contact.md", `
---
title: "Contact: With  No Menu Defined"
---
`)

	b.Build(BuildCfg{})

	b.AssertFileContent("public/index.html", `
Main: 5
Home|HasMenuCurrent: false|Page: Page(/_index.md)
Blog|HasMenuCurrent: false|Page: Page(/blog/_index.md)
My Post 2: With Menu Defined|HasMenuCurrent: false|Page: Page(/blog/post2.md)
My Post 3|HasMenuCurrent: false|Page: Page(/blog/post3.md)
Contact Us|HasMenuCurrent: false|Page: Page(/contact.md)
`)

	b.AssertFileContent("public/blog/post1/index.html", `
Home|HasMenuCurrent: false|Page: Page(/_index.md)
Blog|HasMenuCurrent: true|Page: Page(/blog/_index.md)
`)

	b.AssertFileContent("public/blog/post2/index.html", `
Home|HasMenuCurrent: false|Page: Page(/_index.md)
Blog|HasMenuCurrent: true|Page: Page(/blog/_index.md)
Blog|IsMenuCurrent: false|Page: Page(/blog/_index.md)
`)

	b.AssertFileContent("public/blog/post3/index.html", `
Home|HasMenuCurrent: false|Page: Page(/_index.md)
Blog|HasMenuCurrent: true|Page: Page(/blog/_index.md)
`)

	b.AssertFileContent("public/contact/index.html", `
Contact Us|HasMenuCurrent: false|Page: Page(/contact.md)
Contact Us|IsMenuCurrent: true|Page: Page(/contact.md)
Blog|HasMenuCurrent: false|Page: Page(/blog/_index.md)
Blog|IsMenuCurrent: false|Page: Page(/blog/_index.md)
`)
}

// Issue 9846
func TestMenuHasMenuCurrentSection(t *testing.T) {
	t.Parallel()

	files := `
-- config.toml --
disableKinds = ['RSS','sitemap','taxonomy','term']
[[menu.main]]
name = 'Home'
pageRef = '/'
weight = 1

[[menu.main]]
name = 'Tests'
pageRef = '/tests'
weight = 2
[[menu.main]]
name = 'Test 1'
pageRef = '/tests/test-1'
parent = 'Tests'
weight = 1

-- content/tests/test-1.md --
---
title: "Test 1"
---
-- layouts/_default/list.html --
{{ range site.Menus.main }}
{{ .Name }}|{{ .URL }}|IsMenuCurrent = {{ $.IsMenuCurrent "main" . }}|HasMenuCurrent = {{ $.HasMenuCurrent "main" . }}|
{{ range .Children }}
{{ .Name }}|{{ .URL }}|IsMenuCurrent = {{ $.IsMenuCurrent "main" . }}|HasMenuCurrent = {{ $.HasMenuCurrent "main" . }}|
{{ end }}
{{ end }}

{{/* Some tests for issue 9925 */}}
{{ $page := .Site.GetPage "tests/test-1" }}
{{ $section := site.GetPage "tests" }}

Home IsAncestor Self: {{ site.Home.IsAncestor site.Home }}
Home IsDescendant Self: {{ site.Home.IsDescendant site.Home }}
Section IsAncestor Self: {{ $section.IsAncestor $section }}
Section IsDescendant Self: {{ $section.IsDescendant $section}}
Page IsAncestor Self: {{ $page.IsAncestor $page }}
Page IsDescendant Self: {{ $page.IsDescendant $page}}
`

	b := NewIntegrationTestBuilder(
		IntegrationTestConfig{
			T:           t,
			TxtarString: files,
		},
	).Build()

	b.AssertFileContent("public/tests/index.html", `
Tests|/tests/|IsMenuCurrent = true|HasMenuCurrent = false
Home IsAncestor Self: false
Home IsDescendant Self: false
Section IsAncestor Self: false
Section IsDescendant Self: false
Page IsAncestor Self: false
Page IsDescendant Self: false
`)
}

func TestMenusNewConfigSetup(t *testing.T) {
	t.Parallel()

	files := `
-- hugo.toml --
baseURL = "https://example.com"
title = "Hugo Menu Test"
[menus]
[[menus.main]]
name = "Home"
url = "/"
pre = "<span>"
post = "</span>"
weight = 1
-- layouts/index.html --
{{ range $i, $e := site.Menus.main }}
Menu Item: {{ $i }}: {{ .Pre }}{{ .Name }}{{ .Post }}|{{ .URL }}|
{{ end }}
`

	b := NewIntegrationTestBuilder(
		IntegrationTestConfig{
			T:           t,
			TxtarString: files,
		},
	).Build()

	b.AssertFileContent("public/index.html", `
Menu Item: 0: <span>Home</span>|/|	
`)
<<<<<<< HEAD
=======

}

// Issue #11062
func TestMenusSubDirInBaseURL(t *testing.T) {
	t.Parallel()

	files := `
-- hugo.toml --
baseURL = "https://example.com/foo/"
title = "Hugo Menu Test"
[menus]
[[menus.main]]
name = "Posts"
url = "/posts"
weight = 1
-- layouts/index.html --
{{ range $i, $e := site.Menus.main }}
Menu Item: {{ $i }}|{{ .URL }}|
{{ end }}
`

	b := NewIntegrationTestBuilder(
		IntegrationTestConfig{
			T:           t,
			TxtarString: files,
		},
	).Build()

	b.AssertFileContent("public/index.html", `
Menu Item: 0|/foo/posts|
`)

>>>>>>> 0dbe0f1a
}<|MERGE_RESOLUTION|>--- conflicted
+++ resolved
@@ -619,9 +619,6 @@
 	b.AssertFileContent("public/index.html", `
 Menu Item: 0: <span>Home</span>|/|	
 `)
-<<<<<<< HEAD
-=======
-
 }
 
 // Issue #11062
@@ -653,6 +650,4 @@
 	b.AssertFileContent("public/index.html", `
 Menu Item: 0|/foo/posts|
 `)
-
->>>>>>> 0dbe0f1a
 }