--- conflicted
+++ resolved
@@ -1190,9 +1190,6 @@
 	).Build()
 
 	b.AssertFileContent("public/fr/p2/index.html", `plus-dinformations`)
-<<<<<<< HEAD
-=======
-
 }
 
 // Issue 10671.
@@ -1307,6 +1304,4 @@
 	).Build()
 
 	b.AssertFileContent("public/p1/index.html", "<span style=\"color:#a6e22e\">Hello.</span>")
-
->>>>>>> 0e8ab20a
 }