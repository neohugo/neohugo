--- conflicted
+++ resolved
@@ -24,17 +24,11 @@
 
 	"go.uber.org/atomic"
 
-<<<<<<< HEAD
 	"github.com/neohugo/neohugo/identity"
+	"github.com/neohugo/neohugo/related"
 
 	"github.com/neohugo/neohugo/markup/converter"
-=======
-	"github.com/gohugoio/hugo/identity"
-	"github.com/gohugoio/hugo/related"
-
-	"github.com/gohugoio/hugo/markup/converter"
-	"github.com/gohugoio/hugo/markup/tableofcontents"
->>>>>>> 0e8ab20a
+	"github.com/neohugo/neohugo/markup/tableofcontents"
 
 	"github.com/neohugo/neohugo/tpl"
 
@@ -390,13 +384,8 @@
 // IsTranslated returns whether this content file is translated to
 // other language(s).
 func (p *pageState) IsTranslated() bool {
-<<<<<<< HEAD
-	// TODO may check error
 	//nolint
-	p.s.h.init.translations.Do()
-=======
 	p.s.h.init.translations.Do(context.Background())
->>>>>>> 0e8ab20a
 	return len(p.translations) > 0
 }
 
@@ -420,25 +409,15 @@
 
 // AllTranslations returns all translations, including the current Page.
 func (p *pageState) AllTranslations() page.Pages {
-<<<<<<< HEAD
-	// TODO may check error
 	//nolint
-	p.s.h.init.translations.Do()
-=======
 	p.s.h.init.translations.Do(context.Background())
->>>>>>> 0e8ab20a
 	return p.allTranslations
 }
 
 // Translations returns the translations excluding the current Page.
 func (p *pageState) Translations() page.Pages {
-<<<<<<< HEAD
-	// TODO may check error
 	//nolint
-	p.s.h.init.translations.Do()
-=======
 	p.s.h.init.translations.Do(context.Background())
->>>>>>> 0e8ab20a
 	return p.translations
 }
 
