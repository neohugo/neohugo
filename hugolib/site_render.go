// Copyright 2019 The Hugo Authors. All rights reserved.
//
// Licensed under the Apache License, Version 2.0 (the "License");
// you may not use this file except in compliance with the License.
// You may obtain a copy of the License at
// http://www.apache.org/licenses/LICENSE-2.0
//
// Unless required by applicable law or agreed to in writing, software
// distributed under the License is distributed on an "AS IS" BASIS,
// WITHOUT WARRANTIES OR CONDITIONS OF ANY KIND, either express or implied.
// See the License for the specific language governing permissions and
// limitations under the License.

package hugolib

import (
<<<<<<< HEAD
	"errors"
=======
	"context"
>>>>>>> 0e8ab20a
	"fmt"
	"path"
	"strings"
	"sync"

<<<<<<< HEAD
	"github.com/neohugo/neohugo/tpl"
=======
	"github.com/gohugoio/hugo/config"
	"github.com/gohugoio/hugo/tpl"
>>>>>>> 0e8ab20a

	"github.com/neohugo/neohugo/config"

	"github.com/neohugo/neohugo/output"

	"github.com/neohugo/neohugo/resources/page"
	"github.com/neohugo/neohugo/resources/page/pagemeta"
)

type siteRenderContext struct {
	cfg *BuildCfg

	// Zero based index for all output formats combined.
	sitesOutIdx int

	// Zero based index of the output formats configured within a Site.
	// Note that these outputs are sorted.
	outIdx int

	multihost bool
}

// Whether to render 404.html, robotsTXT.txt which usually is rendered
// once only in the site root.
func (s siteRenderContext) renderSingletonPages() bool {
	if s.multihost {
		// 1 per site
		return s.outIdx == 0
	}

	// 1 for all sites
	return s.sitesOutIdx == 0
}

// renderPages renders pages each corresponding to a markdown file.
// TODO(bep np doc
func (s *Site) renderPages(ctx *siteRenderContext) error {
	numWorkers := config.GetNumWorkerMultiplier()

	results := make(chan error)
	pages := make(chan *pageState, numWorkers) // buffered for performance
	errs := make(chan error)

	go s.errorCollator(results, errs)

	wg := &sync.WaitGroup{}

	for i := 0; i < numWorkers; i++ {
		wg.Add(1)
		go pageRenderer(ctx, s, pages, results, wg)
	}

	cfg := ctx.cfg

	s.pageMap.pageTrees.Walk(func(ss string, n *contentNode) bool {
		if cfg.shouldRender(n.p) {
			select {
			case <-s.h.Done():
				return true
			default:
				pages <- n.p
			}
		}
		return false
	})

	close(pages)

	wg.Wait()

	close(results)

	err := <-errs
	if err != nil {
		return fmt.Errorf("failed to render pages: %w", err)
	}
	return nil
}

func pageRenderer(
	ctx *siteRenderContext,
	s *Site,
	pages <-chan *pageState,
	results chan<- error,
	wg *sync.WaitGroup,
) {
	defer wg.Done()

	for p := range pages {
		if p.m.buildConfig.PublishResources {
			if err := p.renderResources(); err != nil {
				s.SendError(p.errorf(err, "failed to render page resources"))
				continue
			}
		}

		if !p.render {
			// Nothing more to do for this page.
			continue
		}

		templ, found, err := p.resolveTemplate()
		if err != nil {
			s.SendError(p.errorf(err, "failed to resolve template"))
			continue
		}

		if !found {
			s.logMissingLayout("", p.Layout(), p.Kind(), p.f.Name)
			continue
		}

		targetPath := p.targetPaths().TargetFilename

		if err := s.renderAndWritePage(&s.PathSpec.ProcessingStats.Pages, "page "+p.Title(), targetPath, p, templ); err != nil {
			results <- err
		}

		if p.paginator != nil && p.paginator.current != nil {
			if err := s.renderPaginator(p, templ); err != nil {
				results <- err
			}
		}
	}
}

func (s *Site) logMissingLayout(name, layout, kind, outputFormat string) {
	log := s.Log.Warn()
	if name != "" && infoOnMissingLayout[name] {
		log = s.Log.Info()
	}

	errMsg := "You should create a template file which matches Hugo Layouts Lookup Rules for this combination."
	var args []any
	msg := "found no layout file for"
	if outputFormat != "" {
		msg += " %q"
		args = append(args, outputFormat)
	}

	if layout != "" {
		msg += " for layout %q"
		args = append(args, layout)
	}

	if kind != "" {
		msg += " for kind %q"
		args = append(args, kind)
	}

	if name != "" {
		msg += " for %q"
		args = append(args, name)
	}

	msg += ": " + errMsg

	log.Printf(msg, args...)
}

// renderPaginator must be run after the owning Page has been rendered.
func (s *Site) renderPaginator(p *pageState, templ tpl.Template) error {
	paginatePath := s.Cfg.GetString("paginatePath")

	d := p.targetPathDescriptor
	f := p.s.rc.Format
	d.Type = f

	if p.paginator.current == nil || p.paginator.current != p.paginator.current.First() {
		panic(fmt.Sprintf("invalid paginator state for %q", p.pathOrTitle()))
	}

	if f.IsHTML {
		// Write alias for page 1
		d.Addends = fmt.Sprintf("/%s/%d", paginatePath, 1)
		targetPaths := page.CreateTargetPaths(d)

		if err := s.writeDestAlias(targetPaths.TargetFilename, p.Permalink(), f, p); err != nil {
			return err
		}
	}

	// Render pages for the rest
	for current := p.paginator.current.Next(); current != nil; current = current.Next() {

		p.paginator.current = current
		d.Addends = fmt.Sprintf("/%s/%d", paginatePath, current.PageNumber())
		targetPaths := page.CreateTargetPaths(d)

		if err := s.renderAndWritePage(
			&s.PathSpec.ProcessingStats.PaginatorPages,
			p.Title(),
			targetPaths.TargetFilename, p, templ); err != nil {
			return err
		}

	}

	return nil
}

func (s *Site) render404() error {
	p, err := newPageStandalone(&pageMeta{
		s:    s,
		kind: kind404,
		urlPaths: pagemeta.URLPath{
			URL: "404.html",
		},
	},
		output.HTMLFormat,
	)
	if err != nil {
		return err
	}

	if !p.render {
		return nil
	}

	var d output.LayoutDescriptor
	d.Kind = kind404

	templ, found, err := s.Tmpl().LookupLayout(d, output.HTMLFormat)
	if err != nil {
		return err
	}
	if !found {
		return nil
	}

	targetPath := p.targetPaths().TargetFilename

	if targetPath == "" {
		return errors.New("failed to create targetPath for 404 page")
	}

	return s.renderAndWritePage(&s.PathSpec.ProcessingStats.Pages, "404 page", targetPath, p, templ)
}

func (s *Site) renderSitemap() error {
	p, err := newPageStandalone(&pageMeta{
		s:    s,
		kind: kindSitemap,
		urlPaths: pagemeta.URLPath{
			URL: s.siteCfg.sitemap.Filename,
		},
	},
		output.HTMLFormat,
	)
	if err != nil {
		return err
	}

	if !p.render {
		return nil
	}

	targetPath := p.targetPaths().TargetFilename
	ctx := tpl.SetPageInContext(context.Background(), p)

	if targetPath == "" {
		return errors.New("failed to create targetPath for sitemap")
	}

	templ := s.lookupLayouts("sitemap.xml", "_default/sitemap.xml", "_internal/_default/sitemap.xml")

	return s.renderAndWriteXML(ctx, &s.PathSpec.ProcessingStats.Sitemaps, "sitemap", targetPath, p, templ)
}

func (s *Site) renderRobotsTXT() error {
	if !s.Cfg.GetBool("enableRobotsTXT") {
		return nil
	}

	p, err := newPageStandalone(&pageMeta{
		s:    s,
		kind: kindRobotsTXT,
		urlPaths: pagemeta.URLPath{
			URL: "robots.txt",
		},
	},
		output.RobotsTxtFormat)
	if err != nil {
		return err
	}

	if !p.render {
		return nil
	}

	templ := s.lookupLayouts("robots.txt", "_default/robots.txt", "_internal/_default/robots.txt")

	return s.renderAndWritePage(&s.PathSpec.ProcessingStats.Pages, "Robots Txt", p.targetPaths().TargetFilename, p, templ)
}

// renderAliases renders shell pages that simply have a redirect in the header.
func (s *Site) renderAliases() error {
	var err error
	s.pageMap.pageTrees.WalkLinkable(func(ss string, n *contentNode) bool {
		p := n.p
		if len(p.Aliases()) == 0 {
			return false
		}

		pathSeen := make(map[string]bool)

		for _, of := range p.OutputFormats() {
			if !of.Format.IsHTML {
				continue
			}

			f := of.Format

			if pathSeen[f.Path] {
				continue
			}
			pathSeen[f.Path] = true

			plink := of.Permalink()

			for _, a := range p.Aliases() {
				isRelative := !strings.HasPrefix(a, "/")

				if isRelative {
					// Make alias relative, where "." will be on the
					// same directory level as the current page.
					basePath := path.Join(p.targetPaths().SubResourceBaseLink, "..")
					a = path.Join(basePath, a)

				} else {
					// Make sure AMP and similar doesn't clash with regular aliases.
					a = path.Join(f.Path, a)
				}

				if s.UglyURLs && !strings.HasSuffix(a, ".html") {
					a += ".html"
				}

				lang := p.Language().Lang

				if s.h.multihost && !strings.HasPrefix(a, "/"+lang) {
					// These need to be in its language root.
					a = path.Join(lang, a)
				}

				err = s.writeDestAlias(a, plink, f, p)
				if err != nil {
					return true
				}
			}
		}
		return false
	})

	return err
}

// renderMainLanguageRedirect creates a redirect to the main language home,
// depending on if it lives in sub folder (e.g. /en) or not.
func (s *Site) renderMainLanguageRedirect() error {
	if !s.h.multilingual.enabled() || s.h.IsMultihost() {
		// No need for a redirect
		return nil
	}

	html, found := s.outputFormatsConfig.GetByName("HTML")
	if found {
		mainLang := s.h.multilingual.DefaultLang
		if s.Info.defaultContentLanguageInSubdir {
			mainLangURL := s.PathSpec.AbsURL(mainLang.Lang+"/", false)
			s.Log.Debugf("Write redirect to main language %s: %s", mainLang, mainLangURL)
			if err := s.publishDestAlias(true, "/", mainLangURL, html, nil); err != nil {
				return err
			}
		} else {
			mainLangURL := s.PathSpec.AbsURL("", false)
			s.Log.Debugf("Write redirect to main language %s: %s", mainLang, mainLangURL)
			if err := s.publishDestAlias(true, mainLang.Lang, mainLangURL, html, nil); err != nil {
				return err
			}
		}
	}

	return nil
}<|MERGE_RESOLUTION|>--- conflicted
+++ resolved
@@ -14,24 +14,15 @@
 package hugolib
 
 import (
-<<<<<<< HEAD
+	"context"
 	"errors"
-=======
-	"context"
->>>>>>> 0e8ab20a
 	"fmt"
 	"path"
 	"strings"
 	"sync"
 
-<<<<<<< HEAD
+	"github.com/neohugo/neohugo/config"
 	"github.com/neohugo/neohugo/tpl"
-=======
-	"github.com/gohugoio/hugo/config"
-	"github.com/gohugoio/hugo/tpl"
->>>>>>> 0e8ab20a
-
-	"github.com/neohugo/neohugo/config"
 
 	"github.com/neohugo/neohugo/output"
 
