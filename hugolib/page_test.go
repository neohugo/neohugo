--- conflicted
+++ resolved
@@ -366,13 +366,8 @@
 }
 
 func testAllMarkdownEnginesForPages(t *testing.T,
-<<<<<<< HEAD
-	assertFunc func(t *testing.T, ext string, pages page.Pages), settings map[string]interface{}, pageSources ...string,
-) {
-=======
 	assertFunc func(t *testing.T, ext string, pages page.Pages), settings map[string]any, pageSources ...string) {
 
->>>>>>> 69c59008
 	engines := []struct {
 		ext           string
 		shouldExecute func() bool
