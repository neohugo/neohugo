// Copyright 2019 The Hugo Authors. All rights reserved.
//
// Licensed under the Apache License, Version 2.0 (the "License");
// you may not use this file except in compliance with the License.
// You may obtain a copy of the License at
// http://www.apache.org/licenses/LICENSE-2.0
//
// Unless required by applicable law or agreed to in writing, software
// distributed under the License is distributed on an "AS IS" BASIS,
// WITHOUT WARRANTIES OR CONDITIONS OF ANY KIND, either express or implied.
// See the License for the specific language governing permissions and
// limitations under the License.

package hugolib

import (
	"sync"

	"github.com/bep/gitmap"
	"github.com/neohugo/neohugo/common/maps"
	"github.com/neohugo/neohugo/compare"
	"github.com/neohugo/neohugo/lazy"
	"github.com/neohugo/neohugo/navigation"
	"github.com/neohugo/neohugo/output"
	"github.com/neohugo/neohugo/resources/page"
	"github.com/neohugo/neohugo/resources/resource"
)

type treeRefProvider interface {
	getTreeRef() *contentTreeRef
}

func (p *pageCommon) getTreeRef() *contentTreeRef {
	return p.treeRef
}

type nextPrevProvider interface {
	getNextPrev() *nextPrev
}

func (p *pageCommon) getNextPrev() *nextPrev {
	return p.posNextPrev
}

type nextPrevInSectionProvider interface {
	getNextPrevInSection() *nextPrev
}

func (p *pageCommon) getNextPrevInSection() *nextPrev {
	return p.posNextPrevSection
}

type pageCommon struct {
	s *Site
	m *pageMeta

	bucket  *pagesMapBucket //nolint
	treeRef *contentTreeRef

	// Lazily initialized dependencies.
	init *lazy.Init

	// Store holds state that survives server rebuilds.
	store *maps.Scratch

	// All of these represents the common parts of a page.Page
	maps.Scratcher
	navigation.PageMenusProvider
	page.AuthorProvider
	page.AlternativeOutputFormatsProvider
	page.ChildCareProvider
	page.FileProvider
	page.GetPageProvider
	page.GitInfoProvider
	page.InSectionPositioner
	page.OutputFormatsProvider
	page.PageMetaProvider
	page.Positioner
	page.RawContentProvider
	page.RelatedKeywordsProvider
	page.RefProvider
	page.ShortcodeInfoProvider
	page.SitesProvider
	page.TranslationsProvider
	page.TreeProvider
	resource.LanguageProvider
	resource.ResourceDataProvider
	resource.ResourceMetaProvider
	resource.ResourceParamsProvider
	resource.ResourceTypeProvider
	resource.MediaTypeProvider
	resource.TranslationKeyProvider
	compare.Eqer

	// Describes how paths and URLs for this page and its descendants
	// should look like.
	targetPathDescriptor page.TargetPathDescriptor //nolint
	layoutDescriptor     output.LayoutDescriptor   //nolint
	layoutDescriptorInit sync.Once                 //nolint

	// The parsed page content.
	pageContent

	// Set if feature enabled and this is in a Git repo.
<<<<<<< HEAD
	gitInfo *gitmap.GitInfo //nolint
=======
	gitInfo    *gitmap.GitInfo
	codeowners []string
>>>>>>> 9e76507d

	// Positional navigation
	posNextPrev        *nextPrev
	posNextPrevSection *nextPrev

	// Menus
	pageMenus *pageMenus //nolint

	// Internal use
	page.InternalDependencies

	// The children. Regular pages will have none.
	*pagePages

	// Any bundled resources
	resources            resource.Resources //nolint
	resourcesInit        sync.Once          //nolint
	resourcesPublishInit sync.Once          //nolint

	translations    page.Pages //nolint
	allTranslations page.Pages //nolint

	// Calculated an cached translation mapping key
	translationKey     string    //nolint
	translationKeyInit sync.Once //nolint

	// Will only be set for bundled pages.
	parent *pageState //nolint

	// Set in fast render mode to force render a given page.
	forceRender bool //nolint
}

func (p *pageCommon) Store() *maps.Scratch {
	return p.store
}

type pagePages struct {
	pagesInit sync.Once  //nolint
	pages     page.Pages //nolint

	regularPagesInit          sync.Once  //nolint
	regularPages              page.Pages //nolint
	regularPagesRecursiveInit sync.Once  //nolint
	regularPagesRecursive     page.Pages //nolint
}<|MERGE_RESOLUTION|>--- conflicted
+++ resolved
@@ -102,12 +102,8 @@
 	pageContent
 
 	// Set if feature enabled and this is in a Git repo.
-<<<<<<< HEAD
-	gitInfo *gitmap.GitInfo //nolint
-=======
-	gitInfo    *gitmap.GitInfo
-	codeowners []string
->>>>>>> 9e76507d
+	gitInfo    *gitmap.GitInfo //nolint
+	codeowners []string        //nolint
 
 	// Positional navigation
 	posNextPrev        *nextPrev
