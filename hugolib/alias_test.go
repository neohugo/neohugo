// Copyright 2019 The Hugo Authors. All rights reserved.
//
// Licensed under the Apache License, Version 2.0 (the "License");
// you may not use this file except in compliance with the License.
// You may obtain a copy of the License at
// http://www.apache.org/licenses/LICENSE-2.0
//
// Unless required by applicable law or agreed to in writing, software
// distributed under the License is distributed on an "AS IS" BASIS,
// WITHOUT WARRANTIES OR CONDITIONS OF ANY KIND, either express or implied.
// See the License for the specific language governing permissions and
// limitations under the License.

package hugolib

import (
	"path/filepath"
	"runtime"
	"testing"

<<<<<<< HEAD
	"github.com/neohugo/neohugo/common/loggers"

=======
>>>>>>> 0dbe0f1a
	qt "github.com/frankban/quicktest"
	"github.com/gohugoio/hugo/common/loggers"
)

const pageWithAlias = `---
title: Has Alias
aliases: ["/foo/bar/", "rel"]
---
For some moments the old man did not reply. He stood with bowed head, buried in deep thought. But at last he spoke.
`

const pageWithAliasMultipleOutputs = `---
title: Has Alias for HTML and AMP
aliases: ["/foo/bar/"]
outputs: ["HTML", "AMP", "JSON"]
---
For some moments the old man did not reply. He stood with bowed head, buried in deep thought. But at last he spoke.
`

const (
	basicTemplate = "<html><body>{{.Content}}</body></html>"
	aliasTemplate = "<html><body>ALIASTEMPLATE</body></html>"
)

func TestAlias(t *testing.T) {
	t.Parallel()
	c := qt.New(t)

	tests := []struct {
		fileSuffix string
		urlPrefix  string
		urlSuffix  string
		settings   map[string]any
	}{
		{"/index.html", "http://example.com", "/", map[string]any{"baseURL": "http://example.com"}},
		{"/index.html", "http://example.com/some/path", "/", map[string]any{"baseURL": "http://example.com/some/path"}},
		{"/index.html", "http://example.com", "/", map[string]any{"baseURL": "http://example.com", "canonifyURLs": true}},
		{"/index.html", "../..", "/", map[string]any{"relativeURLs": true}},
		{".html", "", ".html", map[string]any{"uglyURLs": true}},
	}

	for _, test := range tests {
		b := newTestSitesBuilder(t)
		b.WithSimpleConfigFileAndSettings(test.settings).WithContent("blog/page.md", pageWithAlias)
		b.CreateSites().Build(BuildCfg{})

		c.Assert(len(b.H.Sites), qt.Equals, 1)
		c.Assert(len(b.H.Sites[0].RegularPages()), qt.Equals, 1)

		// the real page
		b.AssertFileContent("public/blog/page"+test.fileSuffix, "For some moments the old man")
		// the alias redirectors
		b.AssertFileContent("public/foo/bar"+test.fileSuffix, "<meta http-equiv=\"refresh\" content=\"0; url="+test.urlPrefix+"/blog/page"+test.urlSuffix+"\">")
		b.AssertFileContent("public/blog/rel"+test.fileSuffix, "<meta http-equiv=\"refresh\" content=\"0; url="+test.urlPrefix+"/blog/page"+test.urlSuffix+"\">")
	}
}

func TestAliasMultipleOutputFormats(t *testing.T) {
	t.Parallel()

	c := qt.New(t)

	b := newTestSitesBuilder(t)
	b.WithSimpleConfigFile().WithContent("blog/page.md", pageWithAliasMultipleOutputs)

	b.WithTemplates(
		"_default/single.html", basicTemplate,
		"_default/single.amp.html", basicTemplate,
		"_default/single.json", basicTemplate)

	b.CreateSites().Build(BuildCfg{})

	// the real pages
	b.AssertFileContent("public/blog/page/index.html", "For some moments the old man")
	b.AssertFileContent("public/amp/blog/page/index.html", "For some moments the old man")
	b.AssertFileContent("public/blog/page/index.json", "For some moments the old man")

	// the alias redirectors
	b.AssertFileContent("public/foo/bar/index.html", "<meta http-equiv=\"refresh\" content=\"0; ")
	b.AssertFileContent("public/amp/foo/bar/index.html", "<meta http-equiv=\"refresh\" content=\"0; ")
	c.Assert(b.CheckExists("public/foo/bar/index.json"), qt.Equals, false)
}

func TestAliasTemplate(t *testing.T) {
	t.Parallel()

	b := newTestSitesBuilder(t)
	b.WithSimpleConfigFile().WithContent("page.md", pageWithAlias).WithTemplatesAdded("alias.html", aliasTemplate)

	b.CreateSites().Build(BuildCfg{})

	// the real page
	b.AssertFileContent("public/page/index.html", "For some moments the old man")
	// the alias redirector
	b.AssertFileContent("public/foo/bar/index.html", "ALIASTEMPLATE")
}

func TestTargetPathHTMLRedirectAlias(t *testing.T) {
	h := newAliasHandler(nil, loggers.NewDefault(), false)

	errIsNilForThisOS := runtime.GOOS != "windows"

	tests := []struct {
		value    string
		expected string
		errIsNil bool
	}{
		{"", "", false},
		{"s", filepath.FromSlash("s/index.html"), true},
		{"/", "", false},
		{"alias 1", filepath.FromSlash("alias 1/index.html"), true},
		{"alias 2/", filepath.FromSlash("alias 2/index.html"), true},
		{"alias 3.html", "alias 3.html", true},
		{"alias4.html", "alias4.html", true},
		{"/alias 5.html", "alias 5.html", true},
		{"/трям.html", "трям.html", true},
		{"../../../../tmp/passwd", "", false},
		{"/foo/../../../../tmp/passwd", filepath.FromSlash("tmp/passwd/index.html"), true},
		{"foo/../../../../tmp/passwd", "", false},
		{"C:\\Windows", filepath.FromSlash("C:\\Windows/index.html"), errIsNilForThisOS},
		{"/trailing-space /", filepath.FromSlash("trailing-space /index.html"), errIsNilForThisOS},
		{"/trailing-period./", filepath.FromSlash("trailing-period./index.html"), errIsNilForThisOS},
		{"/tab\tseparated/", filepath.FromSlash("tab\tseparated/index.html"), errIsNilForThisOS},
		{"/chrome/?p=help&ctx=keyboard#topic=3227046", filepath.FromSlash("chrome/?p=help&ctx=keyboard#topic=3227046/index.html"), errIsNilForThisOS},
		{"/LPT1/Printer/", filepath.FromSlash("LPT1/Printer/index.html"), errIsNilForThisOS},
	}

	for _, test := range tests {
		path, err := h.targetPathAlias(test.value)
		if (err == nil) != test.errIsNil {
			t.Errorf("Expected err == nil => %t, got: %t. err: %s", test.errIsNil, err == nil, err)
			continue
		}
		if err == nil && path != test.expected {
			t.Errorf("Expected: %q, got: %q", test.expected, path)
		}
	}
}<|MERGE_RESOLUTION|>--- conflicted
+++ resolved
@@ -18,13 +18,8 @@
 	"runtime"
 	"testing"
 
-<<<<<<< HEAD
+	qt "github.com/frankban/quicktest"
 	"github.com/neohugo/neohugo/common/loggers"
-
-=======
->>>>>>> 0dbe0f1a
-	qt "github.com/frankban/quicktest"
-	"github.com/gohugoio/hugo/common/loggers"
 )
 
 const pageWithAlias = `---
