package hugolib

import (
	"path/filepath"
	"strings"
	"testing"
<<<<<<< HEAD
=======

	"github.com/gohugoio/hugo/htesting"
>>>>>>> 3efc2e2a

	qt "github.com/frankban/quicktest"
	"github.com/neohugo/neohugo/common/herrors"
)

type testSiteBuildErrorAsserter struct {
	name string
	c    *qt.C
}

func (t testSiteBuildErrorAsserter) getFileError(err error) *herrors.ErrorWithFileContext {
	t.c.Assert(err, qt.Not(qt.IsNil), qt.Commentf(t.name))
	ferr := herrors.UnwrapErrorWithFileContext(err)
	t.c.Assert(ferr, qt.Not(qt.IsNil))
	return ferr
}

func (t testSiteBuildErrorAsserter) assertLineNumber(lineNumber int, err error) {
	fe := t.getFileError(err)
	t.c.Assert(fe.Position().LineNumber, qt.Equals, lineNumber, qt.Commentf(err.Error()))
}

func (t testSiteBuildErrorAsserter) assertErrorMessage(e1, e2 string) {
	// The error message will contain filenames with OS slashes. Normalize before compare.
	e1, e2 = filepath.ToSlash(e1), filepath.ToSlash(e2)
	t.c.Assert(e2, qt.Contains, e1)
}

func TestSiteBuildErrors(t *testing.T) {
	const (
		yamlcontent = "yamlcontent"
		tomlcontent = "tomlcontent"
		jsoncontent = "jsoncontent"
		shortcode   = "shortcode"
		base        = "base"
		single      = "single"
	)

	// TODO(bep) add content tests after https://github.com/neohugo/neohugo/issues/5324
	// is implemented.

	tests := []struct {
		name              string
		fileType          string
		fileFixer         func(content string) string
		assertCreateError func(a testSiteBuildErrorAsserter, err error)
		assertBuildError  func(a testSiteBuildErrorAsserter, err error)
	}{

		{
			name:     "Base template parse failed",
			fileType: base,
			fileFixer: func(content string) string {
				return strings.Replace(content, ".Title }}", ".Title }", 1)
			},
			// Base templates gets parsed at build time.
			assertBuildError: func(a testSiteBuildErrorAsserter, err error) {
				a.assertLineNumber(4, err)
			},
		},
		{
			name:     "Base template execute failed",
			fileType: base,
			fileFixer: func(content string) string {
				return strings.Replace(content, ".Title", ".Titles", 1)
			},
			assertBuildError: func(a testSiteBuildErrorAsserter, err error) {
				a.assertLineNumber(4, err)
			},
		},
		{
			name:     "Single template parse failed",
			fileType: single,
			fileFixer: func(content string) string {
				return strings.Replace(content, ".Title }}", ".Title }", 1)
			},
			assertCreateError: func(a testSiteBuildErrorAsserter, err error) {
				fe := a.getFileError(err)
				a.c.Assert(fe.Position().LineNumber, qt.Equals, 5)
				a.c.Assert(fe.Position().ColumnNumber, qt.Equals, 1)
				a.c.Assert(fe.ChromaLexer, qt.Equals, "go-html-template")
				a.assertErrorMessage("\"layouts/foo/single.html:5:1\": parse failed: template: foo/single.html:5: unexpected \"}\" in operand", fe.Error())
			},
		},
		{
			name:     "Single template execute failed",
			fileType: single,
			fileFixer: func(content string) string {
				return strings.Replace(content, ".Title", ".Titles", 1)
			},
			assertBuildError: func(a testSiteBuildErrorAsserter, err error) {
				fe := a.getFileError(err)
				a.c.Assert(fe.Position().LineNumber, qt.Equals, 5)
				a.c.Assert(fe.Position().ColumnNumber, qt.Equals, 14)
				a.c.Assert(fe.ChromaLexer, qt.Equals, "go-html-template")
				a.assertErrorMessage("\"layouts/_default/single.html:5:14\": execute of template failed", fe.Error())
			},
		},
		{
			name:     "Single template execute failed, long keyword",
			fileType: single,
			fileFixer: func(content string) string {
				return strings.Replace(content, ".Title", ".ThisIsAVeryLongTitle", 1)
			},
			assertBuildError: func(a testSiteBuildErrorAsserter, err error) {
				fe := a.getFileError(err)
				a.c.Assert(fe.Position().LineNumber, qt.Equals, 5)
				a.c.Assert(fe.Position().ColumnNumber, qt.Equals, 14)
				a.c.Assert(fe.ChromaLexer, qt.Equals, "go-html-template")
				a.assertErrorMessage("\"layouts/_default/single.html:5:14\": execute of template failed", fe.Error())
			},
		},
		{
			name:     "Shortcode parse failed",
			fileType: shortcode,
			fileFixer: func(content string) string {
				return strings.Replace(content, ".Title }}", ".Title }", 1)
			},
			assertCreateError: func(a testSiteBuildErrorAsserter, err error) {
				a.assertLineNumber(4, err)
			},
		},
		{
			name:     "Shortode execute failed",
			fileType: shortcode,
			fileFixer: func(content string) string {
				return strings.Replace(content, ".Title", ".Titles", 1)
			},
			assertBuildError: func(a testSiteBuildErrorAsserter, err error) {
				fe := a.getFileError(err)
				a.c.Assert(fe.Position().LineNumber, qt.Equals, 7)
				a.c.Assert(fe.ChromaLexer, qt.Equals, "md")
				// Make sure that it contains both the content file and template
				a.assertErrorMessage(`content/myyaml.md:7:10": failed to render shortcode "sc"`, fe.Error())
				a.assertErrorMessage(`shortcodes/sc.html:4:22: executing "shortcodes/sc.html" at <.Page.Titles>: can't evaluate`, fe.Error())
			},
		},
		{
			name:     "Shortode does not exist",
			fileType: yamlcontent,
			fileFixer: func(content string) string {
				return strings.Replace(content, "{{< sc >}}", "{{< nono >}}", 1)
			},
			assertBuildError: func(a testSiteBuildErrorAsserter, err error) {
				fe := a.getFileError(err)
				a.c.Assert(fe.Position().LineNumber, qt.Equals, 7)
				a.c.Assert(fe.Position().ColumnNumber, qt.Equals, 10)
				a.c.Assert(fe.ChromaLexer, qt.Equals, "md")
				a.assertErrorMessage(`"content/myyaml.md:7:10": failed to extract shortcode: template for shortcode "nono" not found`, fe.Error())
			},
		},
		{
			name:     "Invalid YAML front matter",
			fileType: yamlcontent,
			fileFixer: func(content string) string {
				return strings.Replace(content, "title:", "title: %foo", 1)
			},
			assertBuildError: func(a testSiteBuildErrorAsserter, err error) {
				a.assertLineNumber(2, err)
			},
		},
		{
			name:     "Invalid TOML front matter",
			fileType: tomlcontent,
			fileFixer: func(content string) string {
				return strings.Replace(content, "description = ", "description &", 1)
			},
			assertBuildError: func(a testSiteBuildErrorAsserter, err error) {
				fe := a.getFileError(err)
				a.c.Assert(fe.Position().LineNumber, qt.Equals, 6)
				a.c.Assert(fe.ErrorContext.ChromaLexer, qt.Equals, "toml")
			},
		},
		{
			name:     "Invalid JSON front matter",
			fileType: jsoncontent,
			fileFixer: func(content string) string {
				return strings.Replace(content, "\"description\":", "\"description\"", 1)
			},
			assertBuildError: func(a testSiteBuildErrorAsserter, err error) {
				fe := a.getFileError(err)

				a.c.Assert(fe.Position().LineNumber, qt.Equals, 3)
				a.c.Assert(fe.ErrorContext.ChromaLexer, qt.Equals, "json")
			},
		},
		{
			// See https://github.com/neohugo/neohugo/issues/5327
			name:     "Panic in template Execute",
			fileType: single,
			fileFixer: func(content string) string {
				return strings.Replace(content, ".Title", ".Parent.Parent.Parent", 1)
			},

			assertBuildError: func(a testSiteBuildErrorAsserter, err error) {
				a.c.Assert(err, qt.Not(qt.IsNil))
				fe := a.getFileError(err)
				a.c.Assert(fe.Position().LineNumber, qt.Equals, 5)
				a.c.Assert(fe.Position().ColumnNumber, qt.Equals, 21)
			},
		},
	}

	for _, test := range tests {
		test := test
		t.Run(test.name, func(t *testing.T) {
			t.Parallel()
			c := qt.New(t)
			errorAsserter := testSiteBuildErrorAsserter{
				c:    c,
				name: test.name,
			}

			b := newTestSitesBuilder(t).WithSimpleConfigFile()

			f := func(fileType, content string) string {
				if fileType != test.fileType {
					return content
				}
				return test.fileFixer(content)
			}

			b.WithTemplatesAdded("layouts/shortcodes/sc.html", f(shortcode, `SHORTCODE L1
SHORTCODE L2
SHORTCODE L3:
SHORTCODE L4: {{ .Page.Title }}
`))
			b.WithTemplatesAdded("layouts/_default/baseof.html", f(base, `BASEOF L1
BASEOF L2
BASEOF L3
BASEOF L4{{ if .Title }}{{ end }}
{{block "main" .}}This is the main content.{{end}}
BASEOF L6
`))

			b.WithTemplatesAdded("layouts/_default/single.html", f(single, `{{ define "main" }}
SINGLE L2:
SINGLE L3:
SINGLE L4:
SINGLE L5: {{ .Title }} {{ .Content }}
{{ end }}
`))

			b.WithTemplatesAdded("layouts/foo/single.html", f(single, `
SINGLE L2:
SINGLE L3:
SINGLE L4:
SINGLE L5: {{ .Title }} {{ .Content }}
`))

			b.WithContent("myyaml.md", f(yamlcontent, `---
title: "The YAML"
---

Some content.

         {{< sc >}}

Some more text.

The end.

`))

			b.WithContent("mytoml.md", f(tomlcontent, `+++
title = "The TOML"
p1 = "v"
p2 = "v"
p3 = "v"
description = "Descriptioon"
+++

Some content.


`))

			b.WithContent("myjson.md", f(jsoncontent, `{
	"title": "This is a title",
	"description": "This is a description."
}

Some content.


`))

			createErr := b.CreateSitesE()
			if test.assertCreateError != nil {
				test.assertCreateError(errorAsserter, createErr)
			} else {
				c.Assert(createErr, qt.IsNil)
			}

			if createErr == nil {
				buildErr := b.BuildE(BuildCfg{})
				if test.assertBuildError != nil {
					test.assertBuildError(errorAsserter, buildErr)
				} else {
					c.Assert(buildErr, qt.IsNil)
				}
			}
		})
	}
}

<<<<<<< HEAD
// https://github.com/neohugo/neohugo/issues/5375
//func TestSiteBuildTimeout(t *testing.T) {
//if !htesting.IsCI() {
//// defer leaktest.CheckTimeout(t, 10*time.Second)()
//}
=======
// https://github.com/gohugoio/hugo/issues/5375
func TestSiteBuildTimeout(t *testing.T) {
	if !htesting.IsCI() {
		//defer leaktest.CheckTimeout(t, 10*time.Second)()
	}
>>>>>>> 3efc2e2a

//b := newTestSitesBuilder(t)
//b.WithConfigFile("toml", `
//timeout = 5
//`)

//b.WithTemplatesAdded("_default/single.html", `
//{{ .WordCount }}
//`, "shortcodes/c.html", `
//{{ range .Page.Site.RegularPages }}
//{{ .WordCount }}
//{{ end }}

//`)

//for i := 1; i < 100; i++ {
//b.WithContent(fmt.Sprintf("page%d.md", i), `---
//title: "A page"
//---

//{{< c >}}`)
//}

//b.CreateSites().BuildFail(BuildCfg{})
//}<|MERGE_RESOLUTION|>--- conflicted
+++ resolved
@@ -4,11 +4,8 @@
 	"path/filepath"
 	"strings"
 	"testing"
-<<<<<<< HEAD
-=======
 
 	"github.com/gohugoio/hugo/htesting"
->>>>>>> 3efc2e2a
 
 	qt "github.com/frankban/quicktest"
 	"github.com/neohugo/neohugo/common/herrors"
@@ -315,19 +312,11 @@
 	}
 }
 
-<<<<<<< HEAD
-// https://github.com/neohugo/neohugo/issues/5375
-//func TestSiteBuildTimeout(t *testing.T) {
-//if !htesting.IsCI() {
-//// defer leaktest.CheckTimeout(t, 10*time.Second)()
-//}
-=======
 // https://github.com/gohugoio/hugo/issues/5375
 func TestSiteBuildTimeout(t *testing.T) {
 	if !htesting.IsCI() {
 		//defer leaktest.CheckTimeout(t, 10*time.Second)()
 	}
->>>>>>> 3efc2e2a
 
 //b := newTestSitesBuilder(t)
 //b.WithConfigFile("toml", `
