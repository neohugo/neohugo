package hugolib

import (
<<<<<<< HEAD
=======
	"fmt"
>>>>>>> e32a493b
	"os"
	"path/filepath"
	"strings"
	"testing"

	qt "github.com/frankban/quicktest"
	"github.com/neohugo/neohugo/common/herrors"
)

type testSiteBuildErrorAsserter struct {
	name string
	c    *qt.C
}

func (t testSiteBuildErrorAsserter) getFileError(err error) herrors.FileError {
	t.c.Assert(err, qt.Not(qt.IsNil), qt.Commentf(t.name))
	fe := herrors.UnwrapFileError(err)
	t.c.Assert(fe, qt.Not(qt.IsNil))
	return fe
}

func (t testSiteBuildErrorAsserter) assertLineNumber(lineNumber int, err error) {
	t.c.Helper()
	fe := t.getFileError(err)
	t.c.Assert(fe.Position().LineNumber, qt.Equals, lineNumber, qt.Commentf(err.Error()))
}

func (t testSiteBuildErrorAsserter) assertErrorMessage(e1, e2 string) {
	// The error message will contain filenames with OS slashes. Normalize before compare.
	e1, e2 = filepath.ToSlash(e1), filepath.ToSlash(e2)
	t.c.Assert(e2, qt.Contains, e1)
}

func TestSiteBuildErrors(t *testing.T) {
	const (
		yamlcontent = "yamlcontent"
		tomlcontent = "tomlcontent"
		jsoncontent = "jsoncontent"
		shortcode   = "shortcode"
		base        = "base"
		single      = "single"
	)

	// TODO(bep) add content tests after https://github.com/neohugo/neohugo/issues/5324
	// is implemented.

	tests := []struct {
		name              string
		fileType          string
		fileFixer         func(content string) string
		assertCreateError func(a testSiteBuildErrorAsserter, err error)
		assertBuildError  func(a testSiteBuildErrorAsserter, err error)
	}{
		{
			name:     "Base template parse failed",
			fileType: base,
			fileFixer: func(content string) string {
				return strings.Replace(content, ".Title }}", ".Title }", 1)
			},
			// Base templates gets parsed at build time.
			assertBuildError: func(a testSiteBuildErrorAsserter, err error) {
				a.assertLineNumber(4, err)
			},
		},
		{
			name:     "Base template execute failed",
			fileType: base,
			fileFixer: func(content string) string {
				return strings.Replace(content, ".Title", ".Titles", 1)
			},
			assertBuildError: func(a testSiteBuildErrorAsserter, err error) {
				a.assertLineNumber(4, err)
			},
		},
		{
			name:     "Single template parse failed",
			fileType: single,
			fileFixer: func(content string) string {
				return strings.Replace(content, ".Title }}", ".Title }", 1)
			},
			assertCreateError: func(a testSiteBuildErrorAsserter, err error) {
				fe := a.getFileError(err)
				a.c.Assert(fe.Position().LineNumber, qt.Equals, 5)
				a.c.Assert(fe.Position().ColumnNumber, qt.Equals, 1)
				a.assertErrorMessage("\"layouts/foo/single.html:5:1\": parse failed: template: foo/single.html:5: unexpected \"}\" in operand", fe.Error())
			},
		},
		{
			name:     "Single template execute failed",
			fileType: single,
			fileFixer: func(content string) string {
				return strings.Replace(content, ".Title", ".Titles", 1)
			},
			assertBuildError: func(a testSiteBuildErrorAsserter, err error) {
				fe := a.getFileError(err)
				a.c.Assert(fe.Position().LineNumber, qt.Equals, 5)
				a.c.Assert(fe.Position().ColumnNumber, qt.Equals, 14)
				a.assertErrorMessage("\"layouts/_default/single.html:5:14\": execute of template failed", fe.Error())
			},
		},
		{
			name:     "Single template execute failed, long keyword",
			fileType: single,
			fileFixer: func(content string) string {
				return strings.Replace(content, ".Title", ".ThisIsAVeryLongTitle", 1)
			},
			assertBuildError: func(a testSiteBuildErrorAsserter, err error) {
				fe := a.getFileError(err)
				a.c.Assert(fe.Position().LineNumber, qt.Equals, 5)
				a.c.Assert(fe.Position().ColumnNumber, qt.Equals, 14)
				a.assertErrorMessage("\"layouts/_default/single.html:5:14\": execute of template failed", fe.Error())
			},
		},
		{
			name:     "Shortcode parse failed",
			fileType: shortcode,
			fileFixer: func(content string) string {
				return strings.Replace(content, ".Title }}", ".Title }", 1)
			},
			assertCreateError: func(a testSiteBuildErrorAsserter, err error) {
				a.assertLineNumber(4, err)
			},
		},
		{
			name:     "Shortcode execute failed",
			fileType: shortcode,
			fileFixer: func(content string) string {
				return strings.Replace(content, ".Title", ".Titles", 1)
			},
			assertBuildError: func(a testSiteBuildErrorAsserter, err error) {
				fe := a.getFileError(err)
				// Make sure that it contains both the content file and template
				a.assertErrorMessage(`"content/myyaml.md:7:10": failed to render shortcode "sc": failed to process shortcode: "layouts/shortcodes/sc.html:4:22": execute of template failed: template: shortcodes/sc.html:4:22: executing "shortcodes/sc.html" at <.Page.Titles>: can't evaluate field Titles in type page.Page`, fe.Error())
				a.c.Assert(fe.Position().LineNumber, qt.Equals, 7)
<<<<<<< HEAD
=======

>>>>>>> e32a493b
			},
		},
		{
			name:     "Shortode does not exist",
			fileType: yamlcontent,
			fileFixer: func(content string) string {
				return strings.Replace(content, "{{< sc >}}", "{{< nono >}}", 1)
			},
			assertBuildError: func(a testSiteBuildErrorAsserter, err error) {
				fe := a.getFileError(err)
				a.c.Assert(fe.Position().LineNumber, qt.Equals, 7)
				a.c.Assert(fe.Position().ColumnNumber, qt.Equals, 10)
				a.assertErrorMessage(`"content/myyaml.md:7:10": failed to extract shortcode: template for shortcode "nono" not found`, fe.Error())
			},
		},
		{
			name:     "Invalid YAML front matter",
			fileType: yamlcontent,
			fileFixer: func(content string) string {
				return `---
title: "My YAML Content"
foo bar
---
`
			},
			assertBuildError: func(a testSiteBuildErrorAsserter, err error) {
				a.assertLineNumber(3, err)
			},
		},
		{
			name:     "Invalid TOML front matter",
			fileType: tomlcontent,
			fileFixer: func(content string) string {
				return strings.Replace(content, "description = ", "description &", 1)
			},
			assertBuildError: func(a testSiteBuildErrorAsserter, err error) {
				fe := a.getFileError(err)
				a.c.Assert(fe.Position().LineNumber, qt.Equals, 6)
			},
		},
		{
			name:     "Invalid JSON front matter",
			fileType: jsoncontent,
			fileFixer: func(content string) string {
				return strings.Replace(content, "\"description\":", "\"description\"", 1)
			},
			assertBuildError: func(a testSiteBuildErrorAsserter, err error) {
				fe := a.getFileError(err)
				a.c.Assert(fe.Position().LineNumber, qt.Equals, 3)
			},
		},
		{
			// See https://github.com/neohugo/neohugo/issues/5327
			name:     "Panic in template Execute",
			fileType: single,
			fileFixer: func(content string) string {
				return strings.Replace(content, ".Title", ".Parent.Parent.Parent", 1)
			},

			assertBuildError: func(a testSiteBuildErrorAsserter, err error) {
				a.c.Assert(err, qt.Not(qt.IsNil))
				fe := a.getFileError(err)
				a.c.Assert(fe.Position().LineNumber, qt.Equals, 5)
				a.c.Assert(fe.Position().ColumnNumber, qt.Equals, 21)
			},
		},
	}

	for _, test := range tests {
		if test.name != "Invalid JSON front matter" {
			continue
		}
		test := test
		t.Run(test.name, func(t *testing.T) {
			t.Parallel()
			c := qt.New(t)
			errorAsserter := testSiteBuildErrorAsserter{
				c:    c,
				name: test.name,
			}

			b := newTestSitesBuilder(t).WithSimpleConfigFile()

			f := func(fileType, content string) string {
				if fileType != test.fileType {
					return content
				}
				return test.fileFixer(content)
			}

			b.WithTemplatesAdded("layouts/shortcodes/sc.html", f(shortcode, `SHORTCODE L1
SHORTCODE L2
SHORTCODE L3:
SHORTCODE L4: {{ .Page.Title }}
`))
			b.WithTemplatesAdded("layouts/_default/baseof.html", f(base, `BASEOF L1
BASEOF L2
BASEOF L3
BASEOF L4{{ if .Title }}{{ end }}
{{block "main" .}}This is the main content.{{end}}
BASEOF L6
`))

			b.WithTemplatesAdded("layouts/_default/single.html", f(single, `{{ define "main" }}
SINGLE L2:
SINGLE L3:
SINGLE L4:
SINGLE L5: {{ .Title }} {{ .Content }}
{{ end }}
`))

			b.WithTemplatesAdded("layouts/foo/single.html", f(single, `
SINGLE L2:
SINGLE L3:
SINGLE L4:
SINGLE L5: {{ .Title }} {{ .Content }}
`))

			b.WithContent("myyaml.md", f(yamlcontent, `---
title: "The YAML"
---

Some content.

         {{< sc >}}

Some more text.

The end.

`))

			b.WithContent("mytoml.md", f(tomlcontent, `+++
title = "The TOML"
p1 = "v"
p2 = "v"
p3 = "v"
description = "Descriptioon"
+++

Some content.


`))

			b.WithContent("myjson.md", f(jsoncontent, `{
	"title": "This is a title",
	"description": "This is a description."
}

Some content.


`))

			createErr := b.CreateSitesE()
			if test.assertCreateError != nil {
				test.assertCreateError(errorAsserter, createErr)
			} else {
				c.Assert(createErr, qt.IsNil)
			}

			if createErr == nil {
				buildErr := b.BuildE(BuildCfg{})
				if test.assertBuildError != nil {
					test.assertBuildError(errorAsserter, buildErr)
				} else {
					c.Assert(buildErr, qt.IsNil)
				}
			}
		})
	}

}

// Issue 9852
func TestErrorMinify(t *testing.T) {
	t.Parallel()

	files := `
-- config.toml --
minify = true

-- layouts/index.html --
<body>
<script>=;</script>
</body>

`

	b, err := NewIntegrationTestBuilder(
		IntegrationTestConfig{
			T:           t,
			TxtarString: files,
		},
	).BuildE()

	fe := herrors.UnwrapFileError(err)
	b.Assert(fe, qt.IsNotNil)
	b.Assert(fe.Position().LineNumber, qt.Equals, 2)
	b.Assert(fe.Position().ColumnNumber, qt.Equals, 9)
	b.Assert(fe.Error(), qt.Contains, "unexpected = in expression on line 2 and column 9")
	b.Assert(filepath.ToSlash(fe.Position().Filename), qt.Contains, "hugo-transform-error")
	b.Assert(os.Remove(fe.Position().Filename), qt.IsNil)

}

func TestErrorNestedRender(t *testing.T) {
	t.Parallel()

	files := `
-- config.toml --
-- content/_index.md --
---
title: "Home"
---
-- layouts/index.html --
line 1
line 2
1{{ .Render "myview" }}
-- layouts/_default/myview.html --
line 1
12{{ partial "foo.html" . }}
line 4
line 5
-- layouts/partials/foo.html --
line 1
line 2
123{{ .ThisDoesNotExist }}
line 4
`

	b, err := NewIntegrationTestBuilder(
		IntegrationTestConfig{
			T:           t,
			TxtarString: files,
		},
	).BuildE()

	b.Assert(err, qt.IsNotNil)
	errors := herrors.UnwrapFileErrorsWithErrorContext(err)
	b.Assert(errors, qt.HasLen, 4)
	b.Assert(errors[0].Position().LineNumber, qt.Equals, 3)
	b.Assert(errors[0].Position().ColumnNumber, qt.Equals, 4)
	b.Assert(errors[0].Error(), qt.Contains, filepath.FromSlash(`"/layouts/index.html:3:4": execute of template failed`))
	b.Assert(errors[0].ErrorContext().Lines, qt.DeepEquals, []string{"line 1", "line 2", "1{{ .Render \"myview\" }}"})
	b.Assert(errors[2].Position().LineNumber, qt.Equals, 2)
	b.Assert(errors[2].Position().ColumnNumber, qt.Equals, 5)
	b.Assert(errors[2].ErrorContext().Lines, qt.DeepEquals, []string{"line 1", "12{{ partial \"foo.html\" . }}", "line 4", "line 5"})

	b.Assert(errors[3].Position().LineNumber, qt.Equals, 3)
	b.Assert(errors[3].Position().ColumnNumber, qt.Equals, 6)
	b.Assert(errors[3].ErrorContext().Lines, qt.DeepEquals, []string{"line 1", "line 2", "123{{ .ThisDoesNotExist }}", "line 4"})

}

func TestErrorNestedShortocde(t *testing.T) {
	t.Parallel()

	files := `
-- config.toml --
-- content/_index.md --
---
title: "Home"
---

## Hello
{{< hello >}}

-- layouts/index.html --
line 1
line 2
{{ .Content }}
line 5
-- layouts/shortcodes/hello.html --
line 1
12{{ partial "foo.html" . }}
line 4
line 5
-- layouts/partials/foo.html --
line 1
line 2
123{{ .ThisDoesNotExist }}
line 4
`

	b, err := NewIntegrationTestBuilder(
		IntegrationTestConfig{
			T:           t,
			TxtarString: files,
		},
	).BuildE()

	b.Assert(err, qt.IsNotNil)
	errors := herrors.UnwrapFileErrorsWithErrorContext(err)

	b.Assert(errors, qt.HasLen, 3)

	b.Assert(errors[0].Position().LineNumber, qt.Equals, 6)
	b.Assert(errors[0].Position().ColumnNumber, qt.Equals, 1)
	b.Assert(errors[0].ErrorContext().ChromaLexer, qt.Equals, "md")
	b.Assert(errors[0].Error(), qt.Contains, filepath.FromSlash(`"/content/_index.md:6:1": failed to render shortcode "hello": failed to process shortcode: "/layouts/shortcodes/hello.html:2:5":`))
	b.Assert(errors[0].ErrorContext().Lines, qt.DeepEquals, []string{"", "## Hello", "{{< hello >}}", ""})
	b.Assert(errors[1].ErrorContext().Lines, qt.DeepEquals, []string{"line 1", "12{{ partial \"foo.html\" . }}", "line 4", "line 5"})
	b.Assert(errors[2].ErrorContext().Lines, qt.DeepEquals, []string{"line 1", "line 2", "123{{ .ThisDoesNotExist }}", "line 4"})

}

func TestErrorRenderHookHeading(t *testing.T) {
	t.Parallel()

	files := `
-- config.toml --
-- content/_index.md --
---
title: "Home"
---

## Hello

-- layouts/index.html --
line 1
line 2
{{ .Content }}
line 5
-- layouts/_default/_markup/render-heading.html --
line 1
12{{ .Levels }}
line 4
line 5
`

	b, err := NewIntegrationTestBuilder(
		IntegrationTestConfig{
			T:           t,
			TxtarString: files,
		},
	).BuildE()

	b.Assert(err, qt.IsNotNil)
	errors := herrors.UnwrapFileErrorsWithErrorContext(err)

	b.Assert(errors, qt.HasLen, 2)
	b.Assert(errors[0].Error(), qt.Contains, filepath.FromSlash(`"/content/_index.md:1:1": "/layouts/_default/_markup/render-heading.html:2:5": execute of template failed`))

}

func TestErrorRenderHookCodeblock(t *testing.T) {
	t.Parallel()

	files := `
-- config.toml --
-- content/_index.md --
---
title: "Home"
---

## Hello

§§§ foo
bar
§§§


-- layouts/index.html --
line 1
line 2
{{ .Content }}
line 5
-- layouts/_default/_markup/render-codeblock-foo.html --
line 1
12{{ .Foo }}
line 4
line 5
`

	b, err := NewIntegrationTestBuilder(
		IntegrationTestConfig{
			T:           t,
			TxtarString: files,
		},
	).BuildE()

	b.Assert(err, qt.IsNotNil)
	errors := herrors.UnwrapFileErrorsWithErrorContext(err)

	b.Assert(errors, qt.HasLen, 2)
	first := errors[0]
	b.Assert(first.Error(), qt.Contains, filepath.FromSlash(`"/content/_index.md:7:1": "/layouts/_default/_markup/render-codeblock-foo.html:2:5": execute of template failed`))

}

func TestErrorInBaseTemplate(t *testing.T) {
	t.Parallel()

	filesTemplate := `
-- config.toml --
-- content/_index.md --
---
title: "Home"
---
-- layouts/baseof.html --
line 1 base
line 2 base
{{ block "main" . }}empty{{ end }}
line 4 base
{{ block "toc" . }}empty{{ end }}
-- layouts/index.html --
{{ define "main" }}
line 2 index
line 3 index
line 4 index
{{ end }}
{{ define "toc" }}
TOC: {{ partial "toc.html" . }}
{{ end }}
-- layouts/partials/toc.html --
toc line 1
toc line 2
toc line 3
toc line 4




`

	t.Run("base template", func(t *testing.T) {
		files := strings.Replace(filesTemplate, "line 4 base", "123{{ .ThisDoesNotExist \"abc\" }}", 1)

		b, err := NewIntegrationTestBuilder(
			IntegrationTestConfig{
				T:           t,
				TxtarString: files,
			},
		).BuildE()

		b.Assert(err, qt.IsNotNil)
		b.Assert(err.Error(), qt.Contains, filepath.FromSlash(`render of "home" failed: "/layouts/baseof.html:4:6"`))

	})

	t.Run("index template", func(t *testing.T) {
		files := strings.Replace(filesTemplate, "line 3 index", "1234{{ .ThisDoesNotExist \"abc\" }}", 1)

		b, err := NewIntegrationTestBuilder(
			IntegrationTestConfig{
				T:           t,
				TxtarString: files,
			},
		).BuildE()

		b.Assert(err, qt.IsNotNil)
		b.Assert(err.Error(), qt.Contains, filepath.FromSlash(`render of "home" failed: "/layouts/index.html:3:7"`))

	})

	t.Run("partial from define", func(t *testing.T) {
		files := strings.Replace(filesTemplate, "toc line 2", "12345{{ .ThisDoesNotExist \"abc\" }}", 1)

		b, err := NewIntegrationTestBuilder(
			IntegrationTestConfig{
				T:           t,
				TxtarString: files,
			},
		).BuildE()

		b.Assert(err, qt.IsNotNil)
		b.Assert(err.Error(), qt.Contains, filepath.FromSlash(`render of "home" failed: "/layouts/index.html:7:8": execute of template failed`))
		b.Assert(err.Error(), qt.Contains, `execute of template failed: template: partials/toc.html:2:8: executing "partials/toc.html"`)

	})

}

// Issue 9852
func TestErrorMinify(t *testing.T) {
	t.Parallel()

	files := `
-- config.toml --
minify = true

-- layouts/index.html --
<body>
<script>=;</script>
</body>

`

	b, err := NewIntegrationTestBuilder(
		IntegrationTestConfig{
			T:           t,
			TxtarString: files,
		},
	).BuildE()

	fe := herrors.UnwrapFileError(err)
	b.Assert(fe, qt.IsNotNil)
	b.Assert(fe.Position().LineNumber, qt.Equals, 2)
	b.Assert(fe.Position().ColumnNumber, qt.Equals, 9)
	b.Assert(fe.Error(), qt.Contains, "unexpected = in expression on line 2 and column 9")
	b.Assert(filepath.ToSlash(fe.Position().Filename), qt.Contains, "hugo-transform-error")
	b.Assert(os.Remove(fe.Position().Filename), qt.IsNil)
}

func TestErrorNestedRender(t *testing.T) {
	t.Parallel()

	files := `
-- config.toml --
-- content/_index.md --
---
title: "Home"
---
-- layouts/index.html --
line 1
line 2
1{{ .Render "myview" }}
-- layouts/_default/myview.html --
line 1
12{{ partial "foo.html" . }}
line 4
line 5
-- layouts/partials/foo.html --
line 1
line 2
123{{ .ThisDoesNotExist }}
line 4
`

	b, err := NewIntegrationTestBuilder(
		IntegrationTestConfig{
			T:           t,
			TxtarString: files,
		},
	).BuildE()

	b.Assert(err, qt.IsNotNil)
	errors := herrors.UnwrapFileErrorsWithErrorContext(err)
	b.Assert(errors, qt.HasLen, 4)
	b.Assert(errors[0].Position().LineNumber, qt.Equals, 3)
	b.Assert(errors[0].Position().ColumnNumber, qt.Equals, 4)
	b.Assert(errors[0].Error(), qt.Contains, filepath.FromSlash(`"/layouts/index.html:3:4": execute of template failed`))
	b.Assert(errors[0].ErrorContext().Lines, qt.DeepEquals, []string{"line 1", "line 2", "1{{ .Render \"myview\" }}"})
	b.Assert(errors[2].Position().LineNumber, qt.Equals, 2)
	b.Assert(errors[2].Position().ColumnNumber, qt.Equals, 5)
	b.Assert(errors[2].ErrorContext().Lines, qt.DeepEquals, []string{"line 1", "12{{ partial \"foo.html\" . }}", "line 4", "line 5"})

	b.Assert(errors[3].Position().LineNumber, qt.Equals, 3)
	b.Assert(errors[3].Position().ColumnNumber, qt.Equals, 6)
	b.Assert(errors[3].ErrorContext().Lines, qt.DeepEquals, []string{"line 1", "line 2", "123{{ .ThisDoesNotExist }}", "line 4"})
}

func TestErrorNestedShortocde(t *testing.T) {
	t.Parallel()

	files := `
-- config.toml --
-- content/_index.md --
---
title: "Home"
---

## Hello
{{< hello >}}

-- layouts/index.html --
line 1
line 2
{{ .Content }}
line 5
-- layouts/shortcodes/hello.html --
line 1
12{{ partial "foo.html" . }}
line 4
line 5
-- layouts/partials/foo.html --
line 1
line 2
123{{ .ThisDoesNotExist }}
line 4
`

	b, err := NewIntegrationTestBuilder(
		IntegrationTestConfig{
			T:           t,
			TxtarString: files,
		},
	).BuildE()

	b.Assert(err, qt.IsNotNil)
	errors := herrors.UnwrapFileErrorsWithErrorContext(err)

	b.Assert(errors, qt.HasLen, 3)

	b.Assert(errors[0].Position().LineNumber, qt.Equals, 6)
	b.Assert(errors[0].Position().ColumnNumber, qt.Equals, 1)
	b.Assert(errors[0].ErrorContext().ChromaLexer, qt.Equals, "md")
	b.Assert(errors[0].Error(), qt.Contains, filepath.FromSlash(`"/content/_index.md:6:1": failed to render shortcode "hello": failed to process shortcode: "/layouts/shortcodes/hello.html:2:5":`))
	b.Assert(errors[0].ErrorContext().Lines, qt.DeepEquals, []string{"", "## Hello", "{{< hello >}}", ""})
	b.Assert(errors[1].ErrorContext().Lines, qt.DeepEquals, []string{"line 1", "12{{ partial \"foo.html\" . }}", "line 4", "line 5"})
	b.Assert(errors[2].ErrorContext().Lines, qt.DeepEquals, []string{"line 1", "line 2", "123{{ .ThisDoesNotExist }}", "line 4"})
}

func TestErrorRenderHookHeading(t *testing.T) {
	t.Parallel()

	files := `
-- config.toml --
-- content/_index.md --
---
title: "Home"
---

## Hello

-- layouts/index.html --
line 1
line 2
{{ .Content }}
line 5
-- layouts/_default/_markup/render-heading.html --
line 1
12{{ .Levels }}
line 4
line 5
`

	b, err := NewIntegrationTestBuilder(
		IntegrationTestConfig{
			T:           t,
			TxtarString: files,
		},
	).BuildE()

	b.Assert(err, qt.IsNotNil)
	errors := herrors.UnwrapFileErrorsWithErrorContext(err)

	b.Assert(errors, qt.HasLen, 2)
	b.Assert(errors[0].Error(), qt.Contains, filepath.FromSlash(`"/content/_index.md:1:1": "/layouts/_default/_markup/render-heading.html:2:5": execute of template failed`))
}

func TestErrorRenderHookCodeblock(t *testing.T) {
	t.Parallel()

	files := `
-- config.toml --
-- content/_index.md --
---
title: "Home"
---

## Hello

§§§ foo
bar
§§§


-- layouts/index.html --
line 1
line 2
{{ .Content }}
line 5
-- layouts/_default/_markup/render-codeblock-foo.html --
line 1
12{{ .Foo }}
line 4
line 5
`

	b, err := NewIntegrationTestBuilder(
		IntegrationTestConfig{
			T:           t,
			TxtarString: files,
		},
	).BuildE()

	b.Assert(err, qt.IsNotNil)
	errors := herrors.UnwrapFileErrorsWithErrorContext(err)

	b.Assert(errors, qt.HasLen, 2)
	first := errors[0]
	b.Assert(first.Error(), qt.Contains, filepath.FromSlash(`"/content/_index.md:7:1": "/layouts/_default/_markup/render-codeblock-foo.html:2:5": execute of template failed`))
}

func TestErrorInBaseTemplate(t *testing.T) {
	t.Parallel()

	filesTemplate := `
-- config.toml --
-- content/_index.md --
---
title: "Home"
---
-- layouts/baseof.html --
line 1 base
line 2 base
{{ block "main" . }}empty{{ end }}
line 4 base
{{ block "toc" . }}empty{{ end }}
-- layouts/index.html --
{{ define "main" }}
line 2 index
line 3 index
line 4 index
{{ end }}
{{ define "toc" }}
TOC: {{ partial "toc.html" . }}
{{ end }}
-- layouts/partials/toc.html --
toc line 1
toc line 2
toc line 3
toc line 4




`

	t.Run("base template", func(t *testing.T) {
		files := strings.Replace(filesTemplate, "line 4 base", "123{{ .ThisDoesNotExist \"abc\" }}", 1)

		b, err := NewIntegrationTestBuilder(
			IntegrationTestConfig{
				T:           t,
				TxtarString: files,
			},
		).BuildE()

		b.Assert(err, qt.IsNotNil)
		b.Assert(err.Error(), qt.Contains, filepath.FromSlash(`render of "home" failed: "/layouts/baseof.html:4:6"`))
	})

	t.Run("index template", func(t *testing.T) {
		files := strings.Replace(filesTemplate, "line 3 index", "1234{{ .ThisDoesNotExist \"abc\" }}", 1)

		b, err := NewIntegrationTestBuilder(
			IntegrationTestConfig{
				T:           t,
				TxtarString: files,
			},
		).BuildE()

		b.Assert(err, qt.IsNotNil)
		b.Assert(err.Error(), qt.Contains, filepath.FromSlash(`render of "home" failed: "/layouts/index.html:3:7"`))
	})

	t.Run("partial from define", func(t *testing.T) {
		files := strings.Replace(filesTemplate, "toc line 2", "12345{{ .ThisDoesNotExist \"abc\" }}", 1)

		b, err := NewIntegrationTestBuilder(
			IntegrationTestConfig{
				T:           t,
				TxtarString: files,
			},
		).BuildE()

		b.Assert(err, qt.IsNotNil)
		b.Assert(err.Error(), qt.Contains, filepath.FromSlash(`render of "home" failed: "/layouts/index.html:7:8": execute of template failed`))
		b.Assert(err.Error(), qt.Contains, `execute of template failed: template: partials/toc.html:2:8: executing "partials/toc.html"`)
	})
}

// https://github.com/neohugo/neohugo/issues/5375
//func TestSiteBuildTimeout(t *testing.T) {
//if !htesting.IsCI() {
//// defer leaktest.CheckTimeout(t, 10*time.Second)()
//}

//b := newTestSitesBuilder(t)
//b.WithConfigFile("toml", `
//timeout = 5
//`)

//b.WithTemplatesAdded("_default/single.html", `
//{{ .WordCount }}
//`, "shortcodes/c.html", `
//{{ range .Page.Site.RegularPages }}
//{{ .WordCount }}
//{{ end }}

//`)

//for i := 1; i < 100; i++ {
//b.WithContent(fmt.Sprintf("page%d.md", i), `---
//title: "A page"
//---

//{{< c >}}`)
//}

// b.CreateSites().BuildFail(BuildCfg{})
//}<|MERGE_RESOLUTION|>--- conflicted
+++ resolved
@@ -1,10 +1,6 @@
 package hugolib
 
 import (
-<<<<<<< HEAD
-=======
-	"fmt"
->>>>>>> e32a493b
 	"os"
 	"path/filepath"
 	"strings"
@@ -139,10 +135,6 @@
 				// Make sure that it contains both the content file and template
 				a.assertErrorMessage(`"content/myyaml.md:7:10": failed to render shortcode "sc": failed to process shortcode: "layouts/shortcodes/sc.html:4:22": execute of template failed: template: shortcodes/sc.html:4:22: executing "shortcodes/sc.html" at <.Page.Titles>: can't evaluate field Titles in type page.Page`, fe.Error())
 				a.c.Assert(fe.Position().LineNumber, qt.Equals, 7)
-<<<<<<< HEAD
-=======
-
->>>>>>> e32a493b
 			},
 		},
 		{
