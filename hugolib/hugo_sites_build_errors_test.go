package hugolib

import (
<<<<<<< HEAD
=======
	"fmt"
>>>>>>> e127d3e5
	"os"
	"path/filepath"
	"strings"
	"testing"

	qt "github.com/frankban/quicktest"
	"github.com/neohugo/neohugo/common/herrors"
)

type testSiteBuildErrorAsserter struct {
	name string
	c    *qt.C
}

func (t testSiteBuildErrorAsserter) getFileError(err error) herrors.FileError {
	t.c.Assert(err, qt.Not(qt.IsNil), qt.Commentf(t.name))
	fe := herrors.UnwrapFileError(err)
	t.c.Assert(fe, qt.Not(qt.IsNil))
	return fe
}

func (t testSiteBuildErrorAsserter) assertLineNumber(lineNumber int, err error) {
	t.c.Helper()
	fe := t.getFileError(err)
	t.c.Assert(fe.Position().LineNumber, qt.Equals, lineNumber, qt.Commentf(err.Error()))
}

func (t testSiteBuildErrorAsserter) assertErrorMessage(e1, e2 string) {
	// The error message will contain filenames with OS slashes. Normalize before compare.
	e1, e2 = filepath.ToSlash(e1), filepath.ToSlash(e2)
	t.c.Assert(e2, qt.Contains, e1)
}

func TestSiteBuildErrors(t *testing.T) {
	const (
		yamlcontent = "yamlcontent"
		tomlcontent = "tomlcontent"
		jsoncontent = "jsoncontent"
		shortcode   = "shortcode"
		base        = "base"
		single      = "single"
	)

	// TODO(bep) add content tests after https://github.com/neohugo/neohugo/issues/5324
	// is implemented.

	tests := []struct {
		name              string
		fileType          string
		fileFixer         func(content string) string
		assertCreateError func(a testSiteBuildErrorAsserter, err error)
		assertBuildError  func(a testSiteBuildErrorAsserter, err error)
	}{
		{
			name:     "Base template parse failed",
			fileType: base,
			fileFixer: func(content string) string {
				return strings.Replace(content, ".Title }}", ".Title }", 1)
			},
			// Base templates gets parsed at build time.
			assertBuildError: func(a testSiteBuildErrorAsserter, err error) {
				a.assertLineNumber(4, err)
			},
		},
		{
			name:     "Base template execute failed",
			fileType: base,
			fileFixer: func(content string) string {
				return strings.Replace(content, ".Title", ".Titles", 1)
			},
			assertBuildError: func(a testSiteBuildErrorAsserter, err error) {
				a.assertLineNumber(4, err)
			},
		},
		{
			name:     "Single template parse failed",
			fileType: single,
			fileFixer: func(content string) string {
				return strings.Replace(content, ".Title }}", ".Title }", 1)
			},
			assertCreateError: func(a testSiteBuildErrorAsserter, err error) {
				fe := a.getFileError(err)
				a.c.Assert(fe.Position().LineNumber, qt.Equals, 5)
				a.c.Assert(fe.Position().ColumnNumber, qt.Equals, 1)
				a.assertErrorMessage("\"layouts/foo/single.html:5:1\": parse failed: template: foo/single.html:5: unexpected \"}\" in operand", fe.Error())
			},
		},
		{
			name:     "Single template execute failed",
			fileType: single,
			fileFixer: func(content string) string {
				return strings.Replace(content, ".Title", ".Titles", 1)
			},
			assertBuildError: func(a testSiteBuildErrorAsserter, err error) {
				fe := a.getFileError(err)
				a.c.Assert(fe.Position().LineNumber, qt.Equals, 5)
				a.c.Assert(fe.Position().ColumnNumber, qt.Equals, 14)
				a.assertErrorMessage("\"layouts/_default/single.html:5:14\": execute of template failed", fe.Error())
			},
		},
		{
			name:     "Single template execute failed, long keyword",
			fileType: single,
			fileFixer: func(content string) string {
				return strings.Replace(content, ".Title", ".ThisIsAVeryLongTitle", 1)
			},
			assertBuildError: func(a testSiteBuildErrorAsserter, err error) {
				fe := a.getFileError(err)
				a.c.Assert(fe.Position().LineNumber, qt.Equals, 5)
				a.c.Assert(fe.Position().ColumnNumber, qt.Equals, 14)
				a.assertErrorMessage("\"layouts/_default/single.html:5:14\": execute of template failed", fe.Error())
			},
		},
		{
			name:     "Shortcode parse failed",
			fileType: shortcode,
			fileFixer: func(content string) string {
				return strings.Replace(content, ".Title }}", ".Title }", 1)
			},
			assertCreateError: func(a testSiteBuildErrorAsserter, err error) {
				a.assertLineNumber(4, err)
			},
		},
		{
			name:     "Shortcode execute failed",
			fileType: shortcode,
			fileFixer: func(content string) string {
				return strings.Replace(content, ".Title", ".Titles", 1)
			},
			assertBuildError: func(a testSiteBuildErrorAsserter, err error) {
				fe := a.getFileError(err)
				// Make sure that it contains both the content file and template
				a.assertErrorMessage(`"content/myyaml.md:7:10": failed to render shortcode "sc": failed to process shortcode: "layouts/shortcodes/sc.html:4:22": execute of template failed: template: shortcodes/sc.html:4:22: executing "shortcodes/sc.html" at <.Page.Titles>: can't evaluate field Titles in type page.Page`, fe.Error())
				a.c.Assert(fe.Position().LineNumber, qt.Equals, 7)
<<<<<<< HEAD
=======

>>>>>>> e127d3e5
			},
		},
		{
			name:     "Shortode does not exist",
			fileType: yamlcontent,
			fileFixer: func(content string) string {
				return strings.Replace(content, "{{< sc >}}", "{{< nono >}}", 1)
			},
			assertBuildError: func(a testSiteBuildErrorAsserter, err error) {
				fe := a.getFileError(err)
				a.c.Assert(fe.Position().LineNumber, qt.Equals, 7)
				a.c.Assert(fe.Position().ColumnNumber, qt.Equals, 10)
				a.assertErrorMessage(`"content/myyaml.md:7:10": failed to extract shortcode: template for shortcode "nono" not found`, fe.Error())
			},
		},
		{
			name:     "Invalid YAML front matter",
			fileType: yamlcontent,
			fileFixer: func(content string) string {
				return `---
title: "My YAML Content"
foo bar
---
`
			},
			assertBuildError: func(a testSiteBuildErrorAsserter, err error) {
				a.assertLineNumber(3, err)
			},
		},
		{
			name:     "Invalid TOML front matter",
			fileType: tomlcontent,
			fileFixer: func(content string) string {
				return strings.Replace(content, "description = ", "description &", 1)
			},
			assertBuildError: func(a testSiteBuildErrorAsserter, err error) {
				fe := a.getFileError(err)
				a.c.Assert(fe.Position().LineNumber, qt.Equals, 6)
			},
		},
		{
			name:     "Invalid JSON front matter",
			fileType: jsoncontent,
			fileFixer: func(content string) string {
				return strings.Replace(content, "\"description\":", "\"description\"", 1)
			},
			assertBuildError: func(a testSiteBuildErrorAsserter, err error) {
				fe := a.getFileError(err)
				a.c.Assert(fe.Position().LineNumber, qt.Equals, 3)
			},
		},
		{
			// See https://github.com/neohugo/neohugo/issues/5327
			name:     "Panic in template Execute",
			fileType: single,
			fileFixer: func(content string) string {
				return strings.Replace(content, ".Title", ".Parent.Parent.Parent", 1)
			},

			assertBuildError: func(a testSiteBuildErrorAsserter, err error) {
				a.c.Assert(err, qt.Not(qt.IsNil))
				fe := a.getFileError(err)
				a.c.Assert(fe.Position().LineNumber, qt.Equals, 5)
				a.c.Assert(fe.Position().ColumnNumber, qt.Equals, 21)
			},
		},
	}

	for _, test := range tests {
		if test.name != "Invalid JSON front matter" {
			continue
		}
		test := test
		t.Run(test.name, func(t *testing.T) {
			t.Parallel()
			c := qt.New(t)
			errorAsserter := testSiteBuildErrorAsserter{
				c:    c,
				name: test.name,
			}

			b := newTestSitesBuilder(t).WithSimpleConfigFile()

			f := func(fileType, content string) string {
				if fileType != test.fileType {
					return content
				}
				return test.fileFixer(content)
			}

			b.WithTemplatesAdded("layouts/shortcodes/sc.html", f(shortcode, `SHORTCODE L1
SHORTCODE L2
SHORTCODE L3:
SHORTCODE L4: {{ .Page.Title }}
`))
			b.WithTemplatesAdded("layouts/_default/baseof.html", f(base, `BASEOF L1
BASEOF L2
BASEOF L3
BASEOF L4{{ if .Title }}{{ end }}
{{block "main" .}}This is the main content.{{end}}
BASEOF L6
`))

			b.WithTemplatesAdded("layouts/_default/single.html", f(single, `{{ define "main" }}
SINGLE L2:
SINGLE L3:
SINGLE L4:
SINGLE L5: {{ .Title }} {{ .Content }}
{{ end }}
`))

			b.WithTemplatesAdded("layouts/foo/single.html", f(single, `
SINGLE L2:
SINGLE L3:
SINGLE L4:
SINGLE L5: {{ .Title }} {{ .Content }}
`))

			b.WithContent("myyaml.md", f(yamlcontent, `---
title: "The YAML"
---

Some content.

         {{< sc >}}

Some more text.

The end.

`))

			b.WithContent("mytoml.md", f(tomlcontent, `+++
title = "The TOML"
p1 = "v"
p2 = "v"
p3 = "v"
description = "Descriptioon"
+++

Some content.


`))

			b.WithContent("myjson.md", f(jsoncontent, `{
	"title": "This is a title",
	"description": "This is a description."
}

Some content.


`))

			createErr := b.CreateSitesE()
			if test.assertCreateError != nil {
				test.assertCreateError(errorAsserter, createErr)
			} else {
				c.Assert(createErr, qt.IsNil)
			}

			if createErr == nil {
				buildErr := b.BuildE(BuildCfg{})
				if test.assertBuildError != nil {
					test.assertBuildError(errorAsserter, buildErr)
				} else {
					c.Assert(buildErr, qt.IsNil)
				}
			}
		})
	}

}

// Issue 9852
func TestErrorMinify(t *testing.T) {
	t.Parallel()

	files := `
-- config.toml --
minify = true

-- layouts/index.html --
<body>
<script>=;</script>
</body>

`

	b, err := NewIntegrationTestBuilder(
		IntegrationTestConfig{
			T:           t,
			TxtarString: files,
		},
	).BuildE()

	fe := herrors.UnwrapFileError(err)
	b.Assert(fe, qt.IsNotNil)
	b.Assert(fe.Position().LineNumber, qt.Equals, 2)
	b.Assert(fe.Position().ColumnNumber, qt.Equals, 9)
	b.Assert(fe.Error(), qt.Contains, "unexpected = in expression on line 2 and column 9")
	b.Assert(filepath.ToSlash(fe.Position().Filename), qt.Contains, "hugo-transform-error")
	b.Assert(os.Remove(fe.Position().Filename), qt.IsNil)

}

func TestErrorNestedRender(t *testing.T) {
	t.Parallel()

	files := `
-- config.toml --
-- content/_index.md --
---
title: "Home"
---
-- layouts/index.html --
line 1
line 2
1{{ .Render "myview" }}
-- layouts/_default/myview.html --
line 1
12{{ partial "foo.html" . }}
line 4
line 5
-- layouts/partials/foo.html --
line 1
line 2
123{{ .ThisDoesNotExist }}
line 4
`

	b, err := NewIntegrationTestBuilder(
		IntegrationTestConfig{
			T:           t,
			TxtarString: files,
		},
	).BuildE()

	b.Assert(err, qt.IsNotNil)
	errors := herrors.UnwrapFileErrorsWithErrorContext(err)
	b.Assert(errors, qt.HasLen, 4)
	b.Assert(errors[0].Position().LineNumber, qt.Equals, 3)
	b.Assert(errors[0].Position().ColumnNumber, qt.Equals, 4)
	b.Assert(errors[0].Error(), qt.Contains, filepath.FromSlash(`"/layouts/index.html:3:4": execute of template failed`))
	b.Assert(errors[0].ErrorContext().Lines, qt.DeepEquals, []string{"line 1", "line 2", "1{{ .Render \"myview\" }}"})
	b.Assert(errors[2].Position().LineNumber, qt.Equals, 2)
	b.Assert(errors[2].Position().ColumnNumber, qt.Equals, 5)
	b.Assert(errors[2].ErrorContext().Lines, qt.DeepEquals, []string{"line 1", "12{{ partial \"foo.html\" . }}", "line 4", "line 5"})

	b.Assert(errors[3].Position().LineNumber, qt.Equals, 3)
	b.Assert(errors[3].Position().ColumnNumber, qt.Equals, 6)
	b.Assert(errors[3].ErrorContext().Lines, qt.DeepEquals, []string{"line 1", "line 2", "123{{ .ThisDoesNotExist }}", "line 4"})

}

func TestErrorNestedShortocde(t *testing.T) {
	t.Parallel()

	files := `
-- config.toml --
-- content/_index.md --
---
title: "Home"
---

## Hello
{{< hello >}}

-- layouts/index.html --
line 1
line 2
{{ .Content }}
line 5
-- layouts/shortcodes/hello.html --
line 1
12{{ partial "foo.html" . }}
line 4
line 5
-- layouts/partials/foo.html --
line 1
line 2
123{{ .ThisDoesNotExist }}
line 4
`

	b, err := NewIntegrationTestBuilder(
		IntegrationTestConfig{
			T:           t,
			TxtarString: files,
		},
	).BuildE()

	b.Assert(err, qt.IsNotNil)
	errors := herrors.UnwrapFileErrorsWithErrorContext(err)

	b.Assert(errors, qt.HasLen, 3)

	b.Assert(errors[0].Position().LineNumber, qt.Equals, 6)
	b.Assert(errors[0].Position().ColumnNumber, qt.Equals, 1)
	b.Assert(errors[0].ErrorContext().ChromaLexer, qt.Equals, "md")
	b.Assert(errors[0].Error(), qt.Contains, filepath.FromSlash(`"/content/_index.md:6:1": failed to render shortcode "hello": failed to process shortcode: "/layouts/shortcodes/hello.html:2:5":`))
	b.Assert(errors[0].ErrorContext().Lines, qt.DeepEquals, []string{"", "## Hello", "{{< hello >}}", ""})
	b.Assert(errors[1].ErrorContext().Lines, qt.DeepEquals, []string{"line 1", "12{{ partial \"foo.html\" . }}", "line 4", "line 5"})
	b.Assert(errors[2].ErrorContext().Lines, qt.DeepEquals, []string{"line 1", "line 2", "123{{ .ThisDoesNotExist }}", "line 4"})

}

func TestErrorRenderHookHeading(t *testing.T) {
	t.Parallel()

	files := `
-- config.toml --
-- content/_index.md --
---
title: "Home"
---

## Hello

-- layouts/index.html --
line 1
line 2
{{ .Content }}
line 5
-- layouts/_default/_markup/render-heading.html --
line 1
12{{ .Levels }}
line 4
line 5
`

	b, err := NewIntegrationTestBuilder(
		IntegrationTestConfig{
			T:           t,
			TxtarString: files,
		},
	).BuildE()

	b.Assert(err, qt.IsNotNil)
	errors := herrors.UnwrapFileErrorsWithErrorContext(err)

	b.Assert(errors, qt.HasLen, 2)
	b.Assert(errors[0].Error(), qt.Contains, filepath.FromSlash(`"/content/_index.md:1:1": "/layouts/_default/_markup/render-heading.html:2:5": execute of template failed`))

}

func TestErrorRenderHookCodeblock(t *testing.T) {
	t.Parallel()

	files := `
-- config.toml --
-- content/_index.md --
---
title: "Home"
---

## Hello

§§§ foo
bar
§§§


-- layouts/index.html --
line 1
line 2
{{ .Content }}
line 5
-- layouts/_default/_markup/render-codeblock-foo.html --
line 1
12{{ .Foo }}
line 4
line 5
`

	b, err := NewIntegrationTestBuilder(
		IntegrationTestConfig{
			T:           t,
			TxtarString: files,
		},
	).BuildE()

	b.Assert(err, qt.IsNotNil)
	errors := herrors.UnwrapFileErrorsWithErrorContext(err)

	b.Assert(errors, qt.HasLen, 2)
	first := errors[0]
	b.Assert(first.Error(), qt.Contains, filepath.FromSlash(`"/content/_index.md:7:1": "/layouts/_default/_markup/render-codeblock-foo.html:2:5": execute of template failed`))

}

func TestErrorInBaseTemplate(t *testing.T) {
	t.Parallel()

	filesTemplate := `
-- config.toml --
-- content/_index.md --
---
title: "Home"
---
-- layouts/baseof.html --
line 1 base
line 2 base
{{ block "main" . }}empty{{ end }}
line 4 base
{{ block "toc" . }}empty{{ end }}
-- layouts/index.html --
{{ define "main" }}
line 2 index
line 3 index
line 4 index
{{ end }}
{{ define "toc" }}
TOC: {{ partial "toc.html" . }}
{{ end }}
-- layouts/partials/toc.html --
toc line 1
toc line 2
toc line 3
toc line 4




`

	t.Run("base template", func(t *testing.T) {
		files := strings.Replace(filesTemplate, "line 4 base", "123{{ .ThisDoesNotExist \"abc\" }}", 1)

		b, err := NewIntegrationTestBuilder(
			IntegrationTestConfig{
				T:           t,
				TxtarString: files,
			},
		).BuildE()

		b.Assert(err, qt.IsNotNil)
		b.Assert(err.Error(), qt.Contains, filepath.FromSlash(`render of "home" failed: "/layouts/baseof.html:4:6"`))

	})

	t.Run("index template", func(t *testing.T) {
		files := strings.Replace(filesTemplate, "line 3 index", "1234{{ .ThisDoesNotExist \"abc\" }}", 1)

		b, err := NewIntegrationTestBuilder(
			IntegrationTestConfig{
				T:           t,
				TxtarString: files,
			},
		).BuildE()

		b.Assert(err, qt.IsNotNil)
		b.Assert(err.Error(), qt.Contains, filepath.FromSlash(`render of "home" failed: "/layouts/index.html:3:7"`))

	})

	t.Run("partial from define", func(t *testing.T) {
		files := strings.Replace(filesTemplate, "toc line 2", "12345{{ .ThisDoesNotExist \"abc\" }}", 1)

		b, err := NewIntegrationTestBuilder(
			IntegrationTestConfig{
				T:           t,
				TxtarString: files,
			},
		).BuildE()

		b.Assert(err, qt.IsNotNil)
		b.Assert(err.Error(), qt.Contains, filepath.FromSlash(`render of "home" failed: "/layouts/index.html:7:8": execute of template failed`))
		b.Assert(err.Error(), qt.Contains, `execute of template failed: template: partials/toc.html:2:8: executing "partials/toc.html"`)

	})

}

// Issue 9852
func TestErrorMinify(t *testing.T) {
	t.Parallel()

	files := `
-- config.toml --
minify = true

-- layouts/index.html --
<body>
<script>=;</script>
</body>

`

	b, err := NewIntegrationTestBuilder(
		IntegrationTestConfig{
			T:           t,
			TxtarString: files,
		},
	).BuildE()

	fe := herrors.UnwrapFileError(err)
	b.Assert(fe, qt.IsNotNil)
	b.Assert(fe.Position().LineNumber, qt.Equals, 2)
	b.Assert(fe.Position().ColumnNumber, qt.Equals, 9)
	b.Assert(fe.Error(), qt.Contains, "unexpected = in expression on line 2 and column 9")
	b.Assert(filepath.ToSlash(fe.Position().Filename), qt.Contains, "hugo-transform-error")
	b.Assert(os.Remove(fe.Position().Filename), qt.IsNil)
}

func TestErrorNestedRender(t *testing.T) {
	t.Parallel()

	files := `
-- config.toml --
-- content/_index.md --
---
title: "Home"
---
-- layouts/index.html --
line 1
line 2
1{{ .Render "myview" }}
-- layouts/_default/myview.html --
line 1
12{{ partial "foo.html" . }}
line 4
line 5
-- layouts/partials/foo.html --
line 1
line 2
123{{ .ThisDoesNotExist }}
line 4
`

	b, err := NewIntegrationTestBuilder(
		IntegrationTestConfig{
			T:           t,
			TxtarString: files,
		},
	).BuildE()

	b.Assert(err, qt.IsNotNil)
	errors := herrors.UnwrapFileErrorsWithErrorContext(err)
	b.Assert(errors, qt.HasLen, 4)
	b.Assert(errors[0].Position().LineNumber, qt.Equals, 3)
	b.Assert(errors[0].Position().ColumnNumber, qt.Equals, 4)
	b.Assert(errors[0].Error(), qt.Contains, filepath.FromSlash(`"/layouts/index.html:3:4": execute of template failed`))
	b.Assert(errors[0].ErrorContext().Lines, qt.DeepEquals, []string{"line 1", "line 2", "1{{ .Render \"myview\" }}"})
	b.Assert(errors[2].Position().LineNumber, qt.Equals, 2)
	b.Assert(errors[2].Position().ColumnNumber, qt.Equals, 5)
	b.Assert(errors[2].ErrorContext().Lines, qt.DeepEquals, []string{"line 1", "12{{ partial \"foo.html\" . }}", "line 4", "line 5"})

	b.Assert(errors[3].Position().LineNumber, qt.Equals, 3)
	b.Assert(errors[3].Position().ColumnNumber, qt.Equals, 6)
	b.Assert(errors[3].ErrorContext().Lines, qt.DeepEquals, []string{"line 1", "line 2", "123{{ .ThisDoesNotExist }}", "line 4"})
}

func TestErrorNestedShortocde(t *testing.T) {
	t.Parallel()

	files := `
-- config.toml --
-- content/_index.md --
---
title: "Home"
---

## Hello
{{< hello >}}

-- layouts/index.html --
line 1
line 2
{{ .Content }}
line 5
-- layouts/shortcodes/hello.html --
line 1
12{{ partial "foo.html" . }}
line 4
line 5
-- layouts/partials/foo.html --
line 1
line 2
123{{ .ThisDoesNotExist }}
line 4
`

	b, err := NewIntegrationTestBuilder(
		IntegrationTestConfig{
			T:           t,
			TxtarString: files,
		},
	).BuildE()

	b.Assert(err, qt.IsNotNil)
	errors := herrors.UnwrapFileErrorsWithErrorContext(err)

	b.Assert(errors, qt.HasLen, 3)

	b.Assert(errors[0].Position().LineNumber, qt.Equals, 6)
	b.Assert(errors[0].Position().ColumnNumber, qt.Equals, 1)
	b.Assert(errors[0].ErrorContext().ChromaLexer, qt.Equals, "md")
	b.Assert(errors[0].Error(), qt.Contains, filepath.FromSlash(`"/content/_index.md:6:1": failed to render shortcode "hello": failed to process shortcode: "/layouts/shortcodes/hello.html:2:5":`))
	b.Assert(errors[0].ErrorContext().Lines, qt.DeepEquals, []string{"", "## Hello", "{{< hello >}}", ""})
	b.Assert(errors[1].ErrorContext().Lines, qt.DeepEquals, []string{"line 1", "12{{ partial \"foo.html\" . }}", "line 4", "line 5"})
	b.Assert(errors[2].ErrorContext().Lines, qt.DeepEquals, []string{"line 1", "line 2", "123{{ .ThisDoesNotExist }}", "line 4"})
}

func TestErrorRenderHookHeading(t *testing.T) {
	t.Parallel()

	files := `
-- config.toml --
-- content/_index.md --
---
title: "Home"
---

## Hello

-- layouts/index.html --
line 1
line 2
{{ .Content }}
line 5
-- layouts/_default/_markup/render-heading.html --
line 1
12{{ .Levels }}
line 4
line 5
`

	b, err := NewIntegrationTestBuilder(
		IntegrationTestConfig{
			T:           t,
			TxtarString: files,
		},
	).BuildE()

	b.Assert(err, qt.IsNotNil)
	errors := herrors.UnwrapFileErrorsWithErrorContext(err)

	b.Assert(errors, qt.HasLen, 2)
	b.Assert(errors[0].Error(), qt.Contains, filepath.FromSlash(`"/content/_index.md:1:1": "/layouts/_default/_markup/render-heading.html:2:5": execute of template failed`))
}

func TestErrorRenderHookCodeblock(t *testing.T) {
	t.Parallel()

	files := `
-- config.toml --
-- content/_index.md --
---
title: "Home"
---

## Hello

§§§ foo
bar
§§§


-- layouts/index.html --
line 1
line 2
{{ .Content }}
line 5
-- layouts/_default/_markup/render-codeblock-foo.html --
line 1
12{{ .Foo }}
line 4
line 5
`

	b, err := NewIntegrationTestBuilder(
		IntegrationTestConfig{
			T:           t,
			TxtarString: files,
		},
	).BuildE()

	b.Assert(err, qt.IsNotNil)
	errors := herrors.UnwrapFileErrorsWithErrorContext(err)

	b.Assert(errors, qt.HasLen, 2)
	first := errors[0]
	b.Assert(first.Error(), qt.Contains, filepath.FromSlash(`"/content/_index.md:7:1": "/layouts/_default/_markup/render-codeblock-foo.html:2:5": execute of template failed`))
}

func TestErrorInBaseTemplate(t *testing.T) {
	t.Parallel()

	filesTemplate := `
-- config.toml --
-- content/_index.md --
---
title: "Home"
---
-- layouts/baseof.html --
line 1 base
line 2 base
{{ block "main" . }}empty{{ end }}
line 4 base
{{ block "toc" . }}empty{{ end }}
-- layouts/index.html --
{{ define "main" }}
line 2 index
line 3 index
line 4 index
{{ end }}
{{ define "toc" }}
TOC: {{ partial "toc.html" . }}
{{ end }}
-- layouts/partials/toc.html --
toc line 1
toc line 2
toc line 3
toc line 4




`

	t.Run("base template", func(t *testing.T) {
		files := strings.Replace(filesTemplate, "line 4 base", "123{{ .ThisDoesNotExist \"abc\" }}", 1)

		b, err := NewIntegrationTestBuilder(
			IntegrationTestConfig{
				T:           t,
				TxtarString: files,
			},
		).BuildE()

		b.Assert(err, qt.IsNotNil)
		b.Assert(err.Error(), qt.Contains, filepath.FromSlash(`render of "home" failed: "/layouts/baseof.html:4:6"`))
	})

	t.Run("index template", func(t *testing.T) {
		files := strings.Replace(filesTemplate, "line 3 index", "1234{{ .ThisDoesNotExist \"abc\" }}", 1)

		b, err := NewIntegrationTestBuilder(
			IntegrationTestConfig{
				T:           t,
				TxtarString: files,
			},
		).BuildE()

		b.Assert(err, qt.IsNotNil)
		b.Assert(err.Error(), qt.Contains, filepath.FromSlash(`render of "home" failed: "/layouts/index.html:3:7"`))
	})

	t.Run("partial from define", func(t *testing.T) {
		files := strings.Replace(filesTemplate, "toc line 2", "12345{{ .ThisDoesNotExist \"abc\" }}", 1)

		b, err := NewIntegrationTestBuilder(
			IntegrationTestConfig{
				T:           t,
				TxtarString: files,
			},
		).BuildE()

		b.Assert(err, qt.IsNotNil)
		b.Assert(err.Error(), qt.Contains, filepath.FromSlash(`render of "home" failed: "/layouts/index.html:7:8": execute of template failed`))
		b.Assert(err.Error(), qt.Contains, `execute of template failed: template: partials/toc.html:2:8: executing "partials/toc.html"`)
	})
}

// https://github.com/neohugo/neohugo/issues/5375
//func TestSiteBuildTimeout(t *testing.T) {
//if !htesting.IsCI() {
//// defer leaktest.CheckTimeout(t, 10*time.Second)()
//}

//b := newTestSitesBuilder(t)
//b.WithConfigFile("toml", `
//timeout = 5
//`)

//b.WithTemplatesAdded("_default/single.html", `
//{{ .WordCount }}
//`, "shortcodes/c.html", `
//{{ range .Page.Site.RegularPages }}
//{{ .WordCount }}
//{{ end }}

//`)

//for i := 1; i < 100; i++ {
//b.WithContent(fmt.Sprintf("page%d.md", i), `---
//title: "A page"
//---

//{{< c >}}`)
//}

// b.CreateSites().BuildFail(BuildCfg{})
//}<|MERGE_RESOLUTION|>--- conflicted
+++ resolved
@@ -1,10 +1,7 @@
 package hugolib
 
 import (
-<<<<<<< HEAD
-=======
 	"fmt"
->>>>>>> e127d3e5
 	"os"
 	"path/filepath"
 	"strings"
@@ -12,6 +9,7 @@
 
 	qt "github.com/frankban/quicktest"
 	"github.com/neohugo/neohugo/common/herrors"
+	"github.com/neohugo/neohugo/htesting"
 )
 
 type testSiteBuildErrorAsserter struct {
@@ -48,7 +46,7 @@
 		single      = "single"
 	)
 
-	// TODO(bep) add content tests after https://github.com/neohugo/neohugo/issues/5324
+	// TODO(bep) add content tests after https://github.com/gohugoio/hugo/issues/5324
 	// is implemented.
 
 	tests := []struct {
@@ -58,6 +56,7 @@
 		assertCreateError func(a testSiteBuildErrorAsserter, err error)
 		assertBuildError  func(a testSiteBuildErrorAsserter, err error)
 	}{
+
 		{
 			name:     "Base template parse failed",
 			fileType: base,
@@ -139,10 +138,7 @@
 				// Make sure that it contains both the content file and template
 				a.assertErrorMessage(`"content/myyaml.md:7:10": failed to render shortcode "sc": failed to process shortcode: "layouts/shortcodes/sc.html:4:22": execute of template failed: template: shortcodes/sc.html:4:22: executing "shortcodes/sc.html" at <.Page.Titles>: can't evaluate field Titles in type page.Page`, fe.Error())
 				a.c.Assert(fe.Position().LineNumber, qt.Equals, 7)
-<<<<<<< HEAD
-=======
-
->>>>>>> e127d3e5
+
 			},
 		},
 		{
@@ -195,7 +191,7 @@
 			},
 		},
 		{
-			// See https://github.com/neohugo/neohugo/issues/5327
+			// See https://github.com/gohugoio/hugo/issues/5327
 			name:     "Panic in template Execute",
 			fileType: single,
 			fileFixer: func(content string) string {
@@ -399,7 +395,7 @@
 
 }
 
-func TestErrorNestedShortocde(t *testing.T) {
+func TestErrorNestedShortcode(t *testing.T) {
 	t.Parallel()
 
 	files := `
@@ -618,324 +614,33 @@
 
 }
 
-// Issue 9852
-func TestErrorMinify(t *testing.T) {
-	t.Parallel()
-
-	files := `
--- config.toml --
-minify = true
-
--- layouts/index.html --
-<body>
-<script>=;</script>
-</body>
-
-`
-
-	b, err := NewIntegrationTestBuilder(
-		IntegrationTestConfig{
-			T:           t,
-			TxtarString: files,
-		},
-	).BuildE()
-
-	fe := herrors.UnwrapFileError(err)
-	b.Assert(fe, qt.IsNotNil)
-	b.Assert(fe.Position().LineNumber, qt.Equals, 2)
-	b.Assert(fe.Position().ColumnNumber, qt.Equals, 9)
-	b.Assert(fe.Error(), qt.Contains, "unexpected = in expression on line 2 and column 9")
-	b.Assert(filepath.ToSlash(fe.Position().Filename), qt.Contains, "hugo-transform-error")
-	b.Assert(os.Remove(fe.Position().Filename), qt.IsNil)
-}
-
-func TestErrorNestedRender(t *testing.T) {
-	t.Parallel()
-
-	files := `
--- config.toml --
--- content/_index.md --
----
-title: "Home"
----
--- layouts/index.html --
-line 1
-line 2
-1{{ .Render "myview" }}
--- layouts/_default/myview.html --
-line 1
-12{{ partial "foo.html" . }}
-line 4
-line 5
--- layouts/partials/foo.html --
-line 1
-line 2
-123{{ .ThisDoesNotExist }}
-line 4
-`
-
-	b, err := NewIntegrationTestBuilder(
-		IntegrationTestConfig{
-			T:           t,
-			TxtarString: files,
-		},
-	).BuildE()
-
-	b.Assert(err, qt.IsNotNil)
-	errors := herrors.UnwrapFileErrorsWithErrorContext(err)
-	b.Assert(errors, qt.HasLen, 4)
-	b.Assert(errors[0].Position().LineNumber, qt.Equals, 3)
-	b.Assert(errors[0].Position().ColumnNumber, qt.Equals, 4)
-	b.Assert(errors[0].Error(), qt.Contains, filepath.FromSlash(`"/layouts/index.html:3:4": execute of template failed`))
-	b.Assert(errors[0].ErrorContext().Lines, qt.DeepEquals, []string{"line 1", "line 2", "1{{ .Render \"myview\" }}"})
-	b.Assert(errors[2].Position().LineNumber, qt.Equals, 2)
-	b.Assert(errors[2].Position().ColumnNumber, qt.Equals, 5)
-	b.Assert(errors[2].ErrorContext().Lines, qt.DeepEquals, []string{"line 1", "12{{ partial \"foo.html\" . }}", "line 4", "line 5"})
-
-	b.Assert(errors[3].Position().LineNumber, qt.Equals, 3)
-	b.Assert(errors[3].Position().ColumnNumber, qt.Equals, 6)
-	b.Assert(errors[3].ErrorContext().Lines, qt.DeepEquals, []string{"line 1", "line 2", "123{{ .ThisDoesNotExist }}", "line 4"})
-}
-
-func TestErrorNestedShortocde(t *testing.T) {
-	t.Parallel()
-
-	files := `
--- config.toml --
--- content/_index.md --
----
-title: "Home"
----
-
-## Hello
-{{< hello >}}
-
--- layouts/index.html --
-line 1
-line 2
-{{ .Content }}
-line 5
--- layouts/shortcodes/hello.html --
-line 1
-12{{ partial "foo.html" . }}
-line 4
-line 5
--- layouts/partials/foo.html --
-line 1
-line 2
-123{{ .ThisDoesNotExist }}
-line 4
-`
-
-	b, err := NewIntegrationTestBuilder(
-		IntegrationTestConfig{
-			T:           t,
-			TxtarString: files,
-		},
-	).BuildE()
-
-	b.Assert(err, qt.IsNotNil)
-	errors := herrors.UnwrapFileErrorsWithErrorContext(err)
-
-	b.Assert(errors, qt.HasLen, 3)
-
-	b.Assert(errors[0].Position().LineNumber, qt.Equals, 6)
-	b.Assert(errors[0].Position().ColumnNumber, qt.Equals, 1)
-	b.Assert(errors[0].ErrorContext().ChromaLexer, qt.Equals, "md")
-	b.Assert(errors[0].Error(), qt.Contains, filepath.FromSlash(`"/content/_index.md:6:1": failed to render shortcode "hello": failed to process shortcode: "/layouts/shortcodes/hello.html:2:5":`))
-	b.Assert(errors[0].ErrorContext().Lines, qt.DeepEquals, []string{"", "## Hello", "{{< hello >}}", ""})
-	b.Assert(errors[1].ErrorContext().Lines, qt.DeepEquals, []string{"line 1", "12{{ partial \"foo.html\" . }}", "line 4", "line 5"})
-	b.Assert(errors[2].ErrorContext().Lines, qt.DeepEquals, []string{"line 1", "line 2", "123{{ .ThisDoesNotExist }}", "line 4"})
-}
-
-func TestErrorRenderHookHeading(t *testing.T) {
-	t.Parallel()
-
-	files := `
--- config.toml --
--- content/_index.md --
----
-title: "Home"
----
-
-## Hello
-
--- layouts/index.html --
-line 1
-line 2
-{{ .Content }}
-line 5
--- layouts/_default/_markup/render-heading.html --
-line 1
-12{{ .Levels }}
-line 4
-line 5
-`
-
-	b, err := NewIntegrationTestBuilder(
-		IntegrationTestConfig{
-			T:           t,
-			TxtarString: files,
-		},
-	).BuildE()
-
-	b.Assert(err, qt.IsNotNil)
-	errors := herrors.UnwrapFileErrorsWithErrorContext(err)
-
-	b.Assert(errors, qt.HasLen, 2)
-	b.Assert(errors[0].Error(), qt.Contains, filepath.FromSlash(`"/content/_index.md:1:1": "/layouts/_default/_markup/render-heading.html:2:5": execute of template failed`))
-}
-
-func TestErrorRenderHookCodeblock(t *testing.T) {
-	t.Parallel()
-
-	files := `
--- config.toml --
--- content/_index.md --
----
-title: "Home"
----
-
-## Hello
-
-§§§ foo
-bar
-§§§
-
-
--- layouts/index.html --
-line 1
-line 2
-{{ .Content }}
-line 5
--- layouts/_default/_markup/render-codeblock-foo.html --
-line 1
-12{{ .Foo }}
-line 4
-line 5
-`
-
-	b, err := NewIntegrationTestBuilder(
-		IntegrationTestConfig{
-			T:           t,
-			TxtarString: files,
-		},
-	).BuildE()
-
-	b.Assert(err, qt.IsNotNil)
-	errors := herrors.UnwrapFileErrorsWithErrorContext(err)
-
-	b.Assert(errors, qt.HasLen, 2)
-	first := errors[0]
-	b.Assert(first.Error(), qt.Contains, filepath.FromSlash(`"/content/_index.md:7:1": "/layouts/_default/_markup/render-codeblock-foo.html:2:5": execute of template failed`))
-}
-
-func TestErrorInBaseTemplate(t *testing.T) {
-	t.Parallel()
-
-	filesTemplate := `
--- config.toml --
--- content/_index.md --
----
-title: "Home"
----
--- layouts/baseof.html --
-line 1 base
-line 2 base
-{{ block "main" . }}empty{{ end }}
-line 4 base
-{{ block "toc" . }}empty{{ end }}
--- layouts/index.html --
-{{ define "main" }}
-line 2 index
-line 3 index
-line 4 index
+// https://github.com/gohugoio/hugo/issues/5375
+func TestSiteBuildTimeout(t *testing.T) {
+	if !htesting.IsCI() {
+		//defer leaktest.CheckTimeout(t, 10*time.Second)()
+	}
+
+	b := newTestSitesBuilder(t)
+	b.WithConfigFile("toml", `
+timeout = 5
+`)
+
+	b.WithTemplatesAdded("_default/single.html", `
+{{ .WordCount }}
+`, "shortcodes/c.html", `
+{{ range .Page.Site.RegularPages }}
+{{ .WordCount }}
 {{ end }}
-{{ define "toc" }}
-TOC: {{ partial "toc.html" . }}
-{{ end }}
--- layouts/partials/toc.html --
-toc line 1
-toc line 2
-toc line 3
-toc line 4
-
-
-
-
-`
-
-	t.Run("base template", func(t *testing.T) {
-		files := strings.Replace(filesTemplate, "line 4 base", "123{{ .ThisDoesNotExist \"abc\" }}", 1)
-
-		b, err := NewIntegrationTestBuilder(
-			IntegrationTestConfig{
-				T:           t,
-				TxtarString: files,
-			},
-		).BuildE()
-
-		b.Assert(err, qt.IsNotNil)
-		b.Assert(err.Error(), qt.Contains, filepath.FromSlash(`render of "home" failed: "/layouts/baseof.html:4:6"`))
-	})
-
-	t.Run("index template", func(t *testing.T) {
-		files := strings.Replace(filesTemplate, "line 3 index", "1234{{ .ThisDoesNotExist \"abc\" }}", 1)
-
-		b, err := NewIntegrationTestBuilder(
-			IntegrationTestConfig{
-				T:           t,
-				TxtarString: files,
-			},
-		).BuildE()
-
-		b.Assert(err, qt.IsNotNil)
-		b.Assert(err.Error(), qt.Contains, filepath.FromSlash(`render of "home" failed: "/layouts/index.html:3:7"`))
-	})
-
-	t.Run("partial from define", func(t *testing.T) {
-		files := strings.Replace(filesTemplate, "toc line 2", "12345{{ .ThisDoesNotExist \"abc\" }}", 1)
-
-		b, err := NewIntegrationTestBuilder(
-			IntegrationTestConfig{
-				T:           t,
-				TxtarString: files,
-			},
-		).BuildE()
-
-		b.Assert(err, qt.IsNotNil)
-		b.Assert(err.Error(), qt.Contains, filepath.FromSlash(`render of "home" failed: "/layouts/index.html:7:8": execute of template failed`))
-		b.Assert(err.Error(), qt.Contains, `execute of template failed: template: partials/toc.html:2:8: executing "partials/toc.html"`)
-	})
-}
-
-// https://github.com/neohugo/neohugo/issues/5375
-//func TestSiteBuildTimeout(t *testing.T) {
-//if !htesting.IsCI() {
-//// defer leaktest.CheckTimeout(t, 10*time.Second)()
-//}
-
-//b := newTestSitesBuilder(t)
-//b.WithConfigFile("toml", `
-//timeout = 5
-//`)
-
-//b.WithTemplatesAdded("_default/single.html", `
-//{{ .WordCount }}
-//`, "shortcodes/c.html", `
-//{{ range .Page.Site.RegularPages }}
-//{{ .WordCount }}
-//{{ end }}
-
-//`)
-
-//for i := 1; i < 100; i++ {
-//b.WithContent(fmt.Sprintf("page%d.md", i), `---
-//title: "A page"
-//---
-
-//{{< c >}}`)
-//}
-
-// b.CreateSites().BuildFail(BuildCfg{})
-//}+
+`)
+
+	for i := 1; i < 100; i++ {
+		b.WithContent(fmt.Sprintf("page%d.md", i), `---
+title: "A page"
+---
+
+{{< c >}}`)
+	}
+
+	b.CreateSites().BuildFail(BuildCfg{})
+}