--- conflicted
+++ resolved
@@ -143,25 +143,17 @@
 		t.Skip("skip (relative) long running modules test when running locally")
 	}
 
-<<<<<<< HEAD
 	c := qt.New(t)
-=======
 	if runtime.GOOS == "windows" {
 		// TODO(bep) we really need to get this working on Travis.
 		t.Skip("skip npm test on Windows")
 	}
 
->>>>>>> 7565cda1
 	wd, _ := os.Getwd()
 	defer func() {
 		c.Assert(os.Chdir(wd), qt.IsNil)
 	}()
 
-<<<<<<< HEAD
-=======
-	c := qt.New(t)
-
->>>>>>> 7565cda1
 	workDir, clean, err := htesting.CreateTempDir(hugofs.Os, "hugo-test-js-mod")
 	c.Assert(err, qt.IsNil)
 	defer clean()
@@ -177,8 +169,6 @@
 path="github.com/gohugoio/hugoTestProjectJSModImports"
 
 
-<<<<<<< HEAD
-=======
 
 `, workDir)
 
@@ -186,20 +176,13 @@
 	b.Fs = hugofs.NewDefault(viper.New())
 	b.WithWorkingDir(workDir).WithConfigFile("toml", config).WithLogger(loggers.NewInfoLogger())
 	b.WithSourceFile("go.mod", `module github.com/gohugoio/tests/testHugoModules
-        
+
 go 1.15
-        
+
 require github.com/gohugoio/hugoTestProjectJSModImports v0.5.0 // indirect
->>>>>>> 7565cda1
-
-`, workDir)
-
-<<<<<<< HEAD
-	b := newTestSitesBuilder(t)
-	b.Fs = hugofs.NewDefault(viper.New())
-	b.WithWorkingDir(workDir).WithConfigFile("toml", config).WithLogger(loggers.NewInfoLogger())
-	b.WithSourceFile("go.mod", `module github.com/gohugoio/tests/testHugoModules
-=======
+
+`)
+
 	b.WithContent("p1.md", "").WithNothingAdded()
 
 	b.WithSourceFile("package.json", `{
@@ -211,27 +194,6 @@
 	b.Assert(os.Chdir(workDir), qt.IsNil)
 	_, err = exec.Command("npm", "install").CombinedOutput()
 	b.Assert(err, qt.IsNil)
->>>>>>> 7565cda1
-
-go 1.15
-
-<<<<<<< HEAD
-require github.com/gohugoio/hugoTestProjectJSModImports v0.3.0 // indirect
-
-`)
-=======
-	b.AssertFileContent("public/js/main.js", `
-greeting: "greeting configured in mod2"
-Hello1 from mod1: $
-return "Hello2 from mod1";
-var Hugo = "Rocks!";
-Hello3 from mod2. Date from date-fns: ${today}
-Hello from lib in the main project
-Hello5 from mod2.
-var myparam = "Hugo Rocks!";`)
->>>>>>> 7565cda1
-
-	b.WithContent("p1.md", "").WithNothingAdded()
 
 	b.Build(BuildCfg{})
 
@@ -242,5 +204,8 @@
 var Hugo = "Rocks!";
 return "Hello3 from mod2";
 return "Hello from lib in the main project";
+Hello3 from mod2. Date from date-fns: ${today}
+Hello from lib in the main project
+Hello5 from mod2.
 var myparam = "Hugo Rocks!";`)
 }