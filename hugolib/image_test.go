--- conflicted
+++ resolved
@@ -15,162 +15,8 @@
 
 import (
 	"testing"
-<<<<<<< HEAD
-
-	"github.com/neohugo/neohugo/config"
-	"github.com/neohugo/neohugo/htesting"
-
-	qt "github.com/frankban/quicktest"
-	"github.com/neohugo/neohugo/hugofs"
 )
 
-// We have many tests for the different resize operations etc. in the resource package,
-// this is an integration test.
-func TestImageOps(t *testing.T) {
-	c := qt.New(t)
-	// Make this a real as possible.
-	workDir, clean, err := htesting.CreateTempDir(hugofs.Os, "image-resize")
-	c.Assert(err, qt.IsNil)
-	defer clean()
-
-	newBuilder := func(timeout any) *sitesBuilder {
-		v := config.NewWithTestDefaults()
-		v.Set("workingDir", workDir)
-		v.Set("baseURL", "https://example.org")
-		v.Set("timeout", timeout)
-
-		b := newTestSitesBuilder(t).WithWorkingDir(workDir)
-		b.Fs = hugofs.NewDefault(v)
-		b.WithViper(v)
-		b.WithContent("mybundle/index.md", `
----
-title: "My bundle"
----
-
-{{< imgproc >}}
-
-`)
-
-		b.WithTemplatesAdded(
-			"shortcodes/imgproc.html", `
-{{ $img := resources.Get "images/sunset.jpg" }}
-{{ $r := $img.Resize "129x239" }}
-IMG SHORTCODE: {{ $r.RelPermalink }}/{{ $r.Width }}
-`,
-			"index.html", `
-{{ $p := .Site.GetPage "mybundle" }}
-{{ $img1 := resources.Get "images/sunset.jpg" }}
-{{ $img2 := $p.Resources.GetMatch "sunset.jpg" }}
-{{ $img3 := resources.GetMatch "images/*.jpg" }}
-{{ $r := $img1.Resize "123x234" }}
-{{ $r2 := $r.Resize "12x23" }}
-{{ $b := $img2.Resize "345x678" }}
-{{ $b2 := $b.Resize "34x67" }}
-{{ $c := $img3.Resize "456x789" }}
-{{ $fingerprinted := $img1.Resize "350x" | fingerprint }}
-
-{{ $images := slice $r $r2 $b $b2 $c $fingerprinted }}
-
-{{ range $i, $r := $images }}
-{{ printf "Resized%d:" (add $i  1) }} {{ $r.Name }}|{{ $r.Width }}|{{ $r.Height }}|{{ $r.MediaType }}|{{ $r.RelPermalink }}|
-{{ end }}
-
-{{ $blurryGrayscale1 := $r | images.Filter images.Grayscale (images.GaussianBlur 8) }}
-BG1: {{ $blurryGrayscale1.RelPermalink }}/{{ $blurryGrayscale1.Width }}
-{{ $blurryGrayscale2 := $r.Filter images.Grayscale (images.GaussianBlur 8) }}
-BG2: {{ $blurryGrayscale2.RelPermalink }}/{{ $blurryGrayscale2.Width }}
-{{ $blurryGrayscale2_2 := $r.Filter images.Grayscale (images.GaussianBlur 8) }}
-BG2_2: {{ $blurryGrayscale2_2.RelPermalink }}/{{ $blurryGrayscale2_2.Width }}
-
-{{ $filters := slice images.Grayscale (images.GaussianBlur 9) }}
-{{ $blurryGrayscale3 := $r | images.Filter $filters }}
-BG3: {{ $blurryGrayscale3.RelPermalink }}/{{ $blurryGrayscale3.Width }}
-
-{{ $blurryGrayscale4 := $r.Filter $filters }}
-BG4: {{ $blurryGrayscale4.RelPermalink }}/{{ $blurryGrayscale4.Width }}
-
-{{ $p.Content }}
-
-`)
-
-		return b
-	}
-
-	imageDir := filepath.Join(workDir, "assets", "images")
-	bundleDir := filepath.Join(workDir, "content", "mybundle")
-
-	c.Assert(os.MkdirAll(imageDir, 0o777), qt.IsNil)
-	c.Assert(os.MkdirAll(bundleDir, 0o777), qt.IsNil)
-	src, err := os.Open("testdata/sunset.jpg")
-	c.Assert(err, qt.IsNil)
-	out, err := os.Create(filepath.Join(imageDir, "sunset.jpg"))
-	c.Assert(err, qt.IsNil)
-	_, err = io.Copy(out, src)
-	c.Assert(err, qt.IsNil)
-	out.Close()
-
-	_, err = src.Seek(0, 0)
-	c.Assert(err, qt.IsNil)
-
-	out, err = os.Create(filepath.Join(bundleDir, "sunset.jpg"))
-	c.Assert(err, qt.IsNil)
-	_, err = io.Copy(out, src)
-	c.Assert(err, qt.IsNil)
-	out.Close()
-	src.Close()
-
-	// First build it with a very short timeout to trigger errors.
-	b := newBuilder("10ns")
-
-	imgExpect := `
-Resized1: images/sunset.jpg|123|234|image/jpeg|/images/sunset_hu59e56ffff1bc1d8d122b1403d34e039f_90587_123x234_resize_q75_box.jpg|
-Resized2: images/sunset.jpg|12|23|image/jpeg|/images/sunset_hu59e56ffff1bc1d8d122b1403d34e039f_90587_ada4bb1a57f77a63306e3bd67286248e.jpg|
-Resized3: sunset.jpg|345|678|image/jpeg|/mybundle/sunset_hu59e56ffff1bc1d8d122b1403d34e039f_90587_345x678_resize_q75_box.jpg|
-Resized4: sunset.jpg|34|67|image/jpeg|/mybundle/sunset_hu59e56ffff1bc1d8d122b1403d34e039f_90587_44d8c928664d7c5a67377c6ec58425ce.jpg|
-Resized5: images/sunset.jpg|456|789|image/jpeg|/images/sunset_hu59e56ffff1bc1d8d122b1403d34e039f_90587_456x789_resize_q75_box.jpg|
-Resized6: images/sunset.jpg|350|219|image/jpeg|/images/sunset_hu59e56ffff1bc1d8d122b1403d34e039f_90587_350x0_resize_q75_box.a86fe88d894e5db613f6aa8a80538fefc25b20fa24ba0d782c057adcef616f56.jpg|
-BG1: /images/sunset_hu59e56ffff1bc1d8d122b1403d34e039f_90587_2ae8bb993431ec1aec40fe59927b46b4.jpg/123
-BG2: /images/sunset_hu59e56ffff1bc1d8d122b1403d34e039f_90587_2ae8bb993431ec1aec40fe59927b46b4.jpg/123
-BG3: /images/sunset_hu59e56ffff1bc1d8d122b1403d34e039f_90587_ed7740a90b82802261c2fbdb98bc8082.jpg/123
-BG4: /images/sunset_hu59e56ffff1bc1d8d122b1403d34e039f_90587_ed7740a90b82802261c2fbdb98bc8082.jpg/123
-IMG SHORTCODE: /images/sunset_hu59e56ffff1bc1d8d122b1403d34e039f_90587_129x239_resize_q75_box.jpg/129
-`
-
-	assertImages := func() {
-		b.Helper()
-		b.AssertFileContent("public/index.html", imgExpect)
-		b.AssertImage(350, 219, "public/images/sunset_hu59e56ffff1bc1d8d122b1403d34e039f_90587_350x0_resize_q75_box.a86fe88d894e5db613f6aa8a80538fefc25b20fa24ba0d782c057adcef616f56.jpg")
-		b.AssertImage(129, 239, "public/images/sunset_hu59e56ffff1bc1d8d122b1403d34e039f_90587_129x239_resize_q75_box.jpg")
-	}
-
-	err = b.BuildE(BuildCfg{})
-	if runtime.GOOS != "windows" && !strings.Contains(runtime.GOARCH, "arm") && !htesting.IsGitHubAction() {
-		// TODO(bep)
-		c.Assert(err, qt.Not(qt.IsNil))
-	}
-
-	b = newBuilder(29000)
-	b.Build(BuildCfg{})
-
-	assertImages()
-
-	// Truncate one image.
-	imgInCache := filepath.Join(workDir, "resources/_gen/images/sunset_hu59e56ffff1bc1d8d122b1403d34e039f_90587_ed7740a90b82802261c2fbdb98bc8082.jpg")
-	f, err := os.Create(imgInCache)
-	c.Assert(err, qt.IsNil)
-	f.Close()
-
-	// Build it again to make sure we read images from file cache.
-	b = newBuilder("30s")
-	b.Build(BuildCfg{})
-
-	assertImages()
-}
-
-=======
-)
-
->>>>>>> 0e8ab20a
 func TestImageResizeMultilingual(t *testing.T) {
 	b := newTestSitesBuilder(t).WithConfigFile("toml", `
 baseURL="https://example.org"
