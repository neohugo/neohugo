--- conflicted
+++ resolved
@@ -21,19 +21,11 @@
 	"strings"
 	"testing"
 
-<<<<<<< HEAD
-	"github.com/neohugo/neohugo/config"
-	"github.com/neohugo/neohugo/htesting"
-
-	qt "github.com/frankban/quicktest"
-	"github.com/neohugo/neohugo/hugofs"
-=======
 	"github.com/gohugoio/hugo/config"
 	"github.com/gohugoio/hugo/htesting"
 
 	qt "github.com/frankban/quicktest"
 	"github.com/gohugoio/hugo/hugofs"
->>>>>>> 3efc2e2a
 )
 
 // We have many tests for the different resize operations etc. in the resource package,
