// Copyright 2019 The Hugo Authors. All rights reserved.
//
// Licensed under the Apache License, Version 2.0 (the "License");
// you may not use this file except in compliance with the License.
// You may obtain a copy of the License at
// http://www.apache.org/licenses/LICENSE-2.0
//
// Unless required by applicable law or agreed to in writing, software
// distributed under the License is distributed on an "AS IS" BASIS,
// WITHOUT WARRANTIES OR CONDITIONS OF ANY KIND, either express or implied.
// See the License for the specific language governing permissions and
// limitations under the License.

package hugolib

import (
	"bytes"
	"context"
	"encoding/json"
	"fmt"
	"os"
	"path/filepath"
	"runtime/trace"
	"strings"

	"github.com/neohugo/neohugo/publisher"

	"github.com/neohugo/neohugo/hugofs"

	"github.com/neohugo/neohugo/common/para"
	"github.com/neohugo/neohugo/config"
	"github.com/neohugo/neohugo/resources/postpub"

	"github.com/spf13/afero"

	"github.com/neohugo/neohugo/output"

	"github.com/pkg/errors"

	"github.com/fsnotify/fsnotify"
	"github.com/neohugo/neohugo/helpers"
)

//type publishStats struct {
//CSSClasses string `json:"cssClasses"`
//}

// Build builds all sites. If filesystem events are provided,
// this is considered to be a potential partial rebuild.
func (h *HugoSites) Build(config BuildCfg, events ...fsnotify.Event) error {
	if h.running {
		// Make sure we don't trigger rebuilds in parallel.
		h.runningMu.Lock()
		defer h.runningMu.Unlock()
	} else {
		defer func() {
			h.Close()
		}()
	}

	ctx, task := trace.NewTask(context.Background(), "Build")
	defer task.End()

	errCollector := h.StartErrorCollector()
	errs := make(chan error)

	go func(from, to chan error) {
		var errors []error
		i := 0
		for e := range from {
			i++
			if i > 50 {
				break
			}
			errors = append(errors, e)
		}
		to <- h.pickOneAndLogTheRest(errors)

		close(to)
	}(errCollector, errs)

	if h.Metrics != nil {
		h.Metrics.Reset()
	}

	h.testCounters = config.testCounters

	// Need a pointer as this may be modified.
	conf := &config

	if conf.whatChanged == nil {
		// Assume everything has changed
		conf.whatChanged = &whatChanged{source: true}
	}

	var prepareErr error

	if !config.PartialReRender {
		prepare := func() error {
			init := func(conf *BuildCfg) error {
				for _, s := range h.Sites {
					s.Deps.BuildStartListeners.Notify()
				}

				if len(events) > 0 {
					// Rebuild
					if err := h.initRebuild(conf); err != nil {
						return errors.Wrap(err, "initRebuild")
					}
				} else {
					if err := h.initSites(conf); err != nil {
						return errors.Wrap(err, "initSites")
					}
				}

				return nil
			}

			var err error

			f := func() {
				err = h.process(conf, init, events...)
			}
			trace.WithRegion(ctx, "process", f)
			if err != nil {
				return errors.Wrap(err, "process")
			}

			f = func() {
				err = h.assemble(conf)
			}
			trace.WithRegion(ctx, "assemble", f)
			if err != nil {
				return err
			}

			return nil
		}

		f := func() {
			prepareErr = prepare()
		}
		trace.WithRegion(ctx, "prepare", f)
		if prepareErr != nil {
			h.SendError(prepareErr)
		}

	}

	if prepareErr == nil {
		var err error
		f := func() {
			err = h.render(conf)
		}
		trace.WithRegion(ctx, "render", f)
		if err != nil {
			h.SendError(err)
		}

		if err = h.postProcess(); err != nil {
			h.SendError(err)
		}
	}

	if h.Metrics != nil {
		var b bytes.Buffer
		h.Metrics.WriteMetrics(&b)

		h.Log.Printf("\nTemplate Metrics:\n\n")
		h.Log.Println(b.String())
	}

	select {
	// Make sure the channel always gets something.
	case errCollector <- nil:
	default:
	}
	close(errCollector)

	err := <-errs
	if err != nil {
		return err
	}

	if err := h.fatalErrorHandler.getErr(); err != nil {
		return err
	}

	errorCount := h.Log.LogCounters().ErrorCounter.Count()
	if errorCount > 0 {
		return fmt.Errorf("logged %d error(s)", errorCount)
	}

	return nil
}

// Build lifecycle methods below.
// The order listed matches the order of execution.

func (h *HugoSites) initSites(config *BuildCfg) error {
	h.reset(config)

	if config.NewConfig != nil {
		if err := h.createSitesFromConfig(config.NewConfig); err != nil {
			return err
		}
	}

	return nil
}

func (h *HugoSites) initRebuild(config *BuildCfg) error {
	if config.NewConfig != nil {
		return errors.New("rebuild does not support 'NewConfig'")
	}

	if config.ResetState {
		return errors.New("rebuild does not support 'ResetState'")
	}

	if !h.running {
		return errors.New("rebuild called when not in watch mode")
	}

	for _, s := range h.Sites {
		s.resetBuildState(config.whatChanged.source)
	}

	h.reset(config)
	h.resetLogs()
	helpers.InitLoggers()

	return nil
}

func (h *HugoSites) process(config *BuildCfg, init func(config *BuildCfg) error, events ...fsnotify.Event) error {
	// We should probably refactor the Site and pull up most of the logic from there to here,
	// but that seems like a daunting task.
	// So for now, if there are more than one site (language),
	// we pre-process the first one, then configure all the sites based on that.

	firstSite := h.Sites[0]

	if len(events) > 0 {
		// This is a rebuild
		return firstSite.processPartial(config, init, events)
	}

	return firstSite.process(*config)
}

func (h *HugoSites) assemble(bcfg *BuildCfg) error {
	if len(h.Sites) > 1 {
		// The first is initialized during process; initialize the rest
		for _, site := range h.Sites[1:] {
			if err := site.initializeSiteInfo(); err != nil {
				return err
			}
		}
	}

	if !bcfg.whatChanged.source {
		return nil
	}

	if err := h.getContentMaps().AssemblePages(); err != nil {
		return err
	}

	if err := h.createPageCollections(); err != nil {
		return err
	}

	return nil
}

func (h *HugoSites) render(config *BuildCfg) error {
	if _, err := h.init.layouts.Do(); err != nil {
		return err
	}

	siteRenderContext := &siteRenderContext{cfg: config, multihost: h.multihost}

	if !config.PartialReRender {
		h.renderFormats = output.Formats{}
		//nolint
		h.withSite(func(s *Site) error {
			s.initRenderFormats()
			return nil
		})

		for _, s := range h.Sites {
			h.renderFormats = append(h.renderFormats, s.renderFormats...)
		}
	}

	i := 0
	for _, s := range h.Sites {
		for siteOutIdx, renderFormat := range s.renderFormats {
			siteRenderContext.outIdx = siteOutIdx
			siteRenderContext.sitesOutIdx = i
			i++

			select {
			case <-h.Done():
				return nil
			default:
				for _, s2 := range h.Sites {
					// We render site by site, but since the content is lazily rendered
					// and a site can "borrow" content from other sites, every site
					// needs this set.
					s2.rc = &siteRenderingContext{Format: renderFormat}

					if err := s2.preparePagesForRender(s == s2, siteRenderContext.sitesOutIdx); err != nil {
						return err
					}
				}

				if !config.SkipRender {
					if config.PartialReRender {
						if err := s.renderPages(siteRenderContext); err != nil {
							return err
						}
					} else {
						if err := s.render(siteRenderContext); err != nil {
							return err
						}
					}
				}
			}

		}
	}

	if !config.SkipRender {
		if err := h.renderCrossSitesSitemap(); err != nil {
			return err
		}
		if err := h.renderCrossSitesRobotsTXT(); err != nil {
			return err
		}
	}

	return nil
}

func (h *HugoSites) postProcess() error {
	// Make sure to write any build stats to disk first so it's available
	// to the post processors.
	if err := h.writeBuildStats(); err != nil {
		return err
	}

	// This will only be set when js.Build have been triggered with
	// imports that resolves to the project or a module.
	// Write a jsconfig.json file to the project's /asset directory
	// to help JS intellisense in VS Code etc.
	if !h.ResourceSpec.BuildConfig.NoJSConfigInAssets && h.BaseFs.Assets.Dirs != nil {
		fi, err := h.BaseFs.Assets.Fs.Stat("")
		if err != nil {
			h.Log.Warnf("Failed to resolve jsconfig.json dir: %s", err)
		} else {
			m := fi.(hugofs.FileMetaInfo).Meta()
			assetsDir := m.SourceRoot()
			if strings.HasPrefix(assetsDir, h.ResourceSpec.WorkingDir) {
				if jsConfig := h.ResourceSpec.JSConfigBuilder.Build(assetsDir); jsConfig != nil {

					b, err := json.MarshalIndent(jsConfig, "", " ")
					if err != nil {
						h.Log.Warnf("Failed to create jsconfig.json: %s", err)
					} else {
						filename := filepath.Join(assetsDir, "jsconfig.json")
						if h.running {
							h.skipRebuildForFilenamesMu.Lock()
							h.skipRebuildForFilenames[filename] = true
							h.skipRebuildForFilenamesMu.Unlock()
						}
						// Make sure it's  written to the OS fs as this is used by
						// editors.
						if err := afero.WriteFile(hugofs.Os, filename, b, 0o666); err != nil {
							h.Log.Warnf("Failed to write jsconfig.json: %s", err)
						}
					}
				}
			}
		}
	}

	var toPostProcess []postpub.PostPublishedResource
	for _, r := range h.ResourceSpec.PostProcessResources {
		toPostProcess = append(toPostProcess, r)
	}

	if len(toPostProcess) == 0 {
		// Nothing more to do.
		return nil
	}

	workers := para.New(config.GetNumWorkerMultiplier())
	g, _ := workers.Start(context.Background())

	handleFile := func(filename string) error {
		content, err := afero.ReadFile(h.BaseFs.PublishFs, filename)
		if err != nil {
			return err
		}

		k := 0
		changed := false

		for {
			l := bytes.Index(content[k:], []byte(postpub.PostProcessPrefix))
			if l == -1 {
				break
			}
			m := bytes.Index(content[k+l:], []byte(postpub.PostProcessSuffix)) + len(postpub.PostProcessSuffix)

			low, high := k+l, k+l+m

			field := content[low:high]

			forward := l + m

			for i, r := range toPostProcess {
				if r == nil {
					panic(fmt.Sprintf("resource %d to post process is nil", i+1))
				}
				v, ok := r.GetFieldString(string(field))
				if ok {
					content = append(content[:low], append([]byte(v), content[high:]...)...)
					changed = true
					forward = len(v)
					break
				}
			}

			k += forward
		}

		if changed {
			return afero.WriteFile(h.BaseFs.PublishFs, filename, content, 0o666)
		}

		return nil
	}

	_ = afero.Walk(h.BaseFs.PublishFs, "", func(path string, info os.FileInfo, err error) error {
		if info == nil || info.IsDir() {
			return nil
		}

		if !strings.HasSuffix(path, "html") {
			return nil
		}

		g.Run(func() error {
			return handleFile(path)
		})

		return nil
	})

	// Prepare for a new build.
	for _, s := range h.Sites {
		s.ResourceSpec.PostProcessResources = make(map[string]postpub.PostPublishedResource)
	}

	return g.Wait()
<<<<<<< HEAD
=======
}

type publishStats struct {
	CSSClasses string `json:"cssClasses"`
>>>>>>> 9b681ecf
}

func (h *HugoSites) writeBuildStats() error {
	if !h.ResourceSpec.BuildConfig.WriteStats {
		return nil
	}

	htmlElements := &publisher.HTMLElements{}
	for _, s := range h.Sites {
		stats := s.publisher.PublishStats()
		htmlElements.Merge(stats.HTMLElements)
	}

	htmlElements.Sort()

	stats := publisher.PublishStats{
		HTMLElements: *htmlElements,
	}

	js, err := json.MarshalIndent(stats, "", "  ")
	if err != nil {
		return err
	}

	filename := filepath.Join(h.WorkingDir, "hugo_stats.json")

	// Make sure it's always written to the OS fs.
	if err := afero.WriteFile(hugofs.Os, filename, js, 0o666); err != nil {
		return err
	}

	// Write to the destination, too, if a mem fs is in play.
	if h.Fs.Source != hugofs.Os {
		if err := afero.WriteFile(h.Fs.Destination, filename, js, 0o666); err != nil {
			return err
		}
	}

	return nil
}<|MERGE_RESOLUTION|>--- conflicted
+++ resolved
@@ -466,13 +466,11 @@
 	}
 
 	return g.Wait()
-<<<<<<< HEAD
-=======
-}
-
+}
+
+// nolint
 type publishStats struct {
 	CSSClasses string `json:"cssClasses"`
->>>>>>> 9b681ecf
 }
 
 func (h *HugoSites) writeBuildStats() error {
