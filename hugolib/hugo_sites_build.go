--- conflicted
+++ resolved
@@ -501,15 +501,9 @@
 		return err
 	}
 
-<<<<<<< HEAD
-	// Write to the destination, too, if a mem fs is in play.
-	if h.Fs.Source != hugofs.Os {
-		if err := afero.WriteFile(h.Fs.Destination, filename, js, 0o666); err != nil {
-=======
 	// Write to the destination as well if it's a in-memory fs.
 	if !hugofs.IsOsFs(h.Fs.Source) {
-		if err := afero.WriteFile(h.Fs.WorkingDirWritable, filename, js, 0666); err != nil {
->>>>>>> d0f731c0
+		if err := afero.WriteFile(h.Fs.WorkingDirWritable, filename, js, 0o666); err != nil {
 			return err
 		}
 	}
