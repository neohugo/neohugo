--- conflicted
+++ resolved
@@ -33,11 +33,7 @@
 
 	"github.com/spf13/afero"
 
-<<<<<<< HEAD
 	"github.com/neohugo/neohugo/output"
-=======
-	"github.com/gohugoio/hugo/output"
->>>>>>> 7565cda1
 
 	"github.com/pkg/errors"
 
@@ -356,30 +352,6 @@
 	// Write a jsconfig.json file to the project's /asset directory
 	// to help JS intellisense in VS Code etc.
 	if !h.ResourceSpec.BuildConfig.NoJSConfigInAssets && h.BaseFs.Assets.Dirs != nil {
-<<<<<<< HEAD
-		m := h.BaseFs.Assets.Dirs[0].Meta()
-		assetsDir := m.Filename()
-		if strings.HasPrefix(assetsDir, h.ResourceSpec.WorkingDir) {
-			if jsConfig := h.ResourceSpec.JSConfigBuilder.Build(assetsDir); jsConfig != nil {
-
-				b, err := json.MarshalIndent(jsConfig, "", " ")
-				if err != nil {
-					h.Log.Warnf("Failed to create jsconfig.json: %s", err)
-				} else {
-					filename := filepath.Join(assetsDir, "jsconfig.json")
-					if h.running {
-						h.skipRebuildForFilenamesMu.Lock()
-						h.skipRebuildForFilenames[filename] = true
-						h.skipRebuildForFilenamesMu.Unlock()
-					}
-					// Make sure it's  written to the OS fs as this is used by
-					// editors.
-					if err := afero.WriteFile(hugofs.Os, filename, b, 0o666); err != nil {
-						h.Log.Warnf("Failed to write jsconfig.json: %s", err)
-					}
-				}
-			}
-=======
 		fi, err := h.BaseFs.Assets.Fs.Stat("")
 		if err != nil {
 			h.Log.Warnf("Failed to resolve jsconfig.json dir: %s", err)
@@ -392,7 +364,6 @@
 					b, err := json.MarshalIndent(jsConfig, "", " ")
 					if err != nil {
 						h.Log.Warnf("Failed to create jsconfig.json: %s", err)
-
 					} else {
 						filename := filepath.Join(assetsDir, "jsconfig.json")
 						if h.running {
@@ -402,14 +373,12 @@
 						}
 						// Make sure it's  written to the OS fs as this is used by
 						// editors.
-						if err := afero.WriteFile(hugofs.Os, filename, b, 0666); err != nil {
+						if err := afero.WriteFile(hugofs.Os, filename, b, 0o666); err != nil {
 							h.Log.Warnf("Failed to write jsconfig.json: %s", err)
 						}
 					}
 				}
 			}
-
->>>>>>> 7565cda1
 		}
 	}
 
