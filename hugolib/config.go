--- conflicted
+++ resolved
@@ -35,18 +35,11 @@
 
 	"github.com/neohugo/neohugo/parser/metadecoders"
 
-<<<<<<< HEAD
+	"errors"
+
 	"github.com/neohugo/neohugo/common/herrors"
 	"github.com/neohugo/neohugo/langs"
 	"github.com/neohugo/neohugo/modules"
-=======
-	"errors"
-
-	"github.com/gohugoio/hugo/common/herrors"
-	"github.com/gohugoio/hugo/common/hugo"
-	"github.com/gohugoio/hugo/langs"
-	"github.com/gohugoio/hugo/modules"
->>>>>>> e32a493b
 
 	"github.com/neohugo/neohugo/config"
 	"github.com/neohugo/neohugo/config/privacy"
@@ -77,15 +70,6 @@
 	// use a partial configuration to do its job.
 	defer l.deleteMergeStrategies()
 
-<<<<<<< HEAD
-	for _, name := range d.configFilenames() {
-		var filename string
-		filename, err := l.loadConfig(name)
-		if err == nil {
-			configFiles = append(configFiles, filename)
-		} else if err != ErrNoConfigFile {
-			return nil, nil, l.wrapFileError(err, filename)
-=======
 	names := d.configFilenames()
 
 	if names != nil {
@@ -108,7 +92,6 @@
 			} else if err != ErrNoConfigFile {
 				return nil, nil, l.wrapFileError(err, filename)
 			}
->>>>>>> e32a493b
 		}
 	}
 
@@ -552,10 +535,7 @@
 	if fe != nil {
 		pos := fe.Position()
 		pos.Filename = filename
-<<<<<<< HEAD
 		//nolint
-=======
->>>>>>> e32a493b
 		fe.UpdatePosition(pos)
 		return err
 	}
