// Copyright 2019 The Hugo Authors. All rights reserved.
//
// Licensed under the Apache License, Version 2.0 (the "License");
// you may not use this file except in compliance with the License.
// You may obtain a copy of the License at
// http://www.apache.org/licenses/LICENSE-2.0
//
// Unless required by applicable law or agreed to in writing, software
// distributed under the License is distributed on an "AS IS" BASIS,
// WITHOUT WARRANTIES OR CONDITIONS OF ANY KIND, either express or implied.
// See the License for the specific language governing permissions and
// limitations under the License.

package hugolib

import (
	"bytes"
	"context"
	"errors"
	"fmt"
	"html/template"
	"runtime/debug"
	"strings"
	"sync"
	"unicode/utf8"

<<<<<<< HEAD
	"github.com/mitchellh/mapstructure"
	"github.com/neohugo/neohugo/common/text"
	"github.com/neohugo/neohugo/common/types/hstring"
	"github.com/neohugo/neohugo/identity"
	"github.com/neohugo/neohugo/parser/pageparser"
	"github.com/spf13/cast"

	"github.com/neohugo/neohugo/markup/converter/hooks"
=======
	"errors"

	"github.com/gohugoio/hugo/common/text"
	"github.com/gohugoio/hugo/common/types/hstring"
	"github.com/gohugoio/hugo/identity"
	"github.com/gohugoio/hugo/parser/pageparser"
	"github.com/mitchellh/mapstructure"
	"github.com/spf13/cast"

	"github.com/gohugoio/hugo/markup/converter/hooks"
	"github.com/gohugoio/hugo/markup/highlight/chromalexers"
>>>>>>> e127d3e5

	"github.com/neohugo/neohugo/markup/converter"

<<<<<<< HEAD
	"github.com/alecthomas/chroma/v2/lexers"
	"github.com/neohugo/neohugo/lazy"
=======
	"github.com/gohugoio/hugo/lazy"
>>>>>>> e127d3e5

	bp "github.com/neohugo/neohugo/bufferpool"
	"github.com/neohugo/neohugo/tpl"

	"github.com/neohugo/neohugo/helpers"
	"github.com/neohugo/neohugo/output"
	"github.com/neohugo/neohugo/resources/page"
	"github.com/neohugo/neohugo/resources/resource"
)

var (
	nopTargetPath    = targetPathsHolder{}
	nopPagePerOutput = struct {
		resource.ResourceLinksProvider
		page.ContentProvider
		page.PageRenderProvider
		page.PaginatorProvider
		page.TableOfContentsProvider
		page.AlternativeOutputFormatsProvider

		targetPather
	}{
		page.NopPage,
		page.NopPage,
		page.NopPage,
		page.NopPage,
		page.NopPage,
		page.NopPage,
		nopTargetPath,
	}
)

var pageContentOutputDependenciesID = identity.KeyValueIdentity{Key: "pageOutput", Value: "dependencies"}

func newPageContentOutput(p *pageState, po *pageOutput) (*pageContentOutput, error) {
	parent := p.init

	var dependencyTracker identity.Manager
	if p.s.running() {
		dependencyTracker = identity.NewManager(pageContentOutputDependenciesID)
	}

	cp := &pageContentOutput{
		dependencyTracker: dependencyTracker,
		p:                 p,
		f:                 po.f,
		renderHooks:       &renderHooks{},
	}

	initContent := func() (err error) {
		p.s.h.IncrContentRender()

		if p.cmap == nil {
			// Nothing to do.
			return nil
		}
		defer func() {
			// See https://github.com/neohugo/neohugo/issues/6210
			if r := recover(); r != nil {
				err = fmt.Errorf("%s", r)
				p.s.Log.Errorf("[BUG] Got panic:\n%s\n%s", r, string(debug.Stack()))
			}
		}()

		if err := po.cp.initRenderHooks(); err != nil {
			return err
		}

		var hasShortcodeVariants bool

		f := po.f
		cp.contentPlaceholders, hasShortcodeVariants, err = p.shortcodeState.renderShortcodesForPage(p, f)
		if err != nil {
			return err
		}

		if hasShortcodeVariants {
			p.pageOutputTemplateVariationsState.Store(2)
		}

		cp.workContent = p.contentToRender(p.source.parsed, p.cmap, cp.contentPlaceholders)

		isHTML := cp.p.m.markup == "html"

		if !isHTML {
			r, err := po.contentRenderer.RenderContent(cp.workContent, true)
			if err != nil {
				return err
			}

			cp.workContent = r.Bytes()

			if tocProvider, ok := r.(converter.TableOfContentsProvider); ok {
				cfg := p.s.ContentSpec.Converters.GetMarkupConfig()
				cp.tableOfContents = template.HTML(
					tocProvider.TableOfContents().ToHTML(
						cfg.TableOfContents.StartLevel,
						cfg.TableOfContents.EndLevel,
						cfg.TableOfContents.Ordered,
					),
				)
			} else {
				tmpContent, tmpTableOfContents := helpers.ExtractTOC(cp.workContent)
				cp.tableOfContents = helpers.BytesToHTML(tmpTableOfContents)
				cp.workContent = tmpContent
			}
		}

		if cp.placeholdersEnabled {
			// ToC was accessed via .Page.TableOfContents in the shortcode,
			// at a time when the ToC wasn't ready.
			cp.contentPlaceholders[tocShortcodePlaceholder] = string(cp.tableOfContents)
		}

		if p.cmap.hasNonMarkdownShortcode || cp.placeholdersEnabled {
			// There are one or more replacement tokens to be replaced.
			cp.workContent, err = replaceShortcodeTokens(cp.workContent, cp.contentPlaceholders)
			if err != nil {
				return err
			}
		}

		if cp.p.source.hasSummaryDivider {
			if isHTML {
				src := p.source.parsed.Input()

				// Use the summary sections as they are provided by the user.
				if p.source.posSummaryEnd != -1 {
					cp.summary = helpers.BytesToHTML(src[p.source.posMainContent:p.source.posSummaryEnd])
				}

				if cp.p.source.posBodyStart != -1 {
					cp.workContent = src[cp.p.source.posBodyStart:]
				}

			} else {
				summary, content, err := splitUserDefinedSummaryAndContent(cp.p.m.markup, cp.workContent)
				if err != nil {
					cp.p.s.Log.Errorf("Failed to set user defined summary for page %q: %s", cp.p.pathOrTitle(), err)
				} else {
					cp.workContent = content
					cp.summary = helpers.BytesToHTML(summary)
				}
			}
		} else if cp.p.m.summary != "" {
			b, err := po.contentRenderer.RenderContent([]byte(cp.p.m.summary), false)
			if err != nil {
				return err
			}
			html := cp.p.s.ContentSpec.TrimShortHTML(b.Bytes())
			cp.summary = helpers.BytesToHTML(html)
		}

		cp.content = helpers.BytesToHTML(cp.workContent)

		return nil
	}

	// There may be recursive loops in shortcodes and render hooks.
	cp.initMain = parent.BranchWithTimeout(p.s.siteCfg.timeout, func(ctx context.Context) (any, error) {
		return nil, initContent()
	})

	cp.initPlain = cp.initMain.Branch(func() (any, error) {
		cp.plain = tpl.StripHTML(string(cp.content))
		cp.plainWords = strings.Fields(cp.plain)
		cp.setWordCounts(p.m.isCJKLanguage)

		if err := cp.setAutoSummary(); err != nil {
			return err, nil
		}

		return nil, nil
	})

	return cp, nil
}

type renderHooks struct {
	getRenderer hooks.GetRendererFunc
	init        sync.Once
}

// pageContentOutput represents the Page content for a given output format.
type pageContentOutput struct {
	f output.Format

	p *pageState

	// Lazy load dependencies
	initMain  *lazy.Init
	initPlain *lazy.Init

	placeholdersEnabled     bool
	placeholdersEnabledInit sync.Once

	// Renders Markdown hooks.
	renderHooks *renderHooks

	workContent       []byte
	dependencyTracker identity.Manager // Set in server mode.

	// Temporary storage of placeholders mapped to their content.
	// These are shortcodes etc. Some of these will need to be replaced
	// after any markup is rendered, so they share a common prefix.
	contentPlaceholders map[string]string

	// Content sections
	content         template.HTML
	summary         template.HTML
	tableOfContents template.HTML

	truncated bool

	plainWords     []string
	plain          string
	fuzzyWordCount int
	wordCount      int
	readingTime    int
}

func (p *pageContentOutput) trackDependency(id identity.Provider) {
	if p.dependencyTracker != nil {
		p.dependencyTracker.Add(id)
	}
}

func (p *pageContentOutput) Reset() {
	if p.dependencyTracker != nil {
		p.dependencyTracker.Reset()
	}
	p.initMain.Reset()
	p.initPlain.Reset()
	p.renderHooks = &renderHooks{}
}

func (p *pageContentOutput) Content() (any, error) {
	if p.p.s.initInit(p.initMain, p.p) {
		return p.content, nil
	}
	return nil, nil
}

func (p *pageContentOutput) FuzzyWordCount() int {
	p.p.s.initInit(p.initPlain, p.p)
	return p.fuzzyWordCount
}

func (p *pageContentOutput) Len() int {
	p.p.s.initInit(p.initMain, p.p)
	return len(p.content)
}

func (p *pageContentOutput) Plain() string {
	p.p.s.initInit(p.initPlain, p.p)
	return p.plain
}

func (p *pageContentOutput) PlainWords() []string {
	p.p.s.initInit(p.initPlain, p.p)
	return p.plainWords
}

func (p *pageContentOutput) ReadingTime() int {
	p.p.s.initInit(p.initPlain, p.p)
	return p.readingTime
}

func (p *pageContentOutput) Summary() template.HTML {
	p.p.s.initInit(p.initMain, p.p)
	if !p.p.source.hasSummaryDivider {
		p.p.s.initInit(p.initPlain, p.p)
	}
	return p.summary
}

func (p *pageContentOutput) TableOfContents() template.HTML {
	p.p.s.initInit(p.initMain, p.p)
	return p.tableOfContents
}

func (p *pageContentOutput) Truncated() bool {
	if p.p.truncated {
		return true
	}
	p.p.s.initInit(p.initPlain, p.p)
	return p.truncated
}

func (p *pageContentOutput) WordCount() int {
	p.p.s.initInit(p.initPlain, p.p)
	return p.wordCount
}

func (p *pageContentOutput) RenderString(args ...any) (template.HTML, error) {
	if len(args) < 1 || len(args) > 2 {
		return "", errors.New("want 1 or 2 arguments")
	}

	var contentToRender string
	opts := defaultRenderStringOpts
	sidx := 1

	if len(args) == 1 {
		sidx = 0
	} else {
		m, ok := args[0].(map[string]any)
		if !ok {
			return "", errors.New("first argument must be a map")
		}

		if err := mapstructure.WeakDecode(m, &opts); err != nil {
			return "", fmt.Errorf("failed to decode options: %w", err)
		}
	}

	contentToRenderv := args[sidx]

	if _, ok := contentToRenderv.(hstring.RenderedString); ok {
		// This content is already rendered, this is potentially
		// a infinite recursion.
		return "", errors.New("text is already rendered, repeating it may cause infinite recursion")
	}

	var err error
	contentToRender, err = cast.ToStringE(contentToRenderv)
	if err != nil {
		return "", err
	}

	if err = p.initRenderHooks(); err != nil {
		return "", err
	}

	conv := p.p.getContentConverter()
	if opts.Markup != "" && opts.Markup != p.p.m.markup {
		var err error
		// TODO(bep) consider cache
		conv, err = p.p.m.newContentConverter(p.p, opts.Markup)
		if err != nil {
			return "", p.p.wrapError(err)
		}
	}

	var rendered []byte

	if strings.Contains(contentToRender, "{{") {
		// Probably a shortcode.
		parsed, err := pageparser.ParseMain(strings.NewReader(contentToRender), pageparser.Config{})
		if err != nil {
			return "", err
		}
		pm := &pageContentMap{
			items: make([]any, 0, 20),
		}
		s := newShortcodeHandler(p.p, p.p.s)

		if err := p.p.mapContentForResult(
			parsed,
			s,
			pm,
			opts.Markup,
			nil,
		); err != nil {
			return "", err
		}
<<<<<<< HEAD

		placeholders, hasShortcodeVariants, err := s.renderShortcodesForPage(p.p, p.f)
		if err != nil {
			return "", err
		}

		if hasShortcodeVariants {
			p.p.pageOutputTemplateVariationsState.Store(2)
		}

		b, err := p.renderContentWithConverter(conv, p.p.contentToRender(parsed, pm, placeholders), false)
		if err != nil {
			return "", p.p.wrapError(err)
		}
		rendered = b.Bytes()

=======

		placeholders, hasShortcodeVariants, err := s.renderShortcodesForPage(p.p, p.f)
		if err != nil {
			return "", err
		}

		if hasShortcodeVariants {
			p.p.pageOutputTemplateVariationsState.Store(2)
		}

		b, err := p.renderContentWithConverter(conv, p.p.contentToRender(parsed, pm, placeholders), false)
		if err != nil {
			return "", p.p.wrapError(err)
		}
		rendered = b.Bytes()

>>>>>>> e127d3e5
		if p.placeholdersEnabled {
			// ToC was accessed via .Page.TableOfContents in the shortcode,
			// at a time when the ToC wasn't ready.
			if _, err := p.p.Content(); err != nil {
				return "", err
			}
			placeholders[tocShortcodePlaceholder] = string(p.tableOfContents)
		}

		if pm.hasNonMarkdownShortcode || p.placeholdersEnabled {
			rendered, err = replaceShortcodeTokens(rendered, placeholders)
			if err != nil {
				return "", err
			}
		}

		// We need a consolidated view in $page.HasShortcode
		p.p.shortcodeState.transferNames(s)

	} else {
		c, err := p.renderContentWithConverter(conv, []byte(contentToRender), false)
		if err != nil {
			return "", p.p.wrapError(err)
		}

		rendered = c.Bytes()
	}

	if opts.Display == "inline" {
		// We may have to rethink this in the future when we get other
		// renderers.
		rendered = p.p.s.ContentSpec.TrimShortHTML(rendered)
	}

	return template.HTML(string(rendered)), nil
}

func (p *pageContentOutput) RenderWithTemplateInfo(info tpl.Info, layout ...string) (template.HTML, error) {
	p.p.addDependency(info)
	return p.Render(layout...)
}

func (p *pageContentOutput) Render(layout ...string) (template.HTML, error) {
	templ, found, err := p.p.resolveTemplate(layout...)
	if err != nil {
		return "", p.p.wrapError(err)
	}

	if !found {
		return "", nil
	}

	p.p.addDependency(templ.(tpl.Info))

	// Make sure to send the *pageState and not the *pageContentOutput to the template.
	res, err := executeToString(p.p.s.Tmpl(), templ, p.p)
	if err != nil {
		return "", p.p.wrapError(fmt.Errorf("failed to execute template %s: %w", templ.Name(), err))
	}
	return template.HTML(res), nil
}

func (p *pageContentOutput) initRenderHooks() error {
	if p == nil {
		return nil
	}

	p.renderHooks.init.Do(func() {
		if p.p.pageOutputTemplateVariationsState.Load() == 0 {
			p.p.pageOutputTemplateVariationsState.Store(1)
		}

		type cacheKey struct {
			tp hooks.RendererType
			id any
			f  output.Format
		}

		renderCache := make(map[cacheKey]any)
		var renderCacheMu sync.Mutex

		resolvePosition := func(ctx any) text.Position {
			var offset int

			switch v := ctx.(type) {
			case hooks.CodeblockContext:
				offset = bytes.Index(p.p.source.parsed.Input(), []byte(v.Inner()))
			}

			pos := p.p.posFromInput(p.p.source.parsed.Input(), offset)

			if pos.LineNumber > 0 {
				// Move up to the code fence delimiter.
				// This is in line with how we report on shortcodes.
				pos.LineNumber = pos.LineNumber - 1
			}

			return pos
		}

		p.renderHooks.getRenderer = func(tp hooks.RendererType, id any) any {
			renderCacheMu.Lock()
			defer renderCacheMu.Unlock()

			key := cacheKey{tp: tp, id: id, f: p.f}
			if r, ok := renderCache[key]; ok {
				return r
			}

			layoutDescriptor := p.p.getLayoutDescriptor()
			layoutDescriptor.RenderingHook = true
			layoutDescriptor.LayoutOverride = false
			layoutDescriptor.Layout = ""

			switch tp {
			case hooks.LinkRendererType:
				layoutDescriptor.Kind = "render-link"
			case hooks.ImageRendererType:
				layoutDescriptor.Kind = "render-image"
			case hooks.HeadingRendererType:
				layoutDescriptor.Kind = "render-heading"
			case hooks.CodeBlockRendererType:
				layoutDescriptor.Kind = "render-codeblock"
				if id != nil {
					lang := id.(string)
					lexer := chromalexers.Get(lang)
					if lexer != nil {
						layoutDescriptor.KindVariants = strings.Join(lexer.Config().Aliases, ",")
					} else {
						layoutDescriptor.KindVariants = lang
					}
				}
			}

			getHookTemplate := func(f output.Format) (tpl.Template, bool) {
				templ, found, err := p.p.s.Tmpl().LookupLayout(layoutDescriptor, f)
				if err != nil {
					panic(err)
				}
				return templ, found
			}

			templ, found1 := getHookTemplate(p.f)

			if p.p.reusePageOutputContent() {
				// Check if some of the other output formats would give a different template.
				for _, f := range p.p.s.renderFormats {
					if f.Name == p.f.Name {
						continue
					}
					templ2, found2 := getHookTemplate(f)
					if found2 {
						if !found1 {
							templ = templ2
							found1 = true
							break
						}

						if templ != templ2 {
							p.p.pageOutputTemplateVariationsState.Store(2)
							break
						}
					}
				}
			}
			if !found1 {
				if tp == hooks.CodeBlockRendererType {
					// No user provided tempplate for code blocks, so we use the native Go code version -- which is also faster.
					r := p.p.s.ContentSpec.Converters.GetHighlighter()
					renderCache[key] = r
					return r
				}
				return nil
			}

			r := hookRendererTemplate{
				templateHandler: p.p.s.Tmpl(),
				SearchProvider:  templ.(identity.SearchProvider),
				templ:           templ,
				resolvePosition: resolvePosition,
			}
			renderCache[key] = r
			return r
		}
	})

	return nil
}

func (p *pageContentOutput) setAutoSummary() error {
	if p.p.source.hasSummaryDivider || p.p.m.summary != "" {
		return nil
	}

	var summary string
	var truncated bool

	if p.p.m.isCJKLanguage {
		summary, truncated = p.p.s.ContentSpec.TruncateWordsByRune(p.plainWords)
	} else {
		summary, truncated = p.p.s.ContentSpec.TruncateWordsToWholeSentence(p.plain)
	}
	p.summary = template.HTML(summary)

	p.truncated = truncated

	return nil
}

func (cp *pageContentOutput) RenderContent(content []byte, renderTOC bool) (converter.Result, error) {
	if err := cp.initRenderHooks(); err != nil {
		return nil, err
	}
	c := cp.p.getContentConverter()
	return cp.renderContentWithConverter(c, content, renderTOC)
}

func (cp *pageContentOutput) renderContentWithConverter(c converter.Converter, content []byte, renderTOC bool) (converter.Result, error) {
	r, err := c.Convert(
		converter.RenderContext{
			Src:         content,
			RenderTOC:   renderTOC,
			GetRenderer: cp.renderHooks.getRenderer,
		})

	if err == nil {
		if ids, ok := r.(identity.IdentitiesProvider); ok {
			for _, v := range ids.GetIdentities() {
				cp.trackDependency(v)
			}
		}
	}

	return r, err
}

func (p *pageContentOutput) setWordCounts(isCJKLanguage bool) {
	if isCJKLanguage {
		p.wordCount = 0
		for _, word := range p.plainWords {
			runeCount := utf8.RuneCountInString(word)
			if len(word) == runeCount {
				p.wordCount++
			} else {
				p.wordCount += runeCount
			}
		}
	} else {
		p.wordCount = helpers.TotalWords(p.plain)
	}

	// TODO(bep) is set in a test. Fix that.
	if p.fuzzyWordCount == 0 {
		p.fuzzyWordCount = (p.wordCount + 100) / 100 * 100
	}

	if isCJKLanguage {
		p.readingTime = (p.wordCount + 500) / 501
	} else {
		p.readingTime = (p.wordCount + 212) / 213
	}
}

// A callback to signal that we have inserted a placeholder into the rendered
// content. This avoids doing extra replacement work.
func (p *pageContentOutput) enablePlaceholders() {
	p.placeholdersEnabledInit.Do(func() {
		p.placeholdersEnabled = true
	})
}

// these will be shifted out when rendering a given output format.
type pagePerOutputProviders interface {
	targetPather
	page.PaginatorProvider
	resource.ResourceLinksProvider
}

type targetPather interface {
	targetPaths() page.TargetPaths
}

type targetPathsHolder struct {
	paths page.TargetPaths
	page.OutputFormat
}

func (t targetPathsHolder) targetPaths() page.TargetPaths {
	return t.paths
}

func executeToString(h tpl.TemplateHandler, templ tpl.Template, data any) (string, error) {
	b := bp.GetBuffer()
	defer bp.PutBuffer(b)
	if err := h.Execute(templ, b, data); err != nil {
		return "", err
	}
	return b.String(), nil
}

func splitUserDefinedSummaryAndContent(markup string, c []byte) (summary []byte, content []byte, err error) {
	defer func() {
		if r := recover(); r != nil {
			err = fmt.Errorf("summary split failed: %s", r)
		}
	}()

	startDivider := bytes.Index(c, internalSummaryDividerBaseBytes)

	if startDivider == -1 {
		return
	}

	startTag := "p"
	switch markup {
	case "asciidocext":
		startTag = "div"
	}

	// Walk back and forward to the surrounding tags.
	start := bytes.LastIndex(c[:startDivider], []byte("<"+startTag))
	end := bytes.Index(c[startDivider:], []byte("</"+startTag))

	if start == -1 {
		start = startDivider
	} else {
		start = startDivider - (startDivider - start)
	}

	if end == -1 {
		end = startDivider + len(internalSummaryDividerBase)
	} else {
		end = startDivider + end + len(startTag) + 3
	}

	var addDiv bool

	switch markup {
	case "rst":
		addDiv = true
	}

	withoutDivider := append(c[:start], bytes.Trim(c[end:], "\n")...)

	if len(withoutDivider) > 0 {
		summary = bytes.TrimSpace(withoutDivider[:start])
	}

	if addDiv {
		// For the rst
		summary = append(append([]byte(nil), summary...), []byte("</div>")...)
	}

	if err != nil {
		return
	}

	content = bytes.TrimSpace(withoutDivider)

	return
}<|MERGE_RESOLUTION|>--- conflicted
+++ resolved
@@ -16,7 +16,6 @@
 import (
 	"bytes"
 	"context"
-	"errors"
 	"fmt"
 	"html/template"
 	"runtime/debug"
@@ -24,7 +23,8 @@
 	"sync"
 	"unicode/utf8"
 
-<<<<<<< HEAD
+	"errors"
+
 	"github.com/mitchellh/mapstructure"
 	"github.com/neohugo/neohugo/common/text"
 	"github.com/neohugo/neohugo/common/types/hstring"
@@ -33,28 +33,11 @@
 	"github.com/spf13/cast"
 
 	"github.com/neohugo/neohugo/markup/converter/hooks"
-=======
-	"errors"
-
-	"github.com/gohugoio/hugo/common/text"
-	"github.com/gohugoio/hugo/common/types/hstring"
-	"github.com/gohugoio/hugo/identity"
-	"github.com/gohugoio/hugo/parser/pageparser"
-	"github.com/mitchellh/mapstructure"
-	"github.com/spf13/cast"
-
-	"github.com/gohugoio/hugo/markup/converter/hooks"
-	"github.com/gohugoio/hugo/markup/highlight/chromalexers"
->>>>>>> e127d3e5
+	"github.com/neohugo/neohugo/markup/highlight/chromalexers"
 
 	"github.com/neohugo/neohugo/markup/converter"
 
-<<<<<<< HEAD
-	"github.com/alecthomas/chroma/v2/lexers"
 	"github.com/neohugo/neohugo/lazy"
-=======
-	"github.com/gohugoio/hugo/lazy"
->>>>>>> e127d3e5
 
 	bp "github.com/neohugo/neohugo/bufferpool"
 	"github.com/neohugo/neohugo/tpl"
@@ -421,7 +404,6 @@
 		); err != nil {
 			return "", err
 		}
-<<<<<<< HEAD
 
 		placeholders, hasShortcodeVariants, err := s.renderShortcodesForPage(p.p, p.f)
 		if err != nil {
@@ -438,24 +420,6 @@
 		}
 		rendered = b.Bytes()
 
-=======
-
-		placeholders, hasShortcodeVariants, err := s.renderShortcodesForPage(p.p, p.f)
-		if err != nil {
-			return "", err
-		}
-
-		if hasShortcodeVariants {
-			p.p.pageOutputTemplateVariationsState.Store(2)
-		}
-
-		b, err := p.renderContentWithConverter(conv, p.p.contentToRender(parsed, pm, placeholders), false)
-		if err != nil {
-			return "", p.p.wrapError(err)
-		}
-		rendered = b.Bytes()
-
->>>>>>> e127d3e5
 		if p.placeholdersEnabled {
 			// ToC was accessed via .Page.TableOfContents in the shortcode,
 			// at a time when the ToC wasn't ready.
