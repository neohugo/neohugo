--- conflicted
+++ resolved
@@ -23,14 +23,9 @@
 	"sync"
 	"unicode/utf8"
 
-<<<<<<< HEAD
 	"github.com/mitchellh/mapstructure"
+	"github.com/neohugo/neohugo/common/text"
 	"github.com/neohugo/neohugo/identity"
-=======
-	"github.com/gohugoio/hugo/common/text"
-	"github.com/gohugoio/hugo/identity"
-	"github.com/mitchellh/mapstructure"
->>>>>>> 9e76507d
 	"github.com/pkg/errors"
 	"github.com/spf13/cast"
 
@@ -38,12 +33,8 @@
 
 	"github.com/neohugo/neohugo/markup/converter"
 
-<<<<<<< HEAD
+	"github.com/alecthomas/chroma/lexers"
 	"github.com/neohugo/neohugo/lazy"
-=======
-	"github.com/alecthomas/chroma/lexers"
-	"github.com/gohugoio/hugo/lazy"
->>>>>>> 9e76507d
 
 	bp "github.com/neohugo/neohugo/bufferpool"
 	"github.com/neohugo/neohugo/tpl"
@@ -426,57 +417,6 @@
 		return nil
 	}
 
-<<<<<<< HEAD
-	var initErr error
-
-	p.renderHooks.init.Do(func() {
-		ps := p.p
-
-		c := ps.getContentConverter()
-		if c == nil || !c.Supports(converter.FeatureRenderHooks) {
-			return
-		}
-
-		h, err := ps.createRenderHooks(p.f)
-		if err != nil {
-			initErr = err
-			return
-		}
-		p.renderHooks.hooks = h
-
-		if !p.renderHooksHaveVariants || h.IsZero() {
-			// Check if there is a different render hooks template
-			// for any of the other page output formats.
-			// If not, we can reuse this.
-			for _, po := range ps.pageOutputs {
-				if po.f.Name != p.f.Name {
-					h2, err := ps.createRenderHooks(po.f)
-					if err != nil {
-						initErr = err
-						return
-					}
-
-					if h2.IsZero() {
-						continue
-					}
-
-					if p.renderHooks.hooks.IsZero() {
-						p.renderHooks.hooks = h2
-					}
-
-					p.renderHooksHaveVariants = !h2.Eq(p.renderHooks.hooks)
-
-					if p.renderHooksHaveVariants {
-						break
-					}
-
-				}
-			}
-		}
-	})
-
-	return initErr
-=======
 	p.renderHooks.init.Do(func() {
 		if p.p.pageOutputTemplateVariationsState.Load() == 0 {
 			p.p.pageOutputTemplateVariationsState.Store(1)
@@ -598,7 +538,6 @@
 	})
 
 	return nil
->>>>>>> 9e76507d
 }
 
 func (p *pageContentOutput) setAutoSummary() error {
