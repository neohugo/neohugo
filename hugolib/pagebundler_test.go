--- conflicted
+++ resolved
@@ -399,14 +399,6 @@
 		c.Assert(os.Chdir(wd), qt.IsNil)
 	}()
 
-<<<<<<< HEAD
-	// We need to use the OS fs for this.
-	cfg := config.New()
-	fs := hugofs.NewFrom(hugofs.Os, cfg)
-=======
-	c := qt.New(t)
->>>>>>> d0f731c0
-
 	// We need to use the OS fs for this.
 	workingDir, clean, err := htesting.CreateTempDir(hugofs.Os, "hugosym")
 	c.Assert(err, qt.IsNil)
@@ -416,25 +408,14 @@
 
 	contentDirName := "content"
 
-<<<<<<< HEAD
-	contentDir := filepath.Join(workDir, contentDirName)
+	contentDir := filepath.Join(workingDir, contentDirName)
 	c.Assert(os.MkdirAll(filepath.Join(contentDir, "a"), 0o777), qt.IsNil)
 
 	for i := 1; i <= 3; i++ {
-		c.Assert(os.MkdirAll(filepath.Join(workDir, fmt.Sprintf("symcontent%d", i)), 0o777), qt.IsNil)
+		c.Assert(os.MkdirAll(filepath.Join(workingDir, fmt.Sprintf("symcontent%d", i)), 0o777), qt.IsNil)
 	}
 
-	c.Assert(os.MkdirAll(filepath.Join(workDir, "symcontent2", "a1"), 0o777), qt.IsNil)
-=======
-	contentDir := filepath.Join(workingDir, contentDirName)
-	c.Assert(os.MkdirAll(filepath.Join(contentDir, "a"), 0777), qt.IsNil)
-
-	for i := 1; i <= 3; i++ {
-		c.Assert(os.MkdirAll(filepath.Join(workingDir, fmt.Sprintf("symcontent%d", i)), 0777), qt.IsNil)
-	}
-
-	c.Assert(os.MkdirAll(filepath.Join(workingDir, "symcontent2", "a1"), 0777), qt.IsNil)
->>>>>>> d0f731c0
+	c.Assert(os.MkdirAll(filepath.Join(workingDir, "symcontent2", "a1"), 0o777), qt.IsNil)
 
 	// Symlinked sections inside content.
 	c.Assert(os.Chdir(contentDir), qt.IsNil)
