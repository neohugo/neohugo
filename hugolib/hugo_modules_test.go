--- conflicted
+++ resolved
@@ -40,17 +40,10 @@
 //"github.com/spf13/viper"
 //)
 
-<<<<<<< HEAD
 //func TestHugoModulesVariants(t *testing.T) {
-//if !isCI() {
+//if !htesting.IsCI() {
 //t.Skip("skip (relative) long running modules test when running locally")
 //}
-=======
-func TestHugoModulesVariants(t *testing.T) {
-	if !htesting.IsCI() {
-		t.Skip("skip (relative) long running modules test when running locally")
-	}
->>>>>>> 9b681ecf
 
 // config := `
 // baseURL="https://example.org"
@@ -66,7 +59,6 @@
 //return fmt.Sprintf(config, workingDir, moduleOpts)
 //}
 
-<<<<<<< HEAD
 //newTestBuilder := func(t testing.TB, moduleOpts string) (*sitesBuilder, func()) {
 //b := newTestSitesBuilder(t)
 //tempDir, clean, err := htesting.CreateTempDir(hugofs.Os, "hugo-modules-variants")
@@ -99,12 +91,10 @@
 //github.com/gohugoio/hugoTestModule2 v0.0.0-20200131160637-9657d7697877/go.mod h1:CBFZS3khIAXKxReMwq0le8sEl/D8hcXmixlOHVv+Gd0=
 //`)
 
-// return b, clean
-
+//return b, clean
 //}
 
 // t.Run("Target in subfolder", func(t *testing.T) {
-
 // b, clean := newTestBuilder(t, "ignoreImports=true")
 // defer clean()
 
@@ -114,7 +104,6 @@
 //})
 
 // t.Run("Ignore config", func(t *testing.T) {
-
 // b, clean := newTestBuilder(t, "ignoreConfig=true")
 // defer clean()
 
@@ -127,7 +116,6 @@
 //})
 
 // t.Run("Ignore imports", func(t *testing.T) {
-
 // b, clean := newTestBuilder(t, "ignoreImports=true")
 // defer clean()
 
@@ -140,7 +128,6 @@
 //})
 
 // t.Run("Create package.json", func(t *testing.T) {
-
 // b, clean := newTestBuilder(t, "")
 // defer clean()
 
@@ -204,7 +191,6 @@
 //})
 
 // t.Run("Create package.json, no default", func(t *testing.T) {
-
 // b, clean := newTestBuilder(t, "")
 // defer clean()
 
@@ -256,11 +242,9 @@
 
 //// https://github.com/gohugoio/hugo/issues/7690
 //b.AssertFileContent("package.hugo.json", origPackageJSON)
-
 //})
 
 // t.Run("Create package.json, no default, no package.json", func(t *testing.T) {
-
 // b, clean := newTestBuilder(t, "")
 // defer clean()
 
@@ -294,21 +278,18 @@
 //"name": "myhugosite",
 //"version": "0.1.0"
 //}`
-
-//})
-
-//})
-
+//})
+//})
 //}
 
 //// TODO(bep) this fails when testmodBuilder is also building ...
 //func TestHugoModulesMatrix(t *testing.T) {
-//if !isCI() {
+//if !htesting.IsCI() {
 //t.Skip("skip (relative) long running modules test when running locally")
 //}
 //t.Parallel()
 
-//if !isCI() || hugo.GoMinorVersion() < 12 {
+//if !htesting.IsCI() || hugo.GoMinorVersion() < 12 {
 //// https://github.com/golang/go/issues/26794
 //// There were some concurrent issues with Go modules in < Go 12.
 //t.Skip("skip this on local host and for Go <= 1.11 due to a bug in Go's stdlib")
@@ -391,7 +372,7 @@
 //}
 
 //func createChildModMatchers(m *mods.Md, ignoreVendor, vendored bool) []string {
-//// Child depdendencies are one behind.
+//// Child dependencies are one behind.
 //expectMinorVersion := 3
 
 //if !ignoreVendor && vendored {
@@ -536,7 +517,6 @@
 //"i18n theme: Theme C",
 //"i18n theme2: Theme2 D",
 //)
-
 //}
 
 // func TestModulesIgnoreConfig(t *testing.T) {
@@ -549,486 +529,6 @@
 //[[module.imports]]
 //path="a"
 //ignoreConfig=true
-=======
-	createConfig := func(workingDir, moduleOpts string) string {
-		return fmt.Sprintf(config, workingDir, moduleOpts)
-	}
-
-	newTestBuilder := func(t testing.TB, moduleOpts string) (*sitesBuilder, func()) {
-		b := newTestSitesBuilder(t)
-		tempDir, clean, err := htesting.CreateTempDir(hugofs.Os, "hugo-modules-variants")
-		b.Assert(err, qt.IsNil)
-		workingDir := filepath.Join(tempDir, "myhugosite")
-		b.Assert(os.MkdirAll(workingDir, 0777), qt.IsNil)
-		b.Fs = hugofs.NewDefault(viper.New())
-		b.WithWorkingDir(workingDir).WithConfigFile("toml", createConfig(workingDir, moduleOpts))
-		b.WithTemplates(
-			"index.html", `
-Param from module: {{ site.Params.Hugo }}|
-{{ $js := resources.Get "jslibs/alpinejs/alpine.js" }}
-JS imported in module: {{ with $js }}{{ .RelPermalink }}{{ end }}|
-`,
-			"_default/single.html", `{{ .Content }}`)
-		b.WithContent("p1.md", `---
-title: "Page"
----
-
-[A link](https://bep.is)
-
-`)
-		b.WithSourceFile("go.mod", `
-module github.com/gohugoio/tests/testHugoModules
-
-
-`)
-
-		b.WithSourceFile("go.sum", `
-github.com/gohugoio/hugoTestModule2 v0.0.0-20200131160637-9657d7697877 h1:WLM2bQCKIWo04T6NsIWsX/Vtirhf0TnpY66xyqGlgVY=
-github.com/gohugoio/hugoTestModule2 v0.0.0-20200131160637-9657d7697877/go.mod h1:CBFZS3khIAXKxReMwq0le8sEl/D8hcXmixlOHVv+Gd0=
-`)
-
-		return b, clean
-	}
-
-	t.Run("Target in subfolder", func(t *testing.T) {
-		b, clean := newTestBuilder(t, "ignoreImports=true")
-		defer clean()
-
-		b.Build(BuildCfg{})
-
-		b.AssertFileContent("public/p1/index.html", `<p>Page|https://bep.is|Title: |Text: A link|END</p>`)
-	})
-
-	t.Run("Ignore config", func(t *testing.T) {
-		b, clean := newTestBuilder(t, "ignoreConfig=true")
-		defer clean()
-
-		b.Build(BuildCfg{})
-
-		b.AssertFileContent("public/index.html", `
-Param from module: |
-JS imported in module: |
-`)
-	})
-
-	t.Run("Ignore imports", func(t *testing.T) {
-		b, clean := newTestBuilder(t, "ignoreImports=true")
-		defer clean()
-
-		b.Build(BuildCfg{})
-
-		b.AssertFileContent("public/index.html", `
-Param from module: Rocks|
-JS imported in module: |
-`)
-	})
-
-	t.Run("Create package.json", func(t *testing.T) {
-		b, clean := newTestBuilder(t, "")
-		defer clean()
-
-		b.WithSourceFile("package.json", `{
-		"name": "mypack",
-		"version": "1.2.3",
-        "scripts": {},
-          "dependencies": {
-        	"nonon": "error"
-        	}
-}`)
-
-		b.WithSourceFile("package.hugo.json", `{
-		"name": "mypack",
-		"version": "1.2.3",
-        "scripts": {},
-          "dependencies": {
-        	"foo": "1.2.3"
-        	},
-        "devDependencies": {
-                "postcss-cli": "7.8.0",
-                "tailwindcss": "1.8.0"
-
-        }
-}`)
-
-		b.Build(BuildCfg{})
-		b.Assert(npm.Pack(b.H.BaseFs.SourceFs, b.H.BaseFs.Assets.Dirs), qt.IsNil)
-
-		b.AssertFileContentFn("package.json", func(s string) bool {
-			return s == `{
- "comments": {
-  "dependencies": {
-   "foo": "project",
-   "react-dom": "github.com/gohugoio/hugoTestModule2"
-  },
-  "devDependencies": {
-   "@babel/cli": "github.com/gohugoio/hugoTestModule2",
-   "@babel/core": "github.com/gohugoio/hugoTestModule2",
-   "@babel/preset-env": "github.com/gohugoio/hugoTestModule2",
-   "postcss-cli": "project",
-   "tailwindcss": "project"
-  }
- },
- "dependencies": {
-  "foo": "1.2.3",
-  "react-dom": "^16.13.1"
- },
- "devDependencies": {
-  "@babel/cli": "7.8.4",
-  "@babel/core": "7.9.0",
-  "@babel/preset-env": "7.9.5",
-  "postcss-cli": "7.8.0",
-  "tailwindcss": "1.8.0"
- },
- "name": "mypack",
- "scripts": {},
- "version": "1.2.3"
-}`
-		})
-	})
-
-	t.Run("Create package.json, no default", func(t *testing.T) {
-		b, clean := newTestBuilder(t, "")
-		defer clean()
-
-		const origPackageJSON = `{
-		"name": "mypack",
-		"version": "1.2.3",
-        "scripts": {},
-          "dependencies": {
-           "moo": "1.2.3"
-        	}
-}`
-
-		b.WithSourceFile("package.json", origPackageJSON)
-
-		b.Build(BuildCfg{})
-		b.Assert(npm.Pack(b.H.BaseFs.SourceFs, b.H.BaseFs.Assets.Dirs), qt.IsNil)
-
-		b.AssertFileContentFn("package.json", func(s string) bool {
-			return s == `{
- "comments": {
-  "dependencies": {
-   "moo": "project",
-   "react-dom": "github.com/gohugoio/hugoTestModule2"
-  },
-  "devDependencies": {
-   "@babel/cli": "github.com/gohugoio/hugoTestModule2",
-   "@babel/core": "github.com/gohugoio/hugoTestModule2",
-   "@babel/preset-env": "github.com/gohugoio/hugoTestModule2",
-   "postcss-cli": "github.com/gohugoio/hugoTestModule2",
-   "tailwindcss": "github.com/gohugoio/hugoTestModule2"
-  }
- },
- "dependencies": {
-  "moo": "1.2.3",
-  "react-dom": "^16.13.1"
- },
- "devDependencies": {
-  "@babel/cli": "7.8.4",
-  "@babel/core": "7.9.0",
-  "@babel/preset-env": "7.9.5",
-  "postcss-cli": "7.1.0",
-  "tailwindcss": "1.2.0"
- },
- "name": "mypack",
- "scripts": {},
- "version": "1.2.3"
-}`
-		})
-
-		// https://github.com/gohugoio/hugo/issues/7690
-		b.AssertFileContent("package.hugo.json", origPackageJSON)
-	})
-
-	t.Run("Create package.json, no default, no package.json", func(t *testing.T) {
-		b, clean := newTestBuilder(t, "")
-		defer clean()
-
-		b.Build(BuildCfg{})
-		b.Assert(npm.Pack(b.H.BaseFs.SourceFs, b.H.BaseFs.Assets.Dirs), qt.IsNil)
-
-		b.AssertFileContentFn("package.json", func(s string) bool {
-			return s == `{
- "comments": {
-  "dependencies": {
-   "react-dom": "github.com/gohugoio/hugoTestModule2"
-  },
-  "devDependencies": {
-   "@babel/cli": "github.com/gohugoio/hugoTestModule2",
-   "@babel/core": "github.com/gohugoio/hugoTestModule2",
-   "@babel/preset-env": "github.com/gohugoio/hugoTestModule2",
-   "postcss-cli": "github.com/gohugoio/hugoTestModule2",
-   "tailwindcss": "github.com/gohugoio/hugoTestModule2"
-  }
- },
- "dependencies": {
-  "react-dom": "^16.13.1"
- },
- "devDependencies": {
-  "@babel/cli": "7.8.4",
-  "@babel/core": "7.9.0",
-  "@babel/preset-env": "7.9.5",
-  "postcss-cli": "7.1.0",
-  "tailwindcss": "1.2.0"
- },
- "name": "myhugosite",
- "version": "0.1.0"
-}`
-		})
-	})
-}
-
-// TODO(bep) this fails when testmodBuilder is also building ...
-func TestHugoModulesMatrix(t *testing.T) {
-	if !htesting.IsCI() {
-		t.Skip("skip (relative) long running modules test when running locally")
-	}
-	t.Parallel()
-
-	if !htesting.IsCI() || hugo.GoMinorVersion() < 12 {
-		// https://github.com/golang/go/issues/26794
-		// There were some concurrent issues with Go modules in < Go 12.
-		t.Skip("skip this on local host and for Go <= 1.11 due to a bug in Go's stdlib")
-	}
-
-	if testing.Short() {
-		t.Skip()
-	}
-
-	rnd := rand.New(rand.NewSource(time.Now().UnixNano()))
-	gooss := []string{"linux", "darwin", "windows"}
-	goos := gooss[rnd.Intn(len(gooss))]
-	ignoreVendor := rnd.Intn(2) == 0
-	testmods := mods.CreateModules(goos).Collect()
-	rnd.Shuffle(len(testmods), func(i, j int) { testmods[i], testmods[j] = testmods[j], testmods[i] })
-
-	for _, m := range testmods[:2] {
-		c := qt.New(t)
-
-		v := viper.New()
-
-		workingDir, clean, err := htesting.CreateTempDir(hugofs.Os, "hugo-modules-test")
-		c.Assert(err, qt.IsNil)
-		defer clean()
-
-		configTemplate := `
-baseURL = "https://example.com"
-title = "My Modular Site"
-workingDir = %q
-theme = %q
-ignoreVendorPaths = %q
-
-`
-
-		ignoreVendorPaths := ""
-		if ignoreVendor {
-			ignoreVendorPaths = "github.com/**"
-		}
-		config := fmt.Sprintf(configTemplate, workingDir, m.Path(), ignoreVendorPaths)
-
-		b := newTestSitesBuilder(t)
-
-		// Need to use OS fs for this.
-		b.Fs = hugofs.NewDefault(v)
-
-		b.WithWorkingDir(workingDir).WithConfigFile("toml", config)
-		b.WithContent("page.md", `
----
-title: "Foo"
----
-`)
-		b.WithTemplates("home.html", `
-
-{{ $mod := .Site.Data.modinfo.module }}
-Mod Name: {{ $mod.name }}
-Mod Version: {{ $mod.version }}
-----
-{{ range $k, $v := .Site.Data.modinfo }}
-- {{ $k }}: {{ range $kk, $vv := $v }}{{ $kk }}: {{ $vv }}|{{ end -}}
-{{ end }}
-
-
-`)
-		b.WithSourceFile("go.mod", `
-module github.com/gohugoio/tests/testHugoModules
-
-
-`)
-
-		b.Build(BuildCfg{})
-
-		// Verify that go.mod is autopopulated with all the modules in config.toml.
-		b.AssertFileContent("go.mod", m.Path())
-
-		b.AssertFileContent("public/index.html",
-			"Mod Name: "+m.Name(),
-			"Mod Version: v1.4.0")
-
-		b.AssertFileContent("public/index.html", createChildModMatchers(m, ignoreVendor, m.Vendor)...)
-
-	}
-}
-
-func createChildModMatchers(m *mods.Md, ignoreVendor, vendored bool) []string {
-	// Child dependencies are one behind.
-	expectMinorVersion := 3
-
-	if !ignoreVendor && vendored {
-		// Vendored modules are stuck at v1.1.0.
-		expectMinorVersion = 1
-	}
-
-	expectVersion := fmt.Sprintf("v1.%d.0", expectMinorVersion)
-
-	var matchers []string
-
-	for _, mm := range m.Children {
-		matchers = append(
-			matchers,
-			fmt.Sprintf("%s: name: %s|version: %s", mm.Name(), mm.Name(), expectVersion))
-		matchers = append(matchers, createChildModMatchers(mm, ignoreVendor, vendored || mm.Vendor)...)
-	}
-	return matchers
-}
-
-func TestModulesWithContent(t *testing.T) {
-	t.Parallel()
-
-	b := newTestSitesBuilder(t).WithWorkingDir("/site").WithConfigFile("toml", `
-baseURL="https://example.org"
-
-workingDir="/site"
-
-defaultContentLanguage = "en"
-
-[module]
-[[module.imports]]
-path="a"
-[[module.imports.mounts]]
-source="myacontent"
-target="content/blog"
-lang="en"
-[[module.imports]]
-path="b"
-[[module.imports.mounts]]
-source="mybcontent"
-target="content/blog"
-lang="nn"
-[[module.imports]]
-path="c"
-[[module.imports]]
-path="d"
-
-[languages]
-
-[languages.en]
-title = "Title in English"
-languageName = "English"
-weight = 1
-[languages.nn]
-languageName = "Nynorsk"
-weight = 2
-title = "Tittel på nynorsk"
-[languages.nb]
-languageName = "Bokmål"
-weight = 3
-title = "Tittel på bokmål"
-[languages.fr]
-languageName = "French"
-weight = 4
-title = "French Title"
-
-
-`)
-
-	b.WithTemplatesAdded("index.html", `
-{{ range .Site.RegularPages }}
-|{{ .Title }}|{{ .RelPermalink }}|{{ .Plain }}
-{{ end }}
-{{ $data := .Site.Data }}
-Data Common: {{ $data.common.value }}
-Data C: {{ $data.c.value }}
-Data D: {{ $data.d.value }}
-All Data: {{ $data }}
-
-i18n hello1: {{ i18n "hello1" . }}
-i18n theme: {{ i18n "theme" . }}
-i18n theme2: {{ i18n "theme2" . }}
-`)
-
-	content := func(id string) string {
-		return fmt.Sprintf(`---
-title: Title %s
----
-Content %s
-
-`, id, id)
-	}
-
-	i18nContent := func(id, value string) string {
-		return fmt.Sprintf(`
-[%s]
-other = %q
-`, id, value)
-	}
-
-	// Content files
-	b.WithSourceFile("themes/a/myacontent/page.md", content("theme-a-en"))
-	b.WithSourceFile("themes/b/mybcontent/page.md", content("theme-b-nn"))
-	b.WithSourceFile("themes/c/content/blog/c.md", content("theme-c-nn"))
-
-	// Data files
-	b.WithSourceFile("data/common.toml", `value="Project"`)
-	b.WithSourceFile("themes/c/data/common.toml", `value="Theme C"`)
-	b.WithSourceFile("themes/c/data/c.toml", `value="Hugo Rocks!"`)
-	b.WithSourceFile("themes/d/data/c.toml", `value="Hugo Rodcks!"`)
-	b.WithSourceFile("themes/d/data/d.toml", `value="Hugo Rodks!"`)
-
-	// i18n files
-	b.WithSourceFile("i18n/en.toml", i18nContent("hello1", "Project"))
-	b.WithSourceFile("themes/c/i18n/en.toml", `
-[hello1]
-other="Theme C Hello"
-[theme]
-other="Theme C"
-`)
-	b.WithSourceFile("themes/d/i18n/en.toml", i18nContent("theme", "Theme D"))
-	b.WithSourceFile("themes/d/i18n/en.toml", i18nContent("theme2", "Theme2 D"))
-
-	// Static files
-	b.WithSourceFile("themes/c/static/hello.txt", `Hugo Rocks!"`)
-
-	b.Build(BuildCfg{})
-
-	b.AssertFileContent("public/index.html", "|Title theme-a-en|/blog/page/|Content theme-a-en")
-	b.AssertFileContent("public/nn/index.html", "|Title theme-b-nn|/nn/blog/page/|Content theme-b-nn")
-
-	// Data
-	b.AssertFileContent("public/index.html",
-		"Data Common: Project",
-		"Data C: Hugo Rocks!",
-		"Data D: Hugo Rodks!",
-	)
-
-	// i18n
-	b.AssertFileContent("public/index.html",
-		"i18n hello1: Project",
-		"i18n theme: Theme C",
-		"i18n theme2: Theme2 D",
-	)
-}
-
-func TestModulesIgnoreConfig(t *testing.T) {
-	b := newTestSitesBuilder(t).WithWorkingDir("/site").WithConfigFile("toml", `
-baseURL="https://example.org"
-
-workingDir="/site"
-
-[module]
-[[module.imports]]
-path="a"
-ignoreConfig=true
->>>>>>> 9b681ecf
 
 //`)
 
@@ -1041,18 +541,10 @@
 
 // b.Build(BuildCfg{})
 
-<<<<<<< HEAD
 //b.AssertFileContentFn("public/index.html", func(s string) bool {
 //return !strings.Contains(s, "Ignored")
 //})
-
-//}
-=======
-	b.AssertFileContentFn("public/index.html", func(s string) bool {
-		return !strings.Contains(s, "Ignored")
-	})
-}
->>>>>>> 9b681ecf
+//}
 
 // func TestModulesDisabled(t *testing.T) {
 // b := newTestSitesBuilder(t).WithWorkingDir("/site").WithConfigFile("toml", `
@@ -1086,18 +578,10 @@
 //b.AssertFileContentFn("public/index.html", func(s string) bool {
 //return strings.Contains(s, "A param") && !strings.Contains(s, "B param")
 //})
-
-<<<<<<< HEAD
 //}
 
 // func TestModulesIncompatible(t *testing.T) {
 // t.Parallel()
-=======
-	b.AssertFileContentFn("public/index.html", func(s string) bool {
-		return strings.Contains(s, "A param") && !strings.Contains(s, "B param")
-	})
-}
->>>>>>> 9b681ecf
 
 // b := newTestSitesBuilder(t).WithWorkingDir("/site").WithConfigFile("toml", `
 // baseURL="https://example.org"
@@ -1146,17 +630,11 @@
 
 // c := qt.New(t)
 
-// c.Assert(logger.LogCounters().WarnCounter.Count(), qt.Equals, uint64(3))
-
-<<<<<<< HEAD
+//c.Assert(logger.LogCounters().WarnCounter.Count(), qt.Equals, uint64(3))
 //}
 
 // func TestModulesSymlinks(t *testing.T) {
 // skipSymlink(t)
-=======
-	c.Assert(logger.LogCounters().WarnCounter.Count(), qt.Equals, uint64(3))
-}
->>>>>>> 9b681ecf
 
 //wd, _ := os.Getwd()
 //defer func() {
@@ -1235,30 +713,20 @@
 
 // bfs := b.H.BaseFs
 
-// for i, componentFs := range []afero.Fs{
-// bfs.Static[""].Fs,
-// bfs.Archetypes.Fs,
-// bfs.Content.Fs,
-// bfs.Data.Fs,
-// bfs.Assets.Fs,
-// bfs.I18n.Fs} {
+//for i, componentFs := range []afero.Fs{
+//bfs.Static[""].Fs,
+//bfs.Archetypes.Fs,
+//bfs.Content.Fs,
+//bfs.Data.Fs,
+//bfs.Assets.Fs,
+//bfs.I18n.Fs,
+//} {
 
 //if i != 0 {
 //continue
 //}
 
-<<<<<<< HEAD
 // for j, id := range []string{"mod", "project"} {
-=======
-	for i, componentFs := range []afero.Fs{
-		bfs.Static[""].Fs,
-		bfs.Archetypes.Fs,
-		bfs.Content.Fs,
-		bfs.Data.Fs,
-		bfs.Assets.Fs,
-		bfs.I18n.Fs,
-	} {
->>>>>>> 9b681ecf
 
 //statCheck := func(fs afero.Fs, filename string, isDir bool) {
 //shouldFail := j == 0
@@ -1268,7 +736,6 @@
 //}
 
 //_, err := fs.Stat(filepath.FromSlash(filename))
-
 //if err != nil {
 //if i > 0 && strings.HasSuffix(filename, "toml") && strings.Contains(err.Error(), "files not supported") {
 //// OK
@@ -1315,7 +782,7 @@
 
 // b.Build(BuildCfg{})
 
-////helpers.PrintFs(b.H.Fs.Source, "public", os.Stdout)
+//// helpers.PrintFs(b.H.Fs.Source, "public", os.Stdout)
 
 //b.AssertFileContent("public/mypage/index.html", "Permalink: https://example.org/mypage/")
 //}
@@ -1402,7 +869,6 @@
 //* [Link to Home, README.md](/README.md)
 //* [Link to Home, _index.md](/_index.md)
 
-<<<<<<< HEAD
 //`)
 
 // b.Build(BuildCfg{})
@@ -1438,7 +904,6 @@
 //b.AssertFileContent("public/index.html", `
 //Readme Edit
 //`)
-
 //}
 
 // func TestMountsPaths(t *testing.T) {
@@ -1478,35 +943,7 @@
 //clean:      clean,
 //workingDir: workingDir,
 //}
-
-//}
-=======
-				_, err := fs.Stat(filepath.FromSlash(filename))
-				if err != nil {
-					if i > 0 && strings.HasSuffix(filename, "toml") && strings.Contains(err.Error(), "files not supported") {
-						// OK
-						return
-					}
-				}
-
-				if shouldFail {
-					c.Assert(err, qt.Not(qt.IsNil))
-					c.Assert(err, qt.Equals, hugofs.ErrPermissionSymlink)
-				} else {
-					c.Assert(err, qt.IsNil)
-				}
-			}
-
-			statCheck(componentFs, fmt.Sprintf("realsym%s", id), true)
-			statCheck(componentFs, fmt.Sprintf("real/datasym%s.toml", id), false)
-
-		}
-	}
-}
-
-func TestMountsProject(t *testing.T) {
-	t.Parallel()
->>>>>>> 9b681ecf
+//}
 
 // c.Run("Default", func(c *qt.C) {
 // mounts := ``
@@ -1526,12 +963,7 @@
 // b.Assert(filepath.ToSlash(f.Path()), qt.Equals, "blog/p1.md")
 // b.Assert(filepath.ToSlash(f.PathFile()), qt.Equals, "content/blog/p1.md")
 
-<<<<<<< HEAD
-// b.Assert(b.H.BaseFs.Layouts.Path(filepath.Join(test.workingDir, "layouts", "_default", "single.html")), qt.Equals, filepath.FromSlash("_default/single.html"))
-=======
-	// helpers.PrintFs(b.H.Fs.Source, "public", os.Stdout)
->>>>>>> 9b681ecf
-
+//b.Assert(b.H.BaseFs.Layouts.Path(filepath.Join(test.workingDir, "layouts", "_default", "single.html")), qt.Equals, filepath.FromSlash("_default/single.html"))
 //})
 
 // c.Run("Mounts", func(c *qt.C) {
@@ -1580,16 +1012,14 @@
 // b.Assert(p1_1, qt.Not(qt.IsNil))
 // b.Assert(p1_2, qt.Equals, p1_1)
 
-// f := p1_1.File().FileInfo().Meta()
-// b.Assert(filepath.ToSlash(f.Path()), qt.Equals, "blog/sub/p1.md")
-// b.Assert(filepath.ToSlash(f.PathFile()), qt.Equals, "mycontent/sub/p1.md")
-// b.Assert(b.H.BaseFs.Layouts.Path(filepath.Join(myPartialsDir, "mypartial.html")), qt.Equals, filepath.FromSlash("partials/mypartial.html"))
-// b.Assert(b.H.BaseFs.Layouts.Path(filepath.Join(absShortcodesDir, "myshort.html")), qt.Equals, filepath.FromSlash("shortcodes/myshort.html"))
-// b.Assert(b.H.BaseFs.Content.Path(filepath.Join(subContentDir, "p1.md")), qt.Equals, filepath.FromSlash("blog/sub/p1.md"))
-// b.Assert(b.H.BaseFs.Content.Path(filepath.Join(test.workingDir, "README.md")), qt.Equals, filepath.FromSlash("_index.md"))
-
-//})
-
+//f := p1_1.File().FileInfo().Meta()
+//b.Assert(filepath.ToSlash(f.Path()), qt.Equals, "blog/sub/p1.md")
+//b.Assert(filepath.ToSlash(f.PathFile()), qt.Equals, "mycontent/sub/p1.md")
+//b.Assert(b.H.BaseFs.Layouts.Path(filepath.Join(myPartialsDir, "mypartial.html")), qt.Equals, filepath.FromSlash("partials/mypartial.html"))
+//b.Assert(b.H.BaseFs.Layouts.Path(filepath.Join(absShortcodesDir, "myshort.html")), qt.Equals, filepath.FromSlash("shortcodes/myshort.html"))
+//b.Assert(b.H.BaseFs.Content.Path(filepath.Join(subContentDir, "p1.md")), qt.Equals, filepath.FromSlash("blog/sub/p1.md"))
+//b.Assert(b.H.BaseFs.Content.Path(filepath.Join(test.workingDir, "README.md")), qt.Equals, filepath.FromSlash("_index.md"))
+//})
 //}
 
 //// https://github.com/gohugoio/hugo/issues/6299
@@ -1605,26 +1035,17 @@
 // cfg.Set("workingDir", workDir)
 // fs := hugofs.NewFrom(hugofs.Os, cfg)
 
-<<<<<<< HEAD
 // defer clean()
 
 // b := newTestSitesBuilder(t)
 // b.Fs = fs
-=======
-	b.AssertFileContent("public/index.html", `
-Readme Edit
-`)
-}
->>>>>>> 9b681ecf
 
 // b.WithWorkingDir(workDir).WithViper(cfg)
 
-// b.WithSourceFile("go.mod", "")
-// b.Build(BuildCfg{})
-
-//}
-
-<<<<<<< HEAD
+//b.WithSourceFile("go.mod", "")
+//b.Build(BuildCfg{})
+//}
+
 //// https://github.com/gohugoio/hugo/issues/6622
 //func TestModuleAbsMount(t *testing.T) {
 //t.Parallel()
@@ -1635,16 +1056,6 @@
 //c.Assert(err, qt.IsNil)
 //absContentDir, clean2, err := htesting.CreateTempDir(hugofs.Os, "hugo-content")
 //c.Assert(err, qt.IsNil)
-=======
-		b.WithWorkingDir(workingDir).WithConfigFile("toml", config)
-
-		return test{
-			b:          b,
-			clean:      clean,
-			workingDir: workingDir,
-		}
-	}
->>>>>>> 9b681ecf
 
 // cfg := viper.New()
 // cfg.Set("workingDir", workDir)
@@ -1663,7 +1074,6 @@
 // defer clean1()
 // defer clean2()
 
-<<<<<<< HEAD
 // b := newTestSitesBuilder(t)
 // b.Fs = fs
 
@@ -1672,10 +1082,6 @@
 //---
 //title: Abs
 //---
-=======
-		b.Assert(b.H.BaseFs.Layouts.Path(filepath.Join(test.workingDir, "layouts", "_default", "single.html")), qt.Equals, filepath.FromSlash("_default/single.html"))
-	})
->>>>>>> 9b681ecf
 
 //Content.
 //`), 0777)
@@ -1690,105 +1096,5 @@
 
 // b.Build(BuildCfg{})
 
-// b.AssertFileContent("public/index.html", "P1: Abs|/p1/", "Filename: "+contentFilename)
-
-<<<<<<< HEAD
-//}
-=======
-		b.WithSourceFile(filepath.Join(absShortcodesDir, "myshort.html"), "MYSHORT")
-		b.WithSourceFile(filepath.Join(myPartialsDir, "mypartial.html"), "MYPARTIAL")
-
-		b.Build(BuildCfg{})
-
-		p1_1 := b.GetPage("/blog/sub/p1.md")
-		p1_2 := b.GetPage("/mycontent/sub/p1.md")
-		b.Assert(p1_1, qt.Not(qt.IsNil))
-		b.Assert(p1_2, qt.Equals, p1_1)
-
-		f := p1_1.File().FileInfo().Meta()
-		b.Assert(filepath.ToSlash(f.Path()), qt.Equals, "blog/sub/p1.md")
-		b.Assert(filepath.ToSlash(f.PathFile()), qt.Equals, "mycontent/sub/p1.md")
-		b.Assert(b.H.BaseFs.Layouts.Path(filepath.Join(myPartialsDir, "mypartial.html")), qt.Equals, filepath.FromSlash("partials/mypartial.html"))
-		b.Assert(b.H.BaseFs.Layouts.Path(filepath.Join(absShortcodesDir, "myshort.html")), qt.Equals, filepath.FromSlash("shortcodes/myshort.html"))
-		b.Assert(b.H.BaseFs.Content.Path(filepath.Join(subContentDir, "p1.md")), qt.Equals, filepath.FromSlash("blog/sub/p1.md"))
-		b.Assert(b.H.BaseFs.Content.Path(filepath.Join(test.workingDir, "README.md")), qt.Equals, filepath.FromSlash("_index.md"))
-	})
-}
-
-// https://github.com/gohugoio/hugo/issues/6299
-func TestSiteWithGoModButNoModules(t *testing.T) {
-	t.Parallel()
-
-	c := qt.New(t)
-	// We need to use the OS fs for this.
-	workDir, clean, err := htesting.CreateTempDir(hugofs.Os, "hugo-no-mod")
-	c.Assert(err, qt.IsNil)
-
-	cfg := viper.New()
-	cfg.Set("workingDir", workDir)
-	fs := hugofs.NewFrom(hugofs.Os, cfg)
-
-	defer clean()
-
-	b := newTestSitesBuilder(t)
-	b.Fs = fs
-
-	b.WithWorkingDir(workDir).WithViper(cfg)
-
-	b.WithSourceFile("go.mod", "")
-	b.Build(BuildCfg{})
-}
-
-// https://github.com/gohugoio/hugo/issues/6622
-func TestModuleAbsMount(t *testing.T) {
-	t.Parallel()
-
-	c := qt.New(t)
-	// We need to use the OS fs for this.
-	workDir, clean1, err := htesting.CreateTempDir(hugofs.Os, "hugo-project")
-	c.Assert(err, qt.IsNil)
-	absContentDir, clean2, err := htesting.CreateTempDir(hugofs.Os, "hugo-content")
-	c.Assert(err, qt.IsNil)
-
-	cfg := viper.New()
-	cfg.Set("workingDir", workDir)
-	fs := hugofs.NewFrom(hugofs.Os, cfg)
-
-	config := fmt.Sprintf(`
-workingDir=%q
-
-[module]
-  [[module.mounts]]
-    source = %q
-    target = "content"
-
-`, workDir, absContentDir)
-
-	defer clean1()
-	defer clean2()
-
-	b := newTestSitesBuilder(t)
-	b.Fs = fs
-
-	contentFilename := filepath.Join(absContentDir, "p1.md")
-	afero.WriteFile(hugofs.Os, contentFilename, []byte(`
----
-title: Abs
----
-
-Content.
-`), 0777)
-
-	b.WithWorkingDir(workDir).WithConfigFile("toml", config)
-	b.WithContent("dummy.md", "")
-
-	b.WithTemplatesAdded("index.html", `
-{{ $p1 := site.GetPage "p1" }}
-P1: {{ $p1.Title }}|{{ $p1.RelPermalink }}|Filename: {{ $p1.File.Filename }}
-`)
-
-	b.Build(BuildCfg{})
-
-	b.AssertFileContent("public/index.html", "P1: Abs|/p1/", "Filename: "+contentFilename)
-}
->>>>>>> 9b681ecf
+//b.AssertFileContent("public/index.html", "P1: Abs|/p1/", "Filename: "+contentFilename)
+//}