--- conflicted
+++ resolved
@@ -17,18 +17,11 @@
 	"html/template"
 	"strings"
 
-<<<<<<< HEAD
+	"go.uber.org/atomic"
+
 	"github.com/neohugo/neohugo/common/neohugo"
 
 	"github.com/neohugo/neohugo/common/maps"
-	"github.com/neohugo/neohugo/source"
-=======
-	"go.uber.org/atomic"
-
-	"github.com/gohugoio/hugo/common/hugo"
-
-	"github.com/gohugoio/hugo/common/maps"
->>>>>>> 9e76507d
 
 	"github.com/neohugo/neohugo/output"
 
@@ -100,7 +93,8 @@
 	n *contentNode,
 	parentBucket *pagesMapBucket,
 	meta map[string]interface{},
-	metaProvider *pageMeta) (*pageState, error) {
+	metaProvider *pageMeta,
+) (*pageState, error) {
 	if metaProvider.f == nil {
 		metaProvider.f = page.NewZeroFile(metaProvider.s.LogDistinct)
 	}
@@ -189,17 +183,26 @@
 	return p, nil
 }
 
+//nolint
 type pageDeprecatedWarning struct {
 	p *pageState
 }
 
-func (p *pageDeprecatedWarning) IsDraft() bool          { return p.p.m.draft }
-func (p *pageDeprecatedWarning) Hugo() neohugo.Info     { return p.p.s.Info.Hugo() }
+//nolint
+func (p *pageDeprecatedWarning) IsDraft() bool { return p.p.m.draft }
+
+//nolint
+func (p *pageDeprecatedWarning) Hugo() neohugo.Info { return p.p.s.Info.Hugo() }
+
+//nolint
 func (p *pageDeprecatedWarning) LanguagePrefix() string { return p.p.s.Info.LanguagePrefix }
+
+//nolint
 func (p *pageDeprecatedWarning) GetParam(key string) interface{} {
 	return p.p.m.params[strings.ToLower(key)]
 }
 
+//nolint
 func (p *pageDeprecatedWarning) RSSLink() template.URL {
 	f := p.p.OutputFormats().Get("RSS")
 	if f == nil {
@@ -208,6 +211,7 @@
 	return template.URL(f.Permalink())
 }
 
+//nolint
 func (p *pageDeprecatedWarning) URL() string {
 	if p.p.IsPage() && p.p.m.urlPaths.URL != "" {
 		// This is the url set in front matter
