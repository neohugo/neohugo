package hugolib

import (
	"bytes"
	"fmt"
	"image/jpeg"
	"io"
	"math/rand"
	"os"
	"path/filepath"
	"regexp"
	"runtime"
	"strings"
	"testing"
	"text/template"
	"time"

	"github.com/neohugo/neohugo/common/maps"
	"github.com/neohugo/neohugo/htesting"

	"github.com/neohugo/neohugo/output"

	"github.com/google/go-cmp/cmp"
	"github.com/neohugo/neohugo/parser/metadecoders"

	"github.com/neohugo/neohugo/parser"
	"github.com/pkg/errors"

	"github.com/fsnotify/fsnotify"
<<<<<<< HEAD
	"github.com/neohugo/neohugo/common/herrors"
	"github.com/neohugo/neohugo/config"
	"github.com/neohugo/neohugo/deps"
	"github.com/neohugo/neohugo/resources/page"
=======
	"github.com/gohugoio/hugo/common/herrors"
	"github.com/gohugoio/hugo/common/maps"
	"github.com/gohugoio/hugo/config"
	"github.com/gohugoio/hugo/deps"
	"github.com/gohugoio/hugo/resources/page"
>>>>>>> 3efc2e2a
	"github.com/sanity-io/litter"
	"github.com/spf13/afero"
	"github.com/spf13/cast"

<<<<<<< HEAD
	"github.com/neohugo/neohugo/helpers"
	"github.com/neohugo/neohugo/tpl"
=======
	"github.com/gohugoio/hugo/helpers"
	"github.com/gohugoio/hugo/tpl"
>>>>>>> 3efc2e2a

	"github.com/neohugo/neohugo/resources/resource"

	qt "github.com/frankban/quicktest"
	"github.com/neohugo/neohugo/common/loggers"
	"github.com/neohugo/neohugo/hugofs"
)

var (
	deepEqualsPages         = qt.CmpEquals(cmp.Comparer(func(p1, p2 *pageState) bool { return p1 == p2 }))
	deepEqualsOutputFormats = qt.CmpEquals(cmp.Comparer(func(o1, o2 output.Format) bool {
		return o1.Name == o2.Name && o1.MediaType.Type() == o2.MediaType.Type()
	}))
)

type sitesBuilder struct {
	Cfg     config.Provider
	environ []string

	Fs      *hugofs.Fs
	T       testing.TB
	depsCfg deps.DepsCfg

	*qt.C

	logger loggers.Logger
	rnd    *rand.Rand
	dumper litter.Options

	// Used to test partial rebuilds.
	changedFiles []string
	removedFiles []string

	// Aka the Hugo server mode.
	running bool

	H *HugoSites

	theme string

	// Default toml
	configFormat  string
	configFileSet bool
	configSet     bool

	// Default is empty.
	// TODO(bep) revisit this and consider always setting it to something.
	// Consider this in relation to using the BaseFs.PublishFs to all publishing.
	workingDir string

	addNothing bool
	// Base data/content
	contentFilePairs  []filenameContent
	templateFilePairs []filenameContent
	i18nFilePairs     []filenameContent
	dataFilePairs     []filenameContent

	// Additional data/content.
	// As in "use the base, but add these on top".
	contentFilePairsAdded  []filenameContent
	templateFilePairsAdded []filenameContent
	i18nFilePairsAdded     []filenameContent
	dataFilePairsAdded     []filenameContent
}

type filenameContent struct {
	filename string
	content  string
}

func newTestSitesBuilder(t testing.TB) *sitesBuilder {
	v := config.New()
	fs := hugofs.NewMem(v)

	litterOptions := litter.Options{
		HidePrivateFields: true,
		StripPackageNames: true,
		Separator:         " ",
	}

	return &sitesBuilder{
		T: t, C: qt.New(t), Fs: fs, configFormat: "toml",
		dumper: litterOptions, rnd: rand.New(rand.NewSource(time.Now().Unix())),
	}
}

func newTestSitesBuilderFromDepsCfg(t testing.TB, d deps.DepsCfg) *sitesBuilder {
	c := qt.New(t)

	litterOptions := litter.Options{
		HidePrivateFields: true,
		StripPackageNames: true,
		Separator:         " ",
	}

	b := &sitesBuilder{T: t, C: c, depsCfg: d, Fs: d.Fs, dumper: litterOptions, rnd: rand.New(rand.NewSource(time.Now().Unix()))}
	workingDir := d.Cfg.GetString("workingDir")

	b.WithWorkingDir(workingDir)

	return b.WithViper(d.Cfg.(config.Provider))
}

func (s *sitesBuilder) Running() *sitesBuilder {
	s.running = true
	return s
}

func (s *sitesBuilder) WithNothingAdded() *sitesBuilder {
	s.addNothing = true
	return s
}

func (s *sitesBuilder) WithLogger(logger loggers.Logger) *sitesBuilder {
	s.logger = logger
	return s
}

func (s *sitesBuilder) WithWorkingDir(dir string) *sitesBuilder {
	s.workingDir = filepath.FromSlash(dir)
	return s
}

func (s *sitesBuilder) WithEnviron(env ...string) *sitesBuilder {
	for i := 0; i < len(env); i += 2 {
		s.environ = append(s.environ, fmt.Sprintf("%s=%s", env[i], env[i+1]))
	}
	return s
}

func (s *sitesBuilder) WithConfigTemplate(data interface{}, format, configTemplate string) *sitesBuilder {
	s.T.Helper()

	if format == "" {
		format = "toml"
	}

	templ, err := template.New("test").Parse(configTemplate)
	if err != nil {
		s.Fatalf("Template parse failed: %s", err)
	}
	var b bytes.Buffer

	if err := templ.Execute(&b, data); err != nil {
		s.Fatalf("Template Execute failed: %s", err)
	}
	return s.WithConfigFile(format, b.String())
}

func (s *sitesBuilder) WithViper(v config.Provider) *sitesBuilder {
	s.T.Helper()
	if s.configFileSet {
		s.T.Fatal("WithViper: use Viper or config.toml, not both")
	}
	defer func() {
		s.configSet = true
	}()

	// Write to a config file to make sure the tests follow the same code path.
	var buff bytes.Buffer
	m := v.Get("").(maps.Params)
	s.Assert(parser.InterfaceToConfig(m, metadecoders.TOML, &buff), qt.IsNil)
	return s.WithConfigFile("toml", buff.String())
}

func (s *sitesBuilder) WithConfigFile(format, conf string) *sitesBuilder {
	s.T.Helper()
	if s.configSet {
		s.T.Fatal("WithConfigFile: use config.Config or config.toml, not both")
	}
	s.configFileSet = true
	filename := s.absFilename("config." + format)
	writeSource(s.T, s.Fs, filename, conf)
	s.configFormat = format
	return s
}

func (s *sitesBuilder) WithThemeConfigFile(format, conf string) *sitesBuilder {
	s.T.Helper()
	if s.theme == "" {
		s.theme = "test-theme"
	}
	filename := filepath.Join("themes", s.theme, "config."+format)
	writeSource(s.T, s.Fs, s.absFilename(filename), conf)
	return s
}

func (s *sitesBuilder) WithSourceFile(filenameContent ...string) *sitesBuilder {
	s.T.Helper()
	for i := 0; i < len(filenameContent); i += 2 {
		writeSource(s.T, s.Fs, s.absFilename(filenameContent[i]), filenameContent[i+1])
	}
	return s
}

func (s *sitesBuilder) absFilename(filename string) string {
	filename = filepath.FromSlash(filename)
	if filepath.IsAbs(filename) {
		return filename
	}
	if s.workingDir != "" && !strings.HasPrefix(filename, s.workingDir) {
		filename = filepath.Join(s.workingDir, filename)
	}
	return filename
}

const commonConfigSections = `

[services]
[services.disqus]
shortname = "disqus_shortname"
[services.googleAnalytics]
id = "UA-ga_id"

[privacy]
[privacy.disqus]
disable = false
[privacy.googleAnalytics]
respectDoNotTrack = true
anonymizeIP = true
[privacy.instagram]
simple = true
[privacy.twitter]
enableDNT = true
[privacy.vimeo]
disable = false
[privacy.youtube]
disable = false
privacyEnhanced = true

`

func (s *sitesBuilder) WithSimpleConfigFile() *sitesBuilder {
	s.T.Helper()
	return s.WithSimpleConfigFileAndBaseURL("http://example.com/")
}

func (s *sitesBuilder) WithSimpleConfigFileAndBaseURL(baseURL string) *sitesBuilder {
	s.T.Helper()
	return s.WithSimpleConfigFileAndSettings(map[string]interface{}{"baseURL": baseURL})
}

func (s *sitesBuilder) WithSimpleConfigFileAndSettings(settings interface{}) *sitesBuilder {
	s.T.Helper()
	var buf bytes.Buffer
	//nolint
	parser.InterfaceToConfig(settings, metadecoders.TOML, &buf)
	config := buf.String() + commonConfigSections
	return s.WithConfigFile("toml", config)
}

func (s *sitesBuilder) WithDefaultMultiSiteConfig() *sitesBuilder {
	defaultMultiSiteConfig := `
baseURL = "http://example.com/blog"

paginate = 1
disablePathToLower = true
defaultContentLanguage = "en"
defaultContentLanguageInSubdir = true

[permalinks]
other = "/somewhere/else/:filename"

[blackfriday]
angledQuotes = true

[Taxonomies]
tag = "tags"

[Languages]
[Languages.en]
weight = 10
title = "In English"
languageName = "English"
[Languages.en.blackfriday]
angledQuotes = false
[[Languages.en.menu.main]]
url    = "/"
name   = "Home"
weight = 0

[Languages.fr]
weight = 20
title = "Le Français"
languageName = "Français"
[Languages.fr.Taxonomies]
plaque = "plaques"

[Languages.nn]
weight = 30
title = "På nynorsk"
languageName = "Nynorsk"
paginatePath = "side"
[Languages.nn.Taxonomies]
lag = "lag"
[[Languages.nn.menu.main]]
url    = "/"
name   = "Heim"
weight = 1

[Languages.nb]
weight = 40
title = "På bokmål"
languageName = "Bokmål"
paginatePath = "side"
[Languages.nb.Taxonomies]
lag = "lag"
` + commonConfigSections

	return s.WithConfigFile("toml", defaultMultiSiteConfig)
}

func (s *sitesBuilder) WithSunset(in string) {
	// Write a real image into one of the bundle above.
	src, err := os.Open(filepath.FromSlash("testdata/sunset.jpg"))
	s.Assert(err, qt.IsNil)

	out, err := s.Fs.Source.Create(filepath.FromSlash(filepath.Join(s.workingDir, in)))
	s.Assert(err, qt.IsNil)

	_, err = io.Copy(out, src)
	s.Assert(err, qt.IsNil)

	out.Close()
	src.Close()
}

func (s *sitesBuilder) createFilenameContent(pairs []string) []filenameContent {
	var slice []filenameContent
	s.appendFilenameContent(&slice, pairs...)
	return slice
}

func (s *sitesBuilder) appendFilenameContent(slice *[]filenameContent, pairs ...string) {
	if len(pairs)%2 != 0 {
		panic("file content mismatch")
	}
	for i := 0; i < len(pairs); i += 2 {
		c := filenameContent{
			filename: pairs[i],
			content:  pairs[i+1],
		}
		*slice = append(*slice, c)
	}
}

func (s *sitesBuilder) WithContent(filenameContent ...string) *sitesBuilder {
	s.appendFilenameContent(&s.contentFilePairs, filenameContent...)
	return s
}

func (s *sitesBuilder) WithContentAdded(filenameContent ...string) *sitesBuilder {
	s.appendFilenameContent(&s.contentFilePairsAdded, filenameContent...)
	return s
}

func (s *sitesBuilder) WithTemplates(filenameContent ...string) *sitesBuilder {
	s.appendFilenameContent(&s.templateFilePairs, filenameContent...)
	return s
}

func (s *sitesBuilder) WithTemplatesAdded(filenameContent ...string) *sitesBuilder {
	s.appendFilenameContent(&s.templateFilePairsAdded, filenameContent...)
	return s
}

func (s *sitesBuilder) WithData(filenameContent ...string) *sitesBuilder {
	s.appendFilenameContent(&s.dataFilePairs, filenameContent...)
	return s
}

func (s *sitesBuilder) WithDataAdded(filenameContent ...string) *sitesBuilder {
	s.appendFilenameContent(&s.dataFilePairsAdded, filenameContent...)
	return s
}

func (s *sitesBuilder) WithI18n(filenameContent ...string) *sitesBuilder {
	s.appendFilenameContent(&s.i18nFilePairs, filenameContent...)
	return s
}

func (s *sitesBuilder) WithI18nAdded(filenameContent ...string) *sitesBuilder {
	s.appendFilenameContent(&s.i18nFilePairsAdded, filenameContent...)
	return s
}

func (s *sitesBuilder) EditFiles(filenameContent ...string) *sitesBuilder {
	for i := 0; i < len(filenameContent); i += 2 {
		filename, content := filepath.FromSlash(filenameContent[i]), filenameContent[i+1]
		absFilename := s.absFilename(filename)
		s.changedFiles = append(s.changedFiles, absFilename)
		writeSource(s.T, s.Fs, absFilename, content)

	}
	return s
}

func (s *sitesBuilder) RemoveFiles(filenames ...string) *sitesBuilder {
	for _, filename := range filenames {
		absFilename := s.absFilename(filename)
		s.removedFiles = append(s.removedFiles, absFilename)
		s.Assert(s.Fs.Source.Remove(absFilename), qt.IsNil)
	}
	return s
}

func (s *sitesBuilder) writeFilePairs(folder string, files []filenameContent) *sitesBuilder {
	// We have had some "filesystem ordering" bugs that we have not discovered in
	// our tests running with the in memory filesystem.
	// That file system is backed by a map so not sure how this helps, but some
	// randomness in tests doesn't hurt.
	// TODO(bep) this turns out to be more confusing than helpful.
	// s.rnd.Shuffle(len(files), func(i, j int) { files[i], files[j] = files[j], files[i] })

	for _, fc := range files {
		target := folder
		// TODO(bep) clean  up this magic.
		if strings.HasPrefix(fc.filename, folder) {
			target = ""
		}

		if s.workingDir != "" {
			target = filepath.Join(s.workingDir, target)
		}

		writeSource(s.T, s.Fs, filepath.Join(target, fc.filename), fc.content)
	}
	return s
}

func (s *sitesBuilder) CreateSites() *sitesBuilder {
	if err := s.CreateSitesE(); err != nil {
		herrors.PrintStackTraceFromErr(err)
		s.Fatalf("Failed to create sites: %s", err)
	}

	return s
}

func (s *sitesBuilder) LoadConfig() error {
	if !s.configFileSet {
		s.WithSimpleConfigFile()
	}

	cfg, _, err := LoadConfig(ConfigSourceDescriptor{
		WorkingDir: s.workingDir,
		Fs:         s.Fs.Source,
		Logger:     s.logger,
		Environ:    s.environ,
		Filename:   "config." + s.configFormat,
	}, func(cfg config.Provider) error {
		return nil
	})
	if err != nil {
		return err
	}

	s.Cfg = cfg

	return nil
}

func (s *sitesBuilder) CreateSitesE() error {
	if !s.addNothing {
		if _, ok := s.Fs.Source.(*afero.OsFs); ok {
			for _, dir := range []string{
				"content/sect",
				"layouts/_default",
				"layouts/_default/_markup",
				"layouts/partials",
				"layouts/shortcodes",
				"data",
				"i18n",
			} {
				if err := os.MkdirAll(filepath.Join(s.workingDir, dir), 0o777); err != nil {
					return errors.Wrapf(err, "failed to create %q", dir)
				}
			}
		}

		s.addDefaults()
		s.writeFilePairs("content", s.contentFilePairsAdded)
		s.writeFilePairs("layouts", s.templateFilePairsAdded)
		s.writeFilePairs("data", s.dataFilePairsAdded)
		s.writeFilePairs("i18n", s.i18nFilePairsAdded)

		s.writeFilePairs("i18n", s.i18nFilePairs)
		s.writeFilePairs("data", s.dataFilePairs)
		s.writeFilePairs("content", s.contentFilePairs)
		s.writeFilePairs("layouts", s.templateFilePairs)

	}

	if err := s.LoadConfig(); err != nil {
		return errors.Wrap(err, "failed to load config")
	}

	s.Fs.Destination = hugofs.NewCreateCountingFs(s.Fs.Destination)

	depsCfg := s.depsCfg
	depsCfg.Fs = s.Fs
	depsCfg.Cfg = s.Cfg
	depsCfg.Logger = s.logger
	depsCfg.Running = s.running

	sites, err := NewHugoSites(depsCfg)
	if err != nil {
		return errors.Wrap(err, "failed to create sites")
	}
	s.H = sites

	return nil
}

func (s *sitesBuilder) BuildE(cfg BuildCfg) error {
	if s.H == nil {
		s.CreateSites()
	}

	return s.H.Build(cfg)
}

func (s *sitesBuilder) Build(cfg BuildCfg) *sitesBuilder {
	s.T.Helper()
	return s.build(cfg, false)
}

func (s *sitesBuilder) BuildFail(cfg BuildCfg) *sitesBuilder {
	s.T.Helper()
	return s.build(cfg, true)
}

func (s *sitesBuilder) changeEvents() []fsnotify.Event {
	var events []fsnotify.Event

	for _, v := range s.changedFiles {
		events = append(events, fsnotify.Event{
			Name: v,
			Op:   fsnotify.Write,
		})
	}
	for _, v := range s.removedFiles {
		events = append(events, fsnotify.Event{
			Name: v,
			Op:   fsnotify.Remove,
		})
	}

	return events
}

func (s *sitesBuilder) build(cfg BuildCfg, shouldFail bool) *sitesBuilder {
	s.Helper()
	defer func() {
		s.changedFiles = nil
	}()

	if s.H == nil {
		s.CreateSites()
	}

	err := s.H.Build(cfg, s.changeEvents()...)

	if err == nil {
		logErrorCount := s.H.NumLogErrors()
		if logErrorCount > 0 {
			err = fmt.Errorf("logged %d errors", logErrorCount)
		}
	}
	if err != nil && !shouldFail {
		herrors.PrintStackTraceFromErr(err)
		s.Fatalf("Build failed: %s", err)
	} else if err == nil && shouldFail {
		s.Fatalf("Expected error")
	}

	return s
}

func (s *sitesBuilder) addDefaults() {
	var (
		contentTemplate = `---
title: doc1
weight: 1
tags:
 - tag1
date: "2018-02-28"
---
# doc1
*some "content"*
{{< shortcode >}}
{{< lingo >}}
`

		defaultContent = []string{
			"content/sect/doc1.en.md", contentTemplate,
			"content/sect/doc1.fr.md", contentTemplate,
			"content/sect/doc1.nb.md", contentTemplate,
			"content/sect/doc1.nn.md", contentTemplate,
		}

		listTemplateCommon = "{{ $p := .Paginator }}{{ $p.PageNumber }}|{{ .Title }}|{{ i18n \"hello\" }}|{{ .Permalink }}|Pager: {{ template \"_internal/pagination.html\" . }}|Kind: {{ .Kind }}|Content: {{ .Content }}|Len Pages: {{ len .Pages }}|Len RegularPages: {{ len .RegularPages }}| HasParent: {{ if .Parent }}YES{{ else }}NO{{ end }}"

		defaultTemplates = []string{
			"_default/single.html", "Single: {{ .Title }}|{{ i18n \"hello\" }}|{{.Language.Lang}}|RelPermalink: {{ .RelPermalink }}|Permalink: {{ .Permalink }}|{{ .Content }}|Resources: {{ range .Resources }}{{ .MediaType }}: {{ .RelPermalink}} -- {{ end }}|Summary: {{ .Summary }}|Truncated: {{ .Truncated }}|Parent: {{ .Parent.Title }}",
			"_default/list.html", "List Page " + listTemplateCommon,
			"index.html", "{{ $p := .Paginator }}Default Home Page {{ $p.PageNumber }}: {{ .Title }}|{{ .IsHome }}|{{ i18n \"hello\" }}|{{ .Permalink }}|{{  .Site.Data.hugo.slogan }}|String Resource: {{ ( \"Hugo Pipes\" | resources.FromString \"text/pipes.txt\").RelPermalink  }}",
			"index.fr.html", "{{ $p := .Paginator }}French Home Page {{ $p.PageNumber }}: {{ .Title }}|{{ .IsHome }}|{{ i18n \"hello\" }}|{{ .Permalink }}|{{  .Site.Data.hugo.slogan }}|String Resource: {{ ( \"Hugo Pipes\" | resources.FromString \"text/pipes.txt\").RelPermalink  }}",
			"_default/terms.html", "Taxonomy Term Page " + listTemplateCommon,
			"_default/taxonomy.html", "Taxonomy List Page " + listTemplateCommon,
			// Shortcodes
			"shortcodes/shortcode.html", "Shortcode: {{ i18n \"hello\" }}",
			// A shortcode in multiple languages
			"shortcodes/lingo.html", "LingoDefault",
			"shortcodes/lingo.fr.html", "LingoFrench",
			// Special templates
			"404.html", "404|{{ .Lang }}|{{ .Title }}",
			"robots.txt", "robots|{{ .Lang }}|{{ .Title }}",
		}

		defaultI18n = []string{
			"en.yaml", `
hello:
  other: "Hello"
`,
			"fr.yaml", `
hello:
  other: "Bonjour"
`,
		}

		defaultData = []string{
			"hugo.toml", "slogan = \"Hugo Rocks!\"",
		}
	)

	if len(s.contentFilePairs) == 0 {
		s.writeFilePairs("content", s.createFilenameContent(defaultContent))
	}

	if len(s.templateFilePairs) == 0 {
		s.writeFilePairs("layouts", s.createFilenameContent(defaultTemplates))
	}
	if len(s.dataFilePairs) == 0 {
		s.writeFilePairs("data", s.createFilenameContent(defaultData))
	}
	if len(s.i18nFilePairs) == 0 {
		s.writeFilePairs("i18n", s.createFilenameContent(defaultI18n))
	}
}

func (s *sitesBuilder) Fatalf(format string, args ...interface{}) {
	s.T.Helper()
	s.T.Fatalf(format, args...)
}

func (s *sitesBuilder) AssertFileContentFn(filename string, f func(s string) bool) {
	s.T.Helper()
	content := s.FileContent(filename)
	if !f(content) {
		s.Fatalf("Assert failed for %q in content\n%s", filename, content)
	}
}

func (s *sitesBuilder) AssertHome(matches ...string) {
	s.AssertFileContent("public/index.html", matches...)
}

func (s *sitesBuilder) AssertFileContent(filename string, matches ...string) {
	s.T.Helper()
	content := s.FileContent(filename)
	for _, m := range matches {
		lines := strings.Split(m, "\n")
		for _, match := range lines {
			match = strings.TrimSpace(match)
			if match == "" {
				continue
			}
			if !strings.Contains(content, match) {
				s.Fatalf("No match for %q in content for %s\n%s\n%q", match, filename, content, content)
			}
		}
	}
}

func (s *sitesBuilder) AssertFileDoesNotExist(filename string) {
	if s.CheckExists(filename) {
		s.Fatalf("File %q exists but must not exist.", filename)
	}
}

func (s *sitesBuilder) AssertImage(width, height int, filename string) {
	filename = filepath.Join(s.workingDir, filename)
	f, err := s.Fs.Destination.Open(filename)
	s.Assert(err, qt.IsNil)
	defer f.Close()
	cfg, err := jpeg.DecodeConfig(f)
	s.Assert(err, qt.IsNil)
	s.Assert(cfg.Width, qt.Equals, width)
	s.Assert(cfg.Height, qt.Equals, height)
}

func (s *sitesBuilder) AssertNoDuplicateWrites() {
	s.Helper()
	d := s.Fs.Destination.(hugofs.DuplicatesReporter)
	s.Assert(d.ReportDuplicates(), qt.Equals, "")
}

func (s *sitesBuilder) FileContent(filename string) string {
	s.T.Helper()
	filename = filepath.FromSlash(filename)
	if !strings.HasPrefix(filename, s.workingDir) {
		filename = filepath.Join(s.workingDir, filename)
	}
	return readDestination(s.T, s.Fs, filename)
}

func (s *sitesBuilder) AssertObject(expected string, object interface{}) {
	s.T.Helper()
	got := s.dumper.Sdump(object)
	expected = strings.TrimSpace(expected)

	if expected != got {
		fmt.Println(got)
		diff := htesting.DiffStrings(expected, got)
		s.Fatalf("diff:\n%s\nexpected\n%s\ngot\n%s", diff, expected, got)
	}
}

func (s *sitesBuilder) AssertFileContentRe(filename string, matches ...string) {
	content := readDestination(s.T, s.Fs, filename)
	for _, match := range matches {
		r := regexp.MustCompile("(?s)" + match)
		if !r.MatchString(content) {
			s.Fatalf("No match for %q in content for %s\n%q", match, filename, content)
		}
	}
}

func (s *sitesBuilder) CheckExists(filename string) bool {
	return destinationExists(s.Fs, filepath.Clean(filename))
}

func (s *sitesBuilder) GetPage(ref string) page.Page {
	p, err := s.H.Sites[0].getPageNew(nil, ref)
	s.Assert(err, qt.IsNil)
	return p
}

func (s *sitesBuilder) GetPageRel(p page.Page, ref string) page.Page {
	p, err := s.H.Sites[0].getPageNew(p, ref)
	s.Assert(err, qt.IsNil)
	return p
}

func newTestHelper(cfg config.Provider, fs *hugofs.Fs, t testing.TB) testHelper {
	return testHelper{
		Cfg: cfg,
		Fs:  fs,
		C:   qt.New(t),
	}
}

type testHelper struct {
	Cfg config.Provider
	Fs  *hugofs.Fs
	*qt.C
}

func (th testHelper) assertFileContent(filename string, matches ...string) {
	th.Helper()
	filename = th.replaceDefaultContentLanguageValue(filename)
	content := readDestination(th, th.Fs, filename)
	for _, match := range matches {
		match = th.replaceDefaultContentLanguageValue(match)
		th.Assert(strings.Contains(content, match), qt.Equals, true, qt.Commentf(match+" not in: \n"+content))
	}
}

func (th testHelper) assertFileContentRegexp(filename string, matches ...string) {
	filename = th.replaceDefaultContentLanguageValue(filename)
	content := readDestination(th, th.Fs, filename)
	for _, match := range matches {
		match = th.replaceDefaultContentLanguageValue(match)
		r := regexp.MustCompile(match)
		matches := r.MatchString(content)
		if !matches {
			fmt.Println(match+":\n", content)
		}
		th.Assert(matches, qt.Equals, true)
	}
}

func (th testHelper) assertFileNotExist(filename string) {
	exists, err := helpers.Exists(filename, th.Fs.Destination)
	th.Assert(err, qt.IsNil)
	th.Assert(exists, qt.Equals, false)
}

func (th testHelper) replaceDefaultContentLanguageValue(value string) string {
	defaultInSubDir := th.Cfg.GetBool("defaultContentLanguageInSubDir")
	replace := th.Cfg.GetString("defaultContentLanguage") + "/"

	if !defaultInSubDir {
		value = strings.Replace(value, replace, "", 1)
	}
	return value
}

func loadTestConfig(fs afero.Fs, withConfig ...func(cfg config.Provider) error) (config.Provider, error) {
	v, _, err := LoadConfig(ConfigSourceDescriptor{Fs: fs}, withConfig...)
	return v, err
}

func newTestCfgBasic() (config.Provider, *hugofs.Fs) {
	mm := afero.NewMemMapFs()
	v := config.New()
	v.Set("defaultContentLanguageInSubdir", true)

	fs := hugofs.NewFrom(hugofs.NewBaseFileDecorator(mm), v)

	return v, fs
}

func newTestCfg(withConfig ...func(cfg config.Provider) error) (config.Provider, *hugofs.Fs) {
	mm := afero.NewMemMapFs()

	v, err := loadTestConfig(mm, func(cfg config.Provider) error {
		// Default is false, but true is easier to use as default in tests
		cfg.Set("defaultContentLanguageInSubdir", true)

		for _, w := range withConfig {
			if err := w(cfg); err != nil {
				return err
			}
		}

		return nil
	})

	if err != nil && err != ErrNoConfigFile {
		panic(err)
	}

	fs := hugofs.NewFrom(hugofs.NewBaseFileDecorator(mm), v)

	return v, fs
}

func newTestSitesFromConfig(t testing.TB, afs afero.Fs, tomlConfig string, layoutPathContentPairs ...string) (testHelper, *HugoSites) {
	if len(layoutPathContentPairs)%2 != 0 {
		t.Fatalf("Layouts must be provided in pairs")
	}

	c := qt.New(t)

	writeToFs(t, afs, filepath.Join("content", ".gitkeep"), "")
	writeToFs(t, afs, "config.toml", tomlConfig)

	cfg, err := LoadConfigDefault(afs)
	c.Assert(err, qt.IsNil)

	fs := hugofs.NewFrom(afs, cfg)
	th := newTestHelper(cfg, fs, t)

	for i := 0; i < len(layoutPathContentPairs); i += 2 {
		writeSource(t, fs, layoutPathContentPairs[i], layoutPathContentPairs[i+1])
	}

	h, err := NewHugoSites(deps.DepsCfg{Fs: fs, Cfg: cfg})

	c.Assert(err, qt.IsNil)

	return th, h
}

func createWithTemplateFromNameValues(additionalTemplates ...string) func(templ tpl.TemplateManager) error {
	return func(templ tpl.TemplateManager) error {
		for i := 0; i < len(additionalTemplates); i += 2 {
			err := templ.AddTemplate(additionalTemplates[i], additionalTemplates[i+1])
			if err != nil {
				return err
			}
		}
		return nil
	}
}

// TODO(bep) replace these with the builder
func buildSingleSite(t testing.TB, depsCfg deps.DepsCfg, buildCfg BuildCfg) *Site {
	t.Helper()
	return buildSingleSiteExpected(t, false, false, depsCfg, buildCfg)
}

func buildSingleSiteExpected(t testing.TB, expectSiteInitError, expectBuildError bool, depsCfg deps.DepsCfg, buildCfg BuildCfg) *Site {
	t.Helper()
	b := newTestSitesBuilderFromDepsCfg(t, depsCfg).WithNothingAdded()

	err := b.CreateSitesE()

	if expectSiteInitError {
		b.Assert(err, qt.Not(qt.IsNil))
		return nil
	} else {
		b.Assert(err, qt.IsNil)
	}

	h := b.H

	b.Assert(len(h.Sites), qt.Equals, 1)

	if expectBuildError {
		b.Assert(h.Build(buildCfg), qt.Not(qt.IsNil))
		return nil

	}

	b.Assert(h.Build(buildCfg), qt.IsNil)

	return h.Sites[0]
}

func writeSourcesToSource(t *testing.T, base string, fs *hugofs.Fs, sources ...[2]string) {
	for _, src := range sources {
		writeSource(t, fs, filepath.Join(base, src[0]), src[1])
	}
}

func getPage(in page.Page, ref string) page.Page {
	p, err := in.GetPage(ref)
	if err != nil {
		panic(err)
	}
	return p
}

func content(c resource.ContentProvider) string {
	cc, err := c.Content()
	if err != nil {
		panic(err)
	}

	ccs, err := cast.ToStringE(cc)
	if err != nil {
		panic(err)
	}
	return ccs
}

<<<<<<< HEAD
//func pagesToString(pages ...page.Page) string {
//var paths []string
//for _, p := range pages {
//paths = append(paths, p.Path())
//}
//sort.Strings(paths)
//return strings.Join(paths, "|")
//}

//func dumpPagesLinks(pages ...page.Page) {
//var links []string
//for _, p := range pages {
//links = append(links, p.RelPermalink())
//}
//sort.Strings(links)

//for _, link := range links {
//fmt.Println(link)
//}
//}

//func dumpPages(pages ...page.Page) {
//fmt.Println("---------")
//for _, p := range pages {
//fmt.Printf("Kind: %s Title: %-10s RelPermalink: %-10s Path: %-10s sections: %s Lang: %s\n",
//p.Kind(), p.Title(), p.RelPermalink(), p.Path(), p.SectionsPath(), p.Lang())
//}
//}

//func dumpSPages(pages ...*pageState) {
//for i, p := range pages {
//fmt.Printf("%d: Kind: %s Title: %-10s RelPermalink: %-10s Path: %-10s sections: %s\n",
//i+1,
//p.Kind(), p.Title(), p.RelPermalink(), p.Path(), p.SectionsPath())
//}
//}

// func printStringIndexes(s string) {
// lines := strings.Split(s, "\n")
// i := 0

// for _, line := range lines {

//for _, r := range line {
//fmt.Printf("%-3s", strconv.Itoa(i))
//i += utf8.RuneLen(r)
//}
//i++
//fmt.Println()
//for _, r := range line {
//fmt.Printf("%-3s", string(r))
//}
//fmt.Println()

//}
//}
=======
func pagesToString(pages ...page.Page) string {
	var paths []string
	for _, p := range pages {
		paths = append(paths, p.Path())
	}
	sort.Strings(paths)
	return strings.Join(paths, "|")
}

func dumpPagesLinks(pages ...page.Page) {
	var links []string
	for _, p := range pages {
		links = append(links, p.RelPermalink())
	}
	sort.Strings(links)

	for _, link := range links {
		fmt.Println(link)
	}
}

func dumpPages(pages ...page.Page) {
	fmt.Println("---------")
	for _, p := range pages {
		fmt.Printf("Kind: %s Title: %-10s RelPermalink: %-10s Path: %-10s sections: %s Lang: %s\n",
			p.Kind(), p.Title(), p.RelPermalink(), p.Path(), p.SectionsPath(), p.Lang())
	}
}

func dumpSPages(pages ...*pageState) {
	for i, p := range pages {
		fmt.Printf("%d: Kind: %s Title: %-10s RelPermalink: %-10s Path: %-10s sections: %s\n",
			i+1,
			p.Kind(), p.Title(), p.RelPermalink(), p.Path(), p.SectionsPath())
	}
}

func printStringIndexes(s string) {
	lines := strings.Split(s, "\n")
	i := 0

	for _, line := range lines {

		for _, r := range line {
			fmt.Printf("%-3s", strconv.Itoa(i))
			i += utf8.RuneLen(r)
		}
		i++
		fmt.Println()
		for _, r := range line {
			fmt.Printf("%-3s", string(r))
		}
		fmt.Println()

	}
}
>>>>>>> 3efc2e2a

// See https://github.com/golang/go/issues/19280
// Not in use.
// var parallelEnabled = true

//func parallel(t *testing.T) {
//if parallelEnabled {
//t.Parallel()
//}
//}

func skipSymlink(t *testing.T) {
	if runtime.GOOS == "windows" && os.Getenv("CI") == "" {
		t.Skip("skip symlink test on local Windows (needs admin)")
	}
}

// func captureStderr(f func() error) (string, error) {
// old := os.Stderr
// r, w, _ := os.Pipe()
// os.Stderr = w

// err := f()

// w.Close()
// os.Stderr = old

//var buf bytes.Buffer
//io.Copy(&buf, r)
//return buf.String(), err
//}

func captureStdout(f func() error) (string, error) {
	old := os.Stdout
	r, w, _ := os.Pipe()
	os.Stdout = w

	err := f()

	w.Close()
	os.Stdout = old

	var buf bytes.Buffer
	//nolint
	io.Copy(&buf, r)
	return buf.String(), err
}<|MERGE_RESOLUTION|>--- conflicted
+++ resolved
@@ -27,29 +27,17 @@
 	"github.com/pkg/errors"
 
 	"github.com/fsnotify/fsnotify"
-<<<<<<< HEAD
-	"github.com/neohugo/neohugo/common/herrors"
-	"github.com/neohugo/neohugo/config"
-	"github.com/neohugo/neohugo/deps"
-	"github.com/neohugo/neohugo/resources/page"
-=======
 	"github.com/gohugoio/hugo/common/herrors"
 	"github.com/gohugoio/hugo/common/maps"
 	"github.com/gohugoio/hugo/config"
 	"github.com/gohugoio/hugo/deps"
 	"github.com/gohugoio/hugo/resources/page"
->>>>>>> 3efc2e2a
 	"github.com/sanity-io/litter"
 	"github.com/spf13/afero"
 	"github.com/spf13/cast"
 
-<<<<<<< HEAD
-	"github.com/neohugo/neohugo/helpers"
-	"github.com/neohugo/neohugo/tpl"
-=======
 	"github.com/gohugoio/hugo/helpers"
 	"github.com/gohugoio/hugo/tpl"
->>>>>>> 3efc2e2a
 
 	"github.com/neohugo/neohugo/resources/resource"
 
@@ -999,64 +987,6 @@
 	return ccs
 }
 
-<<<<<<< HEAD
-//func pagesToString(pages ...page.Page) string {
-//var paths []string
-//for _, p := range pages {
-//paths = append(paths, p.Path())
-//}
-//sort.Strings(paths)
-//return strings.Join(paths, "|")
-//}
-
-//func dumpPagesLinks(pages ...page.Page) {
-//var links []string
-//for _, p := range pages {
-//links = append(links, p.RelPermalink())
-//}
-//sort.Strings(links)
-
-//for _, link := range links {
-//fmt.Println(link)
-//}
-//}
-
-//func dumpPages(pages ...page.Page) {
-//fmt.Println("---------")
-//for _, p := range pages {
-//fmt.Printf("Kind: %s Title: %-10s RelPermalink: %-10s Path: %-10s sections: %s Lang: %s\n",
-//p.Kind(), p.Title(), p.RelPermalink(), p.Path(), p.SectionsPath(), p.Lang())
-//}
-//}
-
-//func dumpSPages(pages ...*pageState) {
-//for i, p := range pages {
-//fmt.Printf("%d: Kind: %s Title: %-10s RelPermalink: %-10s Path: %-10s sections: %s\n",
-//i+1,
-//p.Kind(), p.Title(), p.RelPermalink(), p.Path(), p.SectionsPath())
-//}
-//}
-
-// func printStringIndexes(s string) {
-// lines := strings.Split(s, "\n")
-// i := 0
-
-// for _, line := range lines {
-
-//for _, r := range line {
-//fmt.Printf("%-3s", strconv.Itoa(i))
-//i += utf8.RuneLen(r)
-//}
-//i++
-//fmt.Println()
-//for _, r := range line {
-//fmt.Printf("%-3s", string(r))
-//}
-//fmt.Println()
-
-//}
-//}
-=======
 func pagesToString(pages ...page.Page) string {
 	var paths []string
 	for _, p := range pages {
@@ -1113,7 +1043,6 @@
 
 	}
 }
->>>>>>> 3efc2e2a
 
 // See https://github.com/golang/go/issues/19280
 // Not in use.
