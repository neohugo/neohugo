--- conflicted
+++ resolved
@@ -20,13 +20,8 @@
 	"strings"
 	"time"
 
-<<<<<<< HEAD
 	"github.com/neohugo/neohugo/common/htime"
 	"github.com/neohugo/neohugo/helpers"
-=======
-	"github.com/gohugoio/hugo/common/htime"
-	"github.com/gohugoio/hugo/helpers"
->>>>>>> e127d3e5
 
 	"github.com/neohugo/neohugo/source"
 
@@ -59,10 +54,6 @@
 	templateSource, err := afero.ReadFile(f.h.SourceFilesystems.Archetypes.Fs, archetypeFilename)
 	if err != nil {
 		return fmt.Errorf("failed to read archetype file %q: %s: %w", archetypeFilename, err, err)
-<<<<<<< HEAD
-=======
-
->>>>>>> e127d3e5
 	}
 
 	return f.ApplyArchetypeTemplate(w, p, archetypeKind, string(templateSource))
