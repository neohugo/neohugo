--- conflicted
+++ resolved
@@ -39,14 +39,8 @@
 	shortcodeReplacerPost *strings.Replacer
 }
 
-<<<<<<< HEAD
-// AppplyArchetypeFilename archetypeFilename to w as a template using the given Page p as the foundation for the data context.
-func (f ContentFactory) AppplyArchetypeFilename(w io.Writer, p page.Page, archetypeKind, archetypeFilename string) error {
-=======
 // ApplyArchetypeFilename archetypeFilename to w as a template using the given Page p as the foundation for the data context.
 func (f ContentFactory) ApplyArchetypeFilename(w io.Writer, p page.Page, archetypeKind, archetypeFilename string) error {
-
->>>>>>> 004bec2e
 	fi, err := f.h.SourceFilesystems.Archetypes.Fs.Stat(archetypeFilename)
 	if err != nil {
 		return err
@@ -61,12 +55,7 @@
 		return errors.Wrapf(err, "failed to read archetype file %q: %s", archetypeFilename, err)
 	}
 
-<<<<<<< HEAD
-	return f.AppplyArchetypeTemplate(w, p, archetypeKind, string(templateSource))
-=======
 	return f.ApplyArchetypeTemplate(w, p, archetypeKind, string(templateSource))
-
->>>>>>> 004bec2e
 }
 
 // ApplyArchetypeTemplate templateSource to w as a template using the given Page p as the foundation for the data context.
