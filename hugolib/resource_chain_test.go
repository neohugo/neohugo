--- conflicted
+++ resolved
@@ -14,6 +14,7 @@
 package hugolib
 
 import (
+	"bytes"
 	"fmt"
 	"io"
 	"math/rand"
@@ -24,6 +25,7 @@
 	"time"
 
 	"github.com/neohugo/neohugo/config"
+	jww "github.com/spf13/jwalterweatherman"
 
 	"github.com/neohugo/neohugo/resources/resource_transformers/tocss/dartsass"
 
@@ -33,6 +35,8 @@
 
 	"github.com/neohugo/neohugo/hugofs"
 
+	"github.com/neohugo/neohugo/common/herrors"
+	"github.com/neohugo/neohugo/common/hexec"
 	"github.com/neohugo/neohugo/common/loggers"
 	"github.com/neohugo/neohugo/resources/resource_transformers/tocss/scss"
 )
@@ -918,189 +922,16 @@
 `)
 }
 
-<<<<<<< HEAD
-//func TestResourceChainPostCSS(t *testing.T) {
-//if !htesting.IsCI() {
-//t.Skip("skip (relative) long running modules test when running locally")
-//}
-
-//wd, _ := os.Getwd()
-//defer func() {
-//os.Chdir(wd) //nolint
-//}()
-
-// c := qt.New(t)
-
-//packageJSON := `{
-//"scripts": {},
-
-//"devDependencies": {
-//"postcss-cli": "7.1.0",
-//"tailwindcss": "1.2.0"
-//}
-//}
-//`
-
-//postcssConfig := `
-//console.error("Hugo Environment:", process.env.HUGO_ENVIRONMENT );
-//// https://github.com/gohugoio/hugo/issues/7656
-//console.error("package.json:", process.env.HUGO_FILE_PACKAGE_JSON );
-//console.error("PostCSS Config File:", process.env.HUGO_FILE_POSTCSS_CONFIG_JS );
-
-//module.exports = {
-//plugins: [
-//require('tailwindcss')
-//]
-//}
-//`
-
-//tailwindCss := `
-//@tailwind base;
-//@tailwind components;
-//@tailwind utilities;
-
-//@import "components/all.css";
-
-//h1 {
-//@apply text-2xl font-bold;
-//}
-
-//`
-
-// workDir, clean, err := htesting.CreateTempDir(hugofs.Os, "hugo-test-postcss")
-// c.Assert(err, qt.IsNil)
-// defer clean()
-
-// var logBuf bytes.Buffer
-
-//newTestBuilder := func(v config.Provider) *sitesBuilder {
-//v.Set("workingDir", workDir)
-//v.Set("disableKinds", []string{"taxonomy", "term", "page"})
-//logger := loggers.NewBasicLoggerForWriter(jww.LevelInfo, &logBuf)
-//b := newTestSitesBuilder(t).WithLogger(logger)
-//// Need to use OS fs for this.
-//b.Fs = hugofs.NewDefault(v)
-//b.WithWorkingDir(workDir)
-//b.WithViper(v)
-
-//b.WithContent("p1.md", "")
-//b.WithTemplates("index.html", `
-//{{ $options := dict "inlineImports" true }}
-//{{ $styles := resources.Get "css/styles.css" | resources.PostCSS $options }}
-//Styles RelPermalink: {{ $styles.RelPermalink }}
-//{{ $cssContent := $styles.Content }}
-//Styles Content: Len: {{ len $styles.Content }}|
-
-//`)
-
-//return b
-//}
-
-// b := newTestBuilder(config.New())
-
-// cssDir := filepath.Join(workDir, "assets", "css", "components")
-// b.Assert(os.MkdirAll(cssDir, 0o777), qt.IsNil)
-
-//b.WithSourceFile("assets/css/styles.css", tailwindCss)
-//b.WithSourceFile("assets/css/components/all.css", `
-//@import "a.css";
-//@import "b.css";
-//`, "assets/css/components/a.css", `
-//class-in-a {
-//color: blue;
-//}
-//`, "assets/css/components/b.css", `
-//@import "a.css";
-
-//class-in-b {
-//color: blue;
-//}
-//`)
-
-// b.WithSourceFile("package.json", packageJSON)
-// b.WithSourceFile("postcss.config.js", postcssConfig)
-
-//b.Assert(os.Chdir(workDir), qt.IsNil)
-//cmd, err := hexec.SafeCommand("npm", "install") //nolint
-//_, err = cmd.CombinedOutput()
-//b.Assert(err, qt.IsNil)
-//b.Build(BuildCfg{})
-
-//// Make sure Node sees this.
-//b.Assert(logBuf.String(), qt.Contains, "Hugo Environment: production")
-//b.Assert(logBuf.String(), qt.Contains, filepath.FromSlash(fmt.Sprintf("PostCSS Config File: %s/postcss.config.js", workDir)))
-//b.Assert(logBuf.String(), qt.Contains, filepath.FromSlash(fmt.Sprintf("package.json: %s/package.json", workDir)))
-
-//b.AssertFileContent("public/index.html", `
-//Styles RelPermalink: /css/styles.css
-//Styles Content: Len: 770878|
-//`)
-
-// assertCss := func(b *sitesBuilder) {
-// content := b.FileContent("public/css/styles.css")
-
-//b.Assert(strings.Contains(content, "class-in-a"), qt.Equals, true)
-//b.Assert(strings.Contains(content, "class-in-b"), qt.Equals, true)
-//}
-
-// assertCss(b)
-
-// build := func(s string, shouldFail bool) error {
-// b.Assert(os.RemoveAll(filepath.Join(workDir, "public")), qt.IsNil)
-
-//v := config.New()
-//v.Set("build", map[string]interface{}{
-//"useResourceCacheWhen": s,
-//})
-
-// b = newTestBuilder(v)
-
-// b.Assert(os.RemoveAll(filepath.Join(workDir, "public")), qt.IsNil)
-
-//err := b.BuildE(BuildCfg{})
-//if shouldFail {
-//b.Assert(err, qt.Not(qt.IsNil))
-//} else {
-//b.Assert(err, qt.IsNil)
-//assertCss(b)
-//}
-
-//return err
-//}
-
-// build("always", false)   //nolint
-// build("fallback", false) //nolint
-
-//// Introduce a syntax error in an import
-//b.WithSourceFile("assets/css/components/b.css", `@import "a.css";
-
-//class-in-b {
-//@apply asdf;
-//}
-//`)
-
-// err = build("newer", true)
-
-// err = herrors.UnwrapErrorWithFileContext(err)
-// fe, ok := err.(*herrors.ErrorWithFileContext)
-// b.Assert(ok, qt.Equals, true)
-// b.Assert(fe.Position().LineNumber, qt.Equals, 4)
-// b.Assert(fe.Error(), qt.Contains, filepath.Join(workDir, "assets/css/components/b.css:4:1"))
-
-//// Remove PostCSS
-//b.Assert(os.RemoveAll(filepath.Join(workDir, "node_modules")), qt.IsNil)
-=======
 func TestResourceChainPostCSS(t *testing.T) {
 	if !htesting.IsCI() {
 		t.Skip("skip (relative) long running modules test when running locally")
 	}
 
+	c := qt.New(t)
 	wd, _ := os.Getwd()
 	defer func() {
-		os.Chdir(wd)
+		c.Assert(os.Chdir(wd), qt.IsNil)
 	}()
-
-	c := qt.New(t)
 
 	packageJSON := `{
   "scripts": {},
@@ -1171,7 +1002,7 @@
 	b := newTestBuilder(config.New())
 
 	cssDir := filepath.Join(workDir, "assets", "css", "components")
-	b.Assert(os.MkdirAll(cssDir, 0777), qt.IsNil)
+	b.Assert(os.MkdirAll(cssDir, 0o777), qt.IsNil)
 
 	b.WithSourceFile("assets/css/styles.css", tailwindCss)
 	b.WithSourceFile("assets/css/components/all.css", `
@@ -1193,7 +1024,7 @@
 	b.WithSourceFile("postcss.config.js", postcssConfig)
 
 	b.Assert(os.Chdir(workDir), qt.IsNil)
-	cmd, err := hexec.SafeCommand("npm", "install")
+	cmd, _ := hexec.SafeCommand("npm", "install")
 	_, err = cmd.CombinedOutput()
 	b.Assert(err, qt.IsNil)
 	b.Build(BuildCfg{})
@@ -1240,8 +1071,8 @@
 		return err
 	}
 
-	build("always", false)
-	build("fallback", false)
+	build("always", false)   //nolint
+	build("fallback", false) //nolint
 
 	// Introduce a syntax error in an import
 	b.WithSourceFile("assets/css/components/b.css", `@import "a.css";
@@ -1260,21 +1091,23 @@
 	// TODO(bep) for some reason, we have starting to get
 	// execute of template failed: template: index.html:5:25
 	// on CI (GitHub action).
-	//b.Assert(fe.Position().LineNumber, qt.Equals, 5)
-	//b.Assert(fe.Error(), qt.Contains, filepath.Join(workDir, "assets/css/components/b.css:4:1"))
->>>>>>> 41e9e9fe
-
-// build("always", false)   //nolint
-// build("fallback", false) //nolint
-// build("never", true)     //nolint
-
-//// Remove cache
-//b.Assert(os.RemoveAll(filepath.Join(workDir, "resources")), qt.IsNil)
-
-//build("always", true)   //nolint
-//build("fallback", true) //nolint
-//build("never", true)    //nolint
-//}
+	// b.Assert(fe.Position().LineNumber, qt.Equals, 5)
+	// b.Assert(fe.Error(), qt.Contains, filepath.Join(workDir, "assets/css/components/b.css:4:1"))
+
+	// Remove PostCSS
+	b.Assert(os.RemoveAll(filepath.Join(workDir, "node_modules")), qt.IsNil)
+
+	build("always", false)   //nolint
+	build("fallback", false) //nolint
+	build("never", true)     //nolint
+
+	// Remove cache
+	b.Assert(os.RemoveAll(filepath.Join(workDir, "resources")), qt.IsNil)
+
+	build("always", true)   //nolint
+	build("fallback", true) //nolint
+	build("never", true)    //nolint
+}
 
 func TestResourceMinifyDisabled(t *testing.T) {
 	t.Parallel()
