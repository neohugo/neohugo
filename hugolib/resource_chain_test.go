// Copyright 2019 The Hugo Authors. All rights reserved.
//
// Licensed under the Apache License, Version 2.0 (the "License");
// you may not use this file except in compliance with the License.
// You may obtain a copy of the License at
// http://www.apache.org/licenses/LICENSE-2.0
//
// Unless required by applicable law or agreed to in writing, software
// distributed under the License is distributed on an "AS IS" BASIS,
// WITHOUT WARRANTIES OR CONDITIONS OF ANY KIND, either express or implied.
// See the License for the specific language governing permissions and
// limitations under the License.

package hugolib

import (
	"bytes"
	"fmt"
	"io"
	"math/rand"
	"os"
<<<<<<< HEAD
=======

	"github.com/gohugoio/hugo/config"

	"github.com/gohugoio/hugo/resources/resource_transformers/tocss/dartsass"

>>>>>>> 3efc2e2a
	"path/filepath"
	"strings"
	"testing"
	"time"

	"github.com/neohugo/neohugo/config"

	"github.com/neohugo/neohugo/resources/resource_transformers/tocss/dartsass"

	"github.com/neohugo/neohugo/common/hexec"

	jww "github.com/spf13/jwalterweatherman"

	"github.com/neohugo/neohugo/common/herrors"

<<<<<<< HEAD
	"github.com/neohugo/neohugo/htesting"

=======
>>>>>>> 3efc2e2a
	qt "github.com/frankban/quicktest"

	"github.com/neohugo/neohugo/hugofs"

	"github.com/neohugo/neohugo/common/loggers"
	"github.com/neohugo/neohugo/resources/resource_transformers/tocss/scss"
)

func TestSCSSWithIncludePaths(t *testing.T) {
	c := qt.New(t)

	for _, test := range []struct {
		name     string
		supports func() bool
	}{
		{"libsass", func() bool { return scss.Supports() }},
		{"dartsass", func() bool { return dartsass.Supports() }},
	} {
		c.Run(test.name, func(c *qt.C) {
			if !test.supports() {
				c.Skip(fmt.Sprintf("Skip %s", test.name))
			}

			workDir, clean, err := htesting.CreateTempDir(hugofs.Os, fmt.Sprintf("hugo-scss-include-%s", test.name))
			c.Assert(err, qt.IsNil)
			defer clean()

			v := config.New()
			v.Set("workingDir", workDir)
			b := newTestSitesBuilder(c).WithLogger(loggers.NewErrorLogger())
			// Need to use OS fs for this.
			b.Fs = hugofs.NewDefault(v)
			b.WithWorkingDir(workDir)
			b.WithViper(v)

			fooDir := filepath.Join(workDir, "node_modules", "foo")
			scssDir := filepath.Join(workDir, "assets", "scss")
			c.Assert(os.MkdirAll(fooDir, 0o777), qt.IsNil)
			c.Assert(os.MkdirAll(filepath.Join(workDir, "content", "sect"), 0o777), qt.IsNil)
			c.Assert(os.MkdirAll(filepath.Join(workDir, "data"), 0o777), qt.IsNil)
			c.Assert(os.MkdirAll(filepath.Join(workDir, "i18n"), 0o777), qt.IsNil)
			c.Assert(os.MkdirAll(filepath.Join(workDir, "layouts", "shortcodes"), 0o777), qt.IsNil)
			c.Assert(os.MkdirAll(filepath.Join(workDir, "layouts", "_default"), 0o777), qt.IsNil)
			c.Assert(os.MkdirAll(filepath.Join(scssDir), 0o777), qt.IsNil)

			b.WithSourceFile(filepath.Join(fooDir, "_moo.scss"), `
$moolor: #fff;

moo {
  color: $moolor;
}
`)

			b.WithSourceFile(filepath.Join(scssDir, "main.scss"), `
@import "moo";

`)

			b.WithTemplatesAdded("index.html", fmt.Sprintf(`
{{ $cssOpts := (dict "includePaths" (slice "node_modules/foo") "transpiler" %q ) }}
{{ $r := resources.Get "scss/main.scss" |  toCSS $cssOpts  | minify  }}
T1: {{ $r.Content }}
`, test.name))
			b.Build(BuildCfg{})

			b.AssertFileContent(filepath.Join(workDir, "public/index.html"), `T1: moo{color:#fff}`)
		})
	}
}

func TestSCSSWithRegularCSSImport(t *testing.T) {
	c := qt.New(t)

	for _, test := range []struct {
		name     string
		supports func() bool
	}{
		{"libsass", func() bool { return scss.Supports() }},
		{"dartsass", func() bool { return dartsass.Supports() }},
	} {
		c.Run(test.name, func(c *qt.C) {
			if !test.supports() {
				c.Skip(fmt.Sprintf("Skip %s", test.name))
			}

			workDir, clean, err := htesting.CreateTempDir(hugofs.Os, fmt.Sprintf("hugo-scss-include-regular-%s", test.name))
			c.Assert(err, qt.IsNil)
			defer clean()

			v := config.New()
			v.Set("workingDir", workDir)
			b := newTestSitesBuilder(c).WithLogger(loggers.NewErrorLogger())
			// Need to use OS fs for this.
			b.Fs = hugofs.NewDefault(v)
			b.WithWorkingDir(workDir)
			b.WithViper(v)

			scssDir := filepath.Join(workDir, "assets", "scss")
			c.Assert(os.MkdirAll(filepath.Join(workDir, "content", "sect"), 0o777), qt.IsNil)
			c.Assert(os.MkdirAll(filepath.Join(workDir, "data"), 0o777), qt.IsNil)
			c.Assert(os.MkdirAll(filepath.Join(workDir, "i18n"), 0o777), qt.IsNil)
			c.Assert(os.MkdirAll(filepath.Join(workDir, "layouts", "shortcodes"), 0o777), qt.IsNil)
			c.Assert(os.MkdirAll(filepath.Join(workDir, "layouts", "_default"), 0o777), qt.IsNil)
			c.Assert(os.MkdirAll(filepath.Join(scssDir), 0o777), qt.IsNil)
			b.WithSourceFile(filepath.Join(scssDir, "regular.css"), ``)
			b.WithSourceFile(filepath.Join(scssDir, "another.css"), ``)
			b.WithSourceFile(filepath.Join(scssDir, "_moo.scss"), `
$moolor: #fff;

moo {
  color: $moolor;
}
`)

			b.WithSourceFile(filepath.Join(scssDir, "main.scss"), `
@import "moo";
@import "regular.css";
@import "moo";
@import "another.css";

/* foo */
`)

			b.WithTemplatesAdded("index.html", fmt.Sprintf(`
{{ $r := resources.Get "scss/main.scss" |  toCSS (dict "transpiler" %q)  }}
T1: {{ $r.Content | safeHTML }}
`, test.name))
			b.Build(BuildCfg{})

			if test.name == "libsass" {
				// LibSass does not support regular CSS imports. There
				// is an open bug about it that probably will never be resolved.
				// Hugo works around this by preserving them in place:
				b.AssertFileContent(filepath.Join(workDir, "public/index.html"), `
 T1: moo {
 color: #fff; }

@import "regular.css";
moo {
 color: #fff; }

@import "another.css";
/* foo */
        
`)
			} else {
				// Dart Sass does not follow regular CSS import, but they
				// get pulled to the top.
				b.AssertFileContent(filepath.Join(workDir, "public/index.html"), `T1: @import "regular.css";
@import "another.css";
moo {
  color: #fff;
}

moo {
  color: #fff;
}

/* foo */`)
			}
		})
	}
}

func TestSCSSWithThemeOverrides(t *testing.T) {
	c := qt.New(t)

	for _, test := range []struct {
		name     string
		supports func() bool
	}{
		{"libsass", func() bool { return scss.Supports() }},
		{"dartsass", func() bool { return dartsass.Supports() }},
	} {
		c.Run(test.name, func(c *qt.C) {
			if !test.supports() {
				c.Skip(fmt.Sprintf("Skip %s", test.name))
			}

			workDir, clean1, err := htesting.CreateTempDir(hugofs.Os, fmt.Sprintf("hugo-scss-include-theme-overrides-%s", test.name))
			c.Assert(err, qt.IsNil)
			defer clean1()

			theme := "mytheme"
			themesDir := filepath.Join(workDir, "themes")
			themeDirs := filepath.Join(themesDir, theme)
			v := config.New()
			v.Set("workingDir", workDir)
			v.Set("theme", theme)
			b := newTestSitesBuilder(c).WithLogger(loggers.NewErrorLogger())
			// Need to use OS fs for this.
			b.Fs = hugofs.NewDefault(v)
			b.WithWorkingDir(workDir)
			b.WithViper(v)

			fooDir := filepath.Join(workDir, "node_modules", "foo")
			scssDir := filepath.Join(workDir, "assets", "scss")
			scssThemeDir := filepath.Join(themeDirs, "assets", "scss")
			c.Assert(os.MkdirAll(fooDir, 0o777), qt.IsNil)
			c.Assert(os.MkdirAll(filepath.Join(workDir, "content", "sect"), 0o777), qt.IsNil)
			c.Assert(os.MkdirAll(filepath.Join(workDir, "data"), 0o777), qt.IsNil)
			c.Assert(os.MkdirAll(filepath.Join(workDir, "i18n"), 0o777), qt.IsNil)
			c.Assert(os.MkdirAll(filepath.Join(workDir, "layouts", "shortcodes"), 0o777), qt.IsNil)
			c.Assert(os.MkdirAll(filepath.Join(workDir, "layouts", "_default"), 0o777), qt.IsNil)
			c.Assert(os.MkdirAll(filepath.Join(scssDir, "components"), 0o777), qt.IsNil)
			c.Assert(os.MkdirAll(filepath.Join(scssThemeDir, "components"), 0o777), qt.IsNil)

			b.WithSourceFile(filepath.Join(scssThemeDir, "components", "_imports.scss"), `
@import "moo";
@import "_boo";
@import "_zoo";

`)

			b.WithSourceFile(filepath.Join(scssThemeDir, "components", "_moo.scss"), `
$moolor: #fff;

moo {
  color: $moolor;
}
`)

			// Only in theme.
			b.WithSourceFile(filepath.Join(scssThemeDir, "components", "_zoo.scss"), `
$zoolor: pink;

zoo {
  color: $zoolor;
}
`)

			b.WithSourceFile(filepath.Join(scssThemeDir, "components", "_boo.scss"), `
$boolor: orange;

boo {
  color: $boolor;
}
`)

			b.WithSourceFile(filepath.Join(scssThemeDir, "main.scss"), `
@import "components/imports";

`)

			b.WithSourceFile(filepath.Join(scssDir, "components", "_moo.scss"), `
$moolor: #ccc;

moo {
  color: $moolor;
}
`)

			b.WithSourceFile(filepath.Join(scssDir, "components", "_boo.scss"), `
$boolor: green;

boo {
  color: $boolor;
}
`)

			b.WithTemplatesAdded("index.html", fmt.Sprintf(`
{{ $cssOpts := (dict "includePaths" (slice "node_modules/foo" ) "transpiler" %q ) }}
{{ $r := resources.Get "scss/main.scss" |  toCSS $cssOpts  | minify  }}
T1: {{ $r.Content }}
`, test.name))
			b.Build(BuildCfg{})

			b.AssertFileContent(
				filepath.Join(workDir, "public/index.html"),
				`T1: moo{color:#ccc}boo{color:green}zoo{color:pink}`,
			)
		})
	}
}

// https://github.com/gohugoio/hugo/issues/6274
func TestSCSSWithIncludePathsSass(t *testing.T) {
	c := qt.New(t)

	for _, test := range []struct {
		name     string
		supports func() bool
	}{
		{"libsass", func() bool { return scss.Supports() }},
		{"dartsass", func() bool { return dartsass.Supports() }},
	} {
		c.Run(test.name, func(c *qt.C) {
			if !test.supports() {
				c.Skip(fmt.Sprintf("Skip %s", test.name))
			}
		})
	}
	if !scss.Supports() {
		t.Skip("Skip SCSS")
	}
	workDir, clean1, err := htesting.CreateTempDir(hugofs.Os, "hugo-scss-includepaths")
	c.Assert(err, qt.IsNil)
	defer clean1()

	v := config.New()
	v.Set("workingDir", workDir)
	v.Set("theme", "mytheme")
	b := newTestSitesBuilder(t).WithLogger(loggers.NewErrorLogger())
	// Need to use OS fs for this.
	b.Fs = hugofs.NewDefault(v)
	b.WithWorkingDir(workDir)
	b.WithViper(v)

	hulmaDir := filepath.Join(workDir, "node_modules", "hulma")
	scssDir := filepath.Join(workDir, "themes/mytheme/assets", "scss")
	c.Assert(os.MkdirAll(hulmaDir, 0o777), qt.IsNil)
	c.Assert(os.MkdirAll(scssDir, 0o777), qt.IsNil)

	b.WithSourceFile(filepath.Join(scssDir, "main.scss"), `
@import "hulma/hulma";

`)

	b.WithSourceFile(filepath.Join(hulmaDir, "hulma.sass"), `
$hulma: #ccc;

foo
  color: $hulma;

`)

	b.WithTemplatesAdded("index.html", `
 {{ $scssOptions := (dict "targetPath" "css/styles.css" "enableSourceMap" false "includePaths" (slice "node_modules")) }}
{{ $r := resources.Get "scss/main.scss" |  toCSS $scssOptions  | minify  }}
T1: {{ $r.Content }}
`)
	b.Build(BuildCfg{})

	b.AssertFileContent(filepath.Join(workDir, "public/index.html"), `T1: foo{color:#ccc}`)
}

func TestResourceChainBasic(t *testing.T) {
	t.Parallel()

	b := newTestSitesBuilder(t)
	b.WithTemplatesAdded("index.html", `
{{ $hello := "<h1>     Hello World!   </h1>" | resources.FromString "hello.html" | fingerprint "sha512" | minify  | fingerprint }}
{{ $cssFingerprinted1 := "body {  background-color: lightblue; }" | resources.FromString "styles.css" |  minify  | fingerprint }}
{{ $cssFingerprinted2 := "body {  background-color: orange; }" | resources.FromString "styles2.css" |  minify  | fingerprint }}


HELLO: {{ $hello.Name }}|{{ $hello.RelPermalink }}|{{ $hello.Content | safeHTML }}

{{ $img := resources.Get "images/sunset.jpg" }}
{{ $fit := $img.Fit "200x200" }}
{{ $fit2 := $fit.Fit "100x200" }}
{{ $img = $img | fingerprint }}
SUNSET: {{ $img.Name }}|{{ $img.RelPermalink }}|{{ $img.Width }}|{{ len $img.Content }}
FIT: {{ $fit.Name }}|{{ $fit.RelPermalink }}|{{ $fit.Width }}
CSS integrity Data first: {{ $cssFingerprinted1.Data.Integrity }} {{ $cssFingerprinted1.RelPermalink }}
CSS integrity Data last:  {{ $cssFingerprinted2.RelPermalink }} {{ $cssFingerprinted2.Data.Integrity }}

`)

	fs := b.Fs.Source

	imageDir := filepath.Join("assets", "images")
	b.Assert(os.MkdirAll(imageDir, 0o777), qt.IsNil)
	src, err := os.Open("testdata/sunset.jpg")
	b.Assert(err, qt.IsNil)
	out, err := fs.Create(filepath.Join(imageDir, "sunset.jpg"))
	b.Assert(err, qt.IsNil)
	_, err = io.Copy(out, src)
	b.Assert(err, qt.IsNil)
	out.Close()

	b.Running()

	for i := 0; i < 2; i++ {

		b.Build(BuildCfg{})

		b.AssertFileContent("public/index.html",
			`
SUNSET: images/sunset.jpg|/images/sunset.a9bf1d944e19c0f382e0d8f51de690f7d0bc8fa97390c4242a86c3e5c0737e71.jpg|900|90587
FIT: images/sunset.jpg|/images/sunset_hu59e56ffff1bc1d8d122b1403d34e039f_90587_200x200_fit_q75_box.jpg|200
CSS integrity Data first: sha256-od9YaHw8nMOL8mUy97Sy8sKwMV3N4hI3aVmZXATxH&#43;8= /styles.min.a1df58687c3c9cc38bf26532f7b4b2f2c2b0315dcde212376959995c04f11fef.css
CSS integrity Data last:  /styles2.min.1cfc52986836405d37f9998a63fd6dd8608e8c410e5e3db1daaa30f78bc273ba.css sha256-HPxSmGg2QF03&#43;ZmKY/1t2GCOjEEOXj2x2qow94vCc7o=
`)

		b.AssertFileContent("public/styles.min.a1df58687c3c9cc38bf26532f7b4b2f2c2b0315dcde212376959995c04f11fef.css", "body{background-color:#add8e6}")
		b.AssertFileContent("public//styles2.min.1cfc52986836405d37f9998a63fd6dd8608e8c410e5e3db1daaa30f78bc273ba.css", "body{background-color:orange}")

		b.EditFiles("page1.md", `
---
title: "Page 1 edit"
summary: "Edited summary"
---

Edited content.

`)

		b.Assert(b.Fs.Destination.Remove("public"), qt.IsNil)
		b.H.ResourceSpec.ClearCaches()

	}
}

func TestResourceChainPostProcess(t *testing.T) {
	t.Parallel()

	rnd := rand.New(rand.NewSource(time.Now().UnixNano()))

	b := newTestSitesBuilder(t)
	b.WithConfigFile("toml", `[minify]
<<<<<<< HEAD
  [minify.tdewolff]
    [minify.tdewolff.html]
=======
  minifyOutput = true
  [minify.tdewolff]
    [minify.tdewolff.html]
      keepQuotes = false
>>>>>>> 3efc2e2a
      keepWhitespace = false`)
	b.WithContent("page1.md", "---\ntitle: Page1\n---")
	b.WithContent("page2.md", "---\ntitle: Page2\n---")

	b.WithTemplates(
		"_default/single.html", `{{ $hello := "<h1>     Hello World!   </h1>" | resources.FromString "hello.html" | minify  | fingerprint "md5" | resources.PostProcess }}
HELLO: {{ $hello.RelPermalink }}	
`,
		"index.html", `Start.
{{ $hello := "<h1>     Hello World!   </h1>" | resources.FromString "hello.html" | minify  | fingerprint "md5" | resources.PostProcess }}

HELLO: {{ $hello.RelPermalink }}|Integrity: {{ $hello.Data.Integrity }}|MediaType: {{ $hello.MediaType.Type }}
HELLO2: Name: {{ $hello.Name }}|Content: {{ $hello.Content }}|Title: {{ $hello.Title }}|ResourceType: {{ $hello.ResourceType }}

// Issue #8884
<a href="hugo.rocks">foo</a>
<a href="{{ $hello.RelPermalink }}" integrity="{{ $hello.Data.Integrity}}">Hello</a>
`+strings.Repeat("a b", rnd.Intn(10)+1)+`


End.`)

	b.Running()
	b.Build(BuildCfg{})
	b.AssertFileContent("public/index.html",
		`Start.
HELLO: /hello.min.a2d1cb24f24b322a7dad520414c523e9.html|Integrity: md5-otHLJPJLMip9rVIEFMUj6Q==|MediaType: text/html
HELLO2: Name: hello.html|Content: <h1>Hello World!</h1>|Title: hello.html|ResourceType: text
<a href=hugo.rocks>foo</a>
<a href="/hello.min.a2d1cb24f24b322a7dad520414c523e9.html" integrity="md5-otHLJPJLMip9rVIEFMUj6Q==">Hello</a>
End.`)

	b.AssertFileContent("public/page1/index.html", `HELLO: /hello.min.a2d1cb24f24b322a7dad520414c523e9.html`)
	b.AssertFileContent("public/page2/index.html", `HELLO: /hello.min.a2d1cb24f24b322a7dad520414c523e9.html`)
}

func BenchmarkResourceChainPostProcess(b *testing.B) {
	for i := 0; i < b.N; i++ {
		b.StopTimer()
		s := newTestSitesBuilder(b)
		for i := 0; i < 300; i++ {
			s.WithContent(fmt.Sprintf("page%d.md", i+1), "---\ntitle: Page\n---")
		}
		s.WithTemplates("_default/single.html", `Start.
Some text.


{{ $hello1 := "<h1>     Hello World 2!   </h1>" | resources.FromString "hello.html" | minify  | fingerprint "md5" | resources.PostProcess }}
{{ $hello2 := "<h1>     Hello World 2!   </h1>" | resources.FromString (printf "%s.html" .Path) | minify  | fingerprint "md5" | resources.PostProcess }}

Some more text.

HELLO: {{ $hello1.RelPermalink }}|Integrity: {{ $hello1.Data.Integrity }}|MediaType: {{ $hello1.MediaType.Type }}

Some more text.

HELLO2: Name: {{ $hello2.Name }}|Content: {{ $hello2.Content }}|Title: {{ $hello2.Title }}|ResourceType: {{ $hello2.ResourceType }}

Some more text.

HELLO2_2: Name: {{ $hello2.Name }}|Content: {{ $hello2.Content }}|Title: {{ $hello2.Title }}|ResourceType: {{ $hello2.ResourceType }}

End.
`)

		b.StartTimer()
		s.Build(BuildCfg{})

	}
}

func TestResourceChains(t *testing.T) {
	t.Parallel()

	c := qt.New(t)

	tests := []struct {
		name      string
		shouldRun func() bool
		prepare   func(b *sitesBuilder)
		verify    func(b *sitesBuilder)
	}{
		{"tocss", func() bool { return scss.Supports() }, func(b *sitesBuilder) {
			b.WithTemplates("home.html", `
{{ $scss := resources.Get "scss/styles2.scss" | toCSS }}
{{ $sass := resources.Get "sass/styles3.sass" | toCSS }}
{{ $scssCustomTarget := resources.Get "scss/styles2.scss" | toCSS (dict "targetPath" "styles/main.css") }}
{{ $scssCustomTargetString := resources.Get "scss/styles2.scss" | toCSS "styles/main.css" }}
{{ $scssMin := resources.Get "scss/styles2.scss" | toCSS | minify  }}
{{  $scssFromTempl :=  ".{{ .Kind }} { color: blue; }" | resources.FromString "kindofblue.templ"  | resources.ExecuteAsTemplate "kindofblue.scss" . | toCSS (dict "targetPath" "styles/templ.css") | minify }}
{{ $bundle1 := slice $scssFromTempl $scssMin  | resources.Concat "styles/bundle1.css" }}
T1: Len Content: {{ len $scss.Content }}|RelPermalink: {{ $scss.RelPermalink }}|Permalink: {{ $scss.Permalink }}|MediaType: {{ $scss.MediaType.Type }}
T2: Content: {{ $scssMin.Content }}|RelPermalink: {{ $scssMin.RelPermalink }}
T3: Content: {{ len $scssCustomTarget.Content }}|RelPermalink: {{ $scssCustomTarget.RelPermalink }}|MediaType: {{ $scssCustomTarget.MediaType.Type }}
T4: Content: {{ len $scssCustomTargetString.Content }}|RelPermalink: {{ $scssCustomTargetString.RelPermalink }}|MediaType: {{ $scssCustomTargetString.MediaType.Type }}
T5: Content: {{ $sass.Content }}|T5 RelPermalink: {{ $sass.RelPermalink }}|
T6: {{ $bundle1.Permalink }}
`)
		}, func(b *sitesBuilder) {
			b.AssertFileContent("public/index.html", `T1: Len Content: 24|RelPermalink: /scss/styles2.css|Permalink: http://example.com/scss/styles2.css|MediaType: text/css`)
			b.AssertFileContent("public/index.html", `T2: Content: body{color:#333}|RelPermalink: /scss/styles2.min.css`)
			b.AssertFileContent("public/index.html", `T3: Content: 24|RelPermalink: /styles/main.css|MediaType: text/css`)
			b.AssertFileContent("public/index.html", `T4: Content: 24|RelPermalink: /styles/main.css|MediaType: text/css`)
			b.AssertFileContent("public/index.html", `T5: Content: .content-navigation {`)
			b.AssertFileContent("public/index.html", `T5 RelPermalink: /sass/styles3.css|`)
			b.AssertFileContent("public/index.html", `T6: http://example.com/styles/bundle1.css`)

			c.Assert(b.CheckExists("public/styles/templ.min.css"), qt.Equals, false)
			b.AssertFileContent("public/styles/bundle1.css", `.home{color:blue}body{color:#333}`)
		}},

		{"minify", func() bool { return true }, func(b *sitesBuilder) {
			b.WithConfigFile("toml", `[minify]
  [minify.tdewolff]
    [minify.tdewolff.html]
      keepWhitespace = false
`)
			b.WithTemplates("home.html", `
Min CSS: {{ ( resources.Get "css/styles1.css" | minify ).Content }}
Min JS: {{ ( resources.Get "js/script1.js" | resources.Minify ).Content | safeJS }}
Min JSON: {{ ( resources.Get "mydata/json1.json" | resources.Minify ).Content | safeHTML }}
Min XML: {{ ( resources.Get "mydata/xml1.xml" | resources.Minify ).Content | safeHTML }}
Min SVG: {{ ( resources.Get "mydata/svg1.svg" | resources.Minify ).Content | safeHTML }}
Min SVG again: {{ ( resources.Get "mydata/svg1.svg" | resources.Minify ).Content | safeHTML }}
Min HTML: {{ ( resources.Get "mydata/html1.html" | resources.Minify ).Content | safeHTML }}


`)
		}, func(b *sitesBuilder) {
			b.AssertFileContent("public/index.html", `Min CSS: h1{font-style:bold}`)
			b.AssertFileContent("public/index.html", `Min JS: var x;x=5,document.getElementById(&#34;demo&#34;).innerHTML=x*10`)
			b.AssertFileContent("public/index.html", `Min JSON: {"employees":[{"firstName":"John","lastName":"Doe"},{"firstName":"Anna","lastName":"Smith"},{"firstName":"Peter","lastName":"Jones"}]}`)
			b.AssertFileContent("public/index.html", `Min XML: <hello><world>Hugo Rocks!</<world></hello>`)
			b.AssertFileContent("public/index.html", `Min SVG: <svg height="100" width="100"><path d="M1e2 1e2H3e2 2e2z"/></svg>`)
			b.AssertFileContent("public/index.html", `Min SVG again: <svg height="100" width="100"><path d="M1e2 1e2H3e2 2e2z"/></svg>`)
			b.AssertFileContent("public/index.html", `Min HTML: <html><a href=#>Cool</a></html>`)
		}},

		{"concat", func() bool { return true }, func(b *sitesBuilder) {
			b.WithTemplates("home.html", `
{{ $a := "A" | resources.FromString "a.txt"}}
{{ $b := "B" | resources.FromString "b.txt"}}
{{ $c := "C" | resources.FromString "c.txt"}}
{{ $textResources := .Resources.Match "*.txt" }}
{{ $combined := slice $a $b $c | resources.Concat "bundle/concat.txt" }}
T1: Content: {{ $combined.Content }}|RelPermalink: {{ $combined.RelPermalink }}|Permalink: {{ $combined.Permalink }}|MediaType: {{ $combined.MediaType.Type }}
{{ with $textResources }}
{{ $combinedText := . | resources.Concat "bundle/concattxt.txt" }}
T2: Content: {{ $combinedText.Content }}|{{ $combinedText.RelPermalink }}
{{ end }}
{{/* https://github.com/gohugoio/hugo/issues/5269 */}}
{{ $css := "body { color: blue; }" | resources.FromString "styles.css" }}
{{ $minified := resources.Get "css/styles1.css" | minify }}
{{ slice $css $minified | resources.Concat "bundle/mixed.css" }} 
{{/* https://github.com/gohugoio/hugo/issues/5403 */}}
{{ $d := "function D {} // A comment" | resources.FromString "d.js"}}
{{ $e := "(function E {})" | resources.FromString "e.js"}}
{{ $f := "(function F {})()" | resources.FromString "f.js"}}
{{ $jsResources := .Resources.Match "*.js" }}
{{ $combinedJs := slice $d $e $f | resources.Concat "bundle/concatjs.js" }}
T3: Content: {{ $combinedJs.Content }}|{{ $combinedJs.RelPermalink }}
`)
		}, func(b *sitesBuilder) {
			b.AssertFileContent("public/index.html", `T1: Content: ABC|RelPermalink: /bundle/concat.txt|Permalink: http://example.com/bundle/concat.txt|MediaType: text/plain`)
			b.AssertFileContent("public/bundle/concat.txt", "ABC")

			b.AssertFileContent("public/index.html", `T2: Content: t1t|t2t|`)
			b.AssertFileContent("public/bundle/concattxt.txt", "t1t|t2t|")

			b.AssertFileContent("public/index.html", `T3: Content: function D {} // A comment
;
(function E {})
;
(function F {})()|`)
			b.AssertFileContent("public/bundle/concatjs.js", `function D {} // A comment
;
(function E {})
;
(function F {})()`)
		}},

		{"concat and fingerprint", func() bool { return true }, func(b *sitesBuilder) {
			b.WithTemplates("home.html", `
{{ $a := "A" | resources.FromString "a.txt"}}
{{ $b := "B" | resources.FromString "b.txt"}}
{{ $c := "C" | resources.FromString "c.txt"}}
{{ $combined := slice $a $b $c | resources.Concat "bundle/concat.txt" }}
{{ $fingerprinted := $combined | fingerprint }}
Fingerprinted: {{ $fingerprinted.RelPermalink }}
`)
		}, func(b *sitesBuilder) {
			b.AssertFileContent("public/index.html", "Fingerprinted: /bundle/concat.b5d4045c3f466fa91fe2cc6abe79232a1a57cdf104f7a26e716e0a1e2789df78.txt")
			b.AssertFileContent("public/bundle/concat.b5d4045c3f466fa91fe2cc6abe79232a1a57cdf104f7a26e716e0a1e2789df78.txt", "ABC")
		}},

		{"fromstring", func() bool { return true }, func(b *sitesBuilder) {
			b.WithTemplates("home.html", `
{{ $r := "Hugo Rocks!" | resources.FromString "rocks/hugo.txt" }}
{{ $r.Content }}|{{ $r.RelPermalink }}|{{ $r.Permalink }}|{{ $r.MediaType.Type }}
`)
		}, func(b *sitesBuilder) {
			b.AssertFileContent("public/index.html", `Hugo Rocks!|/rocks/hugo.txt|http://example.com/rocks/hugo.txt|text/plain`)
			b.AssertFileContent("public/rocks/hugo.txt", "Hugo Rocks!")
		}},
		{"execute-as-template", func() bool {
			return true
		}, func(b *sitesBuilder) {
			b.WithTemplates("home.html", `
{{ $var := "Hugo Page" }}
{{ if .IsHome }}
{{ $var = "Hugo Home" }}
{{ end }}
T1: {{ $var }}
{{ $result := "{{ .Kind | upper }}" | resources.FromString "mytpl.txt" | resources.ExecuteAsTemplate "result.txt" . }}
T2: {{ $result.Content }}|{{ $result.RelPermalink}}|{{$result.MediaType.Type }}
`)
		}, func(b *sitesBuilder) {
			b.AssertFileContent("public/index.html", `T2: HOME|/result.txt|text/plain`, `T1: Hugo Home`)
		}},
		{"fingerprint", func() bool { return true }, func(b *sitesBuilder) {
			b.WithTemplates("home.html", `
{{ $r := "ab" | resources.FromString "rocks/hugo.txt" }}
{{ $result := $r | fingerprint }}
{{ $result512 := $r | fingerprint "sha512" }}
{{ $resultMD5 := $r | fingerprint "md5" }}
T1: {{ $result.Content }}|{{ $result.RelPermalink}}|{{$result.MediaType.Type }}|{{ $result.Data.Integrity }}|
T2: {{ $result512.Content }}|{{ $result512.RelPermalink}}|{{$result512.MediaType.Type }}|{{ $result512.Data.Integrity }}|
T3: {{ $resultMD5.Content }}|{{ $resultMD5.RelPermalink}}|{{$resultMD5.MediaType.Type }}|{{ $resultMD5.Data.Integrity }}|
{{ $r2 := "bc" | resources.FromString "rocks/hugo2.txt" | fingerprint }}
{{/* https://github.com/gohugoio/hugo/issues/5296 */}}
T4: {{ $r2.Data.Integrity }}|


`)
		}, func(b *sitesBuilder) {
			b.AssertFileContent("public/index.html", `T1: ab|/rocks/hugo.fb8e20fc2e4c3f248c60c39bd652f3c1347298bb977b8b4d5903b85055620603.txt|text/plain|sha256-&#43;44g/C5MPySMYMOb1lLzwTRymLuXe4tNWQO4UFViBgM=|`)
			b.AssertFileContent("public/index.html", `T2: ab|/rocks/hugo.2d408a0717ec188158278a796c689044361dc6fdde28d6f04973b80896e1823975cdbf12eb63f9e0591328ee235d80e9b5bf1aa6a44f4617ff3caf6400eb172d.txt|text/plain|sha512-LUCKBxfsGIFYJ4p5bGiQRDYdxv3eKNbwSXO4CJbhgjl1zb8S62P54FkTKO4jXYDptb8apqRPRhf/PK9kAOsXLQ==|`)
			b.AssertFileContent("public/index.html", `T3: ab|/rocks/hugo.187ef4436122d1cc2f40dc2b92f0eba0.txt|text/plain|md5-GH70Q2Ei0cwvQNwrkvDroA==|`)
			b.AssertFileContent("public/index.html", `T4: sha256-Hgu9bGhroFC46wP/7txk/cnYCUf86CGrvl1tyNJSxaw=|`)
		}},
		// https://github.com/gohugoio/hugo/issues/5226
		{"baseurl-path", func() bool { return true }, func(b *sitesBuilder) {
			b.WithSimpleConfigFileAndBaseURL("https://example.com/hugo/")
			b.WithTemplates("home.html", `
{{ $r1 := "ab" | resources.FromString "rocks/hugo.txt" }}
T1: {{ $r1.Permalink }}|{{ $r1.RelPermalink }}
`)
		}, func(b *sitesBuilder) {
			b.AssertFileContent("public/index.html", `T1: https://example.com/hugo/rocks/hugo.txt|/hugo/rocks/hugo.txt`)
		}},

		// https://github.com/gohugoio/hugo/issues/4944
		{"Prevent resource publish on .Content only", func() bool { return true }, func(b *sitesBuilder) {
			b.WithTemplates("home.html", `
{{ $cssInline := "body { color: green; }" | resources.FromString "inline.css" | minify }}
{{ $cssPublish1 := "body { color: blue; }" | resources.FromString "external1.css" | minify }}
{{ $cssPublish2 := "body { color: orange; }" | resources.FromString "external2.css" | minify }}

Inline: {{ $cssInline.Content }}
Publish 1: {{ $cssPublish1.Content }} {{ $cssPublish1.RelPermalink }}
Publish 2: {{ $cssPublish2.Permalink }}
`)
		}, func(b *sitesBuilder) {
			b.AssertFileContent("public/index.html",
				`Inline: body{color:green}`,
				"Publish 1: body{color:blue} /external1.min.css",
				"Publish 2: http://example.com/external2.min.css",
			)
			b.Assert(b.CheckExists("public/external2.css"), qt.Equals, false)
			b.Assert(b.CheckExists("public/external1.css"), qt.Equals, false)
			b.Assert(b.CheckExists("public/external2.min.css"), qt.Equals, true)
			b.Assert(b.CheckExists("public/external1.min.css"), qt.Equals, true)
			b.Assert(b.CheckExists("public/inline.min.css"), qt.Equals, false)
		}},

		{"unmarshal", func() bool { return true }, func(b *sitesBuilder) {
			b.WithTemplates("home.html", `
{{ $toml := "slogan = \"Hugo Rocks!\"" | resources.FromString "slogan.toml" | transform.Unmarshal }}
{{ $csv1 := "\"Hugo Rocks\",\"Hugo is Fast!\"" | resources.FromString "slogans.csv" | transform.Unmarshal }}
{{ $csv2 := "a;b;c" | transform.Unmarshal (dict "delimiter" ";") }}

Slogan: {{ $toml.slogan }}
CSV1: {{ $csv1 }} {{ len (index $csv1 0)  }}
CSV2: {{ $csv2 }}		
`)
		}, func(b *sitesBuilder) {
			b.AssertFileContent("public/index.html",
				`Slogan: Hugo Rocks!`,
				`[[Hugo Rocks Hugo is Fast!]] 2`,
				`CSV2: [[a b c]]`,
			)
		}},
		{"resources.Get", func() bool { return true }, func(b *sitesBuilder) {
			b.WithTemplates("home.html", `NOT FOUND: {{ if (resources.Get "this-does-not-exist") }}FAILED{{ else }}OK{{ end }}`)
		}, func(b *sitesBuilder) {
			b.AssertFileContent("public/index.html", "NOT FOUND: OK")
		}},

		{"template", func() bool { return true }, func(b *sitesBuilder) {}, func(b *sitesBuilder) {
		}},
	}

	for _, test := range tests {
		test := test
		t.Run(test.name, func(t *testing.T) {
			if !test.shouldRun() {
				t.Skip()
			}
			t.Parallel()

			b := newTestSitesBuilder(t).WithLogger(loggers.NewErrorLogger())
			b.WithContent("_index.md", `
---
title: Home
---

Home.

`,
				"page1.md", `
---
title: Hello1
---

Hello1
`,
				"page2.md", `
---
title: Hello2
---

Hello2
`,
				"t1.txt", "t1t|",
				"t2.txt", "t2t|",
			)

			b.WithSourceFile(filepath.Join("assets", "css", "styles1.css"), `
h1 {
	 font-style: bold;
}
`)

			b.WithSourceFile(filepath.Join("assets", "js", "script1.js"), `
var x;
x = 5;
document.getElementById("demo").innerHTML = x * 10;
`)

			b.WithSourceFile(filepath.Join("assets", "mydata", "json1.json"), `
{
"employees":[
    {"firstName":"John", "lastName":"Doe"}, 
    {"firstName":"Anna", "lastName":"Smith"},
    {"firstName":"Peter", "lastName":"Jones"}
]
}
`)

			b.WithSourceFile(filepath.Join("assets", "mydata", "svg1.svg"), `
<svg height="100" width="100">
  <path d="M 100 100 L 300 100 L 200 100 z"/>
</svg> 
`)

			b.WithSourceFile(filepath.Join("assets", "mydata", "xml1.xml"), `
<hello>
<world>Hugo Rocks!</<world>
</hello>
`)

			b.WithSourceFile(filepath.Join("assets", "mydata", "html1.html"), `
<html>
<a  href="#">
Cool
</a >
</html>
`)

			b.WithSourceFile(filepath.Join("assets", "scss", "styles2.scss"), `
$color: #333;

body {
  color: $color;
}
`)

			b.WithSourceFile(filepath.Join("assets", "sass", "styles3.sass"), `
$color: #333;

.content-navigation
  border-color: $color

`)

			test.prepare(b)
			b.Build(BuildCfg{})
			test.verify(b)
		})
	}
}

func TestMultiSiteResource(t *testing.T) {
	t.Parallel()
	c := qt.New(t)

	b := newMultiSiteTestDefaultBuilder(t)

	b.CreateSites().Build(BuildCfg{})

	// This build is multilingual, but not multihost. There should be only one pipes.txt
	b.AssertFileContent("public/fr/index.html", "French Home Page", "String Resource: /blog/text/pipes.txt")
	c.Assert(b.CheckExists("public/fr/text/pipes.txt"), qt.Equals, false)
	c.Assert(b.CheckExists("public/en/text/pipes.txt"), qt.Equals, false)
	b.AssertFileContent("public/en/index.html", "Default Home Page", "String Resource: /blog/text/pipes.txt")
	b.AssertFileContent("public/text/pipes.txt", "Hugo Pipes")
}

func TestResourcesMatch(t *testing.T) {
	t.Parallel()

	b := newTestSitesBuilder(t)

	b.WithContent("page.md", "")

	b.WithSourceFile(
		"assets/jsons/data1.json", "json1 content",
		"assets/jsons/data2.json", "json2 content",
		"assets/jsons/data3.xml", "xml content",
	)

	b.WithTemplates("index.html", `
{{ $jsons := (resources.Match "jsons/*.json") }}
{{ $json := (resources.GetMatch "jsons/*.json") }}
{{ printf "JSONS: %d"  (len $jsons) }}
JSON: {{ $json.RelPermalink }}: {{ $json.Content }}
{{ range $jsons }}
{{- .RelPermalink }}: {{ .Content }}
{{ end }}
`)

	b.Build(BuildCfg{})

	b.AssertFileContent("public/index.html",
		"JSON: /jsons/data1.json: json1 content",
		"JSONS: 2", "/jsons/data1.json: json1 content")
}

func TestExecuteAsTemplateWithLanguage(t *testing.T) {
	b := newMultiSiteTestDefaultBuilder(t)
	indexContent := `
Lang: {{ site.Language.Lang }}
{{ $templ := "{{T \"hello\"}}" | resources.FromString "f1.html" }}
{{ $helloResource := $templ | resources.ExecuteAsTemplate (print "f%s.html" .Lang) . }}
Hello1: {{T "hello"}}
Hello2: {{ $helloResource.Content }}
LangURL: {{ relLangURL "foo" }}
`
	b.WithTemplatesAdded("index.html", indexContent)
	b.WithTemplatesAdded("index.fr.html", indexContent)

	b.Build(BuildCfg{})

	b.AssertFileContent("public/en/index.html", `
Hello1: Hello
Hello2: Hello
`)

	b.AssertFileContent("public/fr/index.html", `
Hello1: Bonjour
Hello2: Bonjour
`)
}

func TestResourceChainPostCSS(t *testing.T) {
	if !htesting.IsCI() {
		t.Skip("skip (relative) long running modules test when running locally")
	}
	c := qt.New(t)

	wd, _ := os.Getwd()
	defer func() {
		c.Assert(os.Chdir(wd), qt.IsNil)
	}()

	packageJSON := `{
  "scripts": {},

  "devDependencies": {
    "postcss-cli": "7.1.0",
    "tailwindcss": "1.2.0"
  }
}
`

	postcssConfig := `
console.error("Hugo Environment:", process.env.HUGO_ENVIRONMENT );
// https://github.com/gohugoio/hugo/issues/7656
console.error("package.json:", process.env.HUGO_FILE_PACKAGE_JSON );
console.error("PostCSS Config File:", process.env.HUGO_FILE_POSTCSS_CONFIG_JS );


module.exports = {
  plugins: [
    require('tailwindcss')
  ]
}
`

	tailwindCss := `
@tailwind base;
@tailwind components;
@tailwind utilities;

@import "components/all.css";

h1 {
    @apply text-2xl font-bold;
}
  
`

	workDir, clean, err := htesting.CreateTempDir(hugofs.Os, "hugo-test-postcss")
	c.Assert(err, qt.IsNil)
	defer clean()

	var logBuf bytes.Buffer

	newTestBuilder := func(v config.Provider) *sitesBuilder {
		v.Set("workingDir", workDir)
		v.Set("disableKinds", []string{"taxonomy", "term", "page"})
		logger := loggers.NewBasicLoggerForWriter(jww.LevelInfo, &logBuf)
		b := newTestSitesBuilder(t).WithLogger(logger)
		// Need to use OS fs for this.
		b.Fs = hugofs.NewDefault(v)
		b.WithWorkingDir(workDir)
		b.WithViper(v)

		b.WithContent("p1.md", "")
		b.WithTemplates("index.html", `
{{ $options := dict "inlineImports" true }}
{{ $styles := resources.Get "css/styles.css" | resources.PostCSS $options }}
Styles RelPermalink: {{ $styles.RelPermalink }}
{{ $cssContent := $styles.Content }}
Styles Content: Len: {{ len $styles.Content }}|

`)

		return b
	}

	b := newTestBuilder(config.New())

	cssDir := filepath.Join(workDir, "assets", "css", "components")
	b.Assert(os.MkdirAll(cssDir, 0o777), qt.IsNil)

	b.WithSourceFile("assets/css/styles.css", tailwindCss)
	b.WithSourceFile("assets/css/components/all.css", `
@import "a.css";
@import "b.css";
`, "assets/css/components/a.css", `
class-in-a {
	color: blue;
}
`, "assets/css/components/b.css", `
@import "a.css";

class-in-b {
	color: blue;
}
`)

	b.WithSourceFile("package.json", packageJSON)
	b.WithSourceFile("postcss.config.js", postcssConfig)

	b.Assert(os.Chdir(workDir), qt.IsNil)
	cmd, err := hexec.SafeCommand("npm", "install")
	b.Assert(err, qt.IsNil)
	_, err = cmd.CombinedOutput()
	b.Assert(err, qt.IsNil)
	b.Build(BuildCfg{})

	// Make sure Node sees this.
	b.Assert(logBuf.String(), qt.Contains, "Hugo Environment: production")
	b.Assert(logBuf.String(), qt.Contains, filepath.FromSlash(fmt.Sprintf("PostCSS Config File: %s/postcss.config.js", workDir)))
	b.Assert(logBuf.String(), qt.Contains, filepath.FromSlash(fmt.Sprintf("package.json: %s/package.json", workDir)))

	b.AssertFileContent("public/index.html", `
Styles RelPermalink: /css/styles.css
Styles Content: Len: 770878|
`)

	assertCss := func(b *sitesBuilder) {
		content := b.FileContent("public/css/styles.css")

		b.Assert(strings.Contains(content, "class-in-a"), qt.Equals, true)
		b.Assert(strings.Contains(content, "class-in-b"), qt.Equals, true)
	}

	assertCss(b)

	build := func(s string, shouldFail bool) error {
		b.Assert(os.RemoveAll(filepath.Join(workDir, "public")), qt.IsNil)

		v := config.New()
		v.Set("build", map[string]interface{}{
			"useResourceCacheWhen": s,
		})

		b = newTestBuilder(v)

		b.Assert(os.RemoveAll(filepath.Join(workDir, "public")), qt.IsNil)

		err := b.BuildE(BuildCfg{})
		if shouldFail {
			b.Assert(err, qt.Not(qt.IsNil))
		} else {
			b.Assert(err, qt.IsNil)
			assertCss(b)
		}

		return err
	}

	c.Assert(build("always", false), qt.IsNil)
	c.Assert(build("fallback", false), qt.IsNil)

	// Introduce a syntax error in an import
	b.WithSourceFile("assets/css/components/b.css", `@import "a.css";

class-in-b {
	@apply asdf;
}
`)

	err = build("newer", true)

	err = herrors.UnwrapErrorWithFileContext(err)
	fe, ok := err.(*herrors.ErrorWithFileContext)
	b.Assert(ok, qt.Equals, true)
	b.Assert(fe.Position().LineNumber, qt.Equals, 4)
	b.Assert(fe.Error(), qt.Contains, filepath.Join(workDir, "assets/css/components/b.css:4:1"))

	// Remove PostCSS
	b.Assert(os.RemoveAll(filepath.Join(workDir, "node_modules")), qt.IsNil)

	b.Assert(build("always", false), qt.IsNil)
	b.Assert(build("fallback", false), qt.IsNil)
	build("never", true) //nolint

	// Remove cache
	b.Assert(os.RemoveAll(filepath.Join(workDir, "resources")), qt.IsNil)

	build("always", true)   //nolint
	build("fallback", true) //nolint
	build("never", true)    //nolint
}

func TestResourceMinifyDisabled(t *testing.T) {
	t.Parallel()

	b := newTestSitesBuilder(t).WithConfigFile("toml", `
baseURL = "https://example.org"

[minify]
disableXML=true


`)

	b.WithContent("page.md", "")

	b.WithSourceFile(
		"assets/xml/data.xml", "<root>   <foo> asdfasdf </foo> </root>",
	)

	b.WithTemplates("index.html", `
{{ $xml := resources.Get "xml/data.xml" | minify | fingerprint }}
XML: {{ $xml.Content | safeHTML }}|{{ $xml.RelPermalink }}
`)

	b.Build(BuildCfg{})

	b.AssertFileContent("public/index.html", `
XML: <root>   <foo> asdfasdf </foo> </root>|/xml/data.min.3be4fddd19aaebb18c48dd6645215b822df74701957d6d36e59f203f9c30fd9f.xml
`)
}<|MERGE_RESOLUTION|>--- conflicted
+++ resolved
@@ -19,14 +19,11 @@
 	"io"
 	"math/rand"
 	"os"
-<<<<<<< HEAD
-=======
 
 	"github.com/gohugoio/hugo/config"
 
 	"github.com/gohugoio/hugo/resources/resource_transformers/tocss/dartsass"
 
->>>>>>> 3efc2e2a
 	"path/filepath"
 	"strings"
 	"testing"
@@ -42,11 +39,6 @@
 
 	"github.com/neohugo/neohugo/common/herrors"
 
-<<<<<<< HEAD
-	"github.com/neohugo/neohugo/htesting"
-
-=======
->>>>>>> 3efc2e2a
 	qt "github.com/frankban/quicktest"
 
 	"github.com/neohugo/neohugo/hugofs"
@@ -458,15 +450,10 @@
 
 	b := newTestSitesBuilder(t)
 	b.WithConfigFile("toml", `[minify]
-<<<<<<< HEAD
-  [minify.tdewolff]
-    [minify.tdewolff.html]
-=======
   minifyOutput = true
   [minify.tdewolff]
     [minify.tdewolff.html]
       keepQuotes = false
->>>>>>> 3efc2e2a
       keepWhitespace = false`)
 	b.WithContent("page1.md", "---\ntitle: Page1\n---")
 	b.WithContent("page2.md", "---\ntitle: Page2\n---")
