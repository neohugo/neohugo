// Copyright 2016-present The Hugo Authors. All rights reserved.
//
// Licensed under the Apache License, Version 2.0 (the "License");
// you may not use this file except in compliance with the License.
// You may obtain a copy of the License at
// http://www.apache.org/licenses/LICENSE-2.0
//
// Unless required by applicable law or agreed to in writing, software
// distributed under the License is distributed on an "AS IS" BASIS,
// WITHOUT WARRANTIES OR CONDITIONS OF ANY KIND, either express or implied.
// See the License for the specific language governing permissions and
// limitations under the License.

package hugolib

import (
	"bytes"
	"fmt"
	"path/filepath"
	"strings"
	"testing"

	"github.com/bep/logg"
	"github.com/neohugo/neohugo/config"
	"github.com/neohugo/neohugo/config/allconfig"

	qt "github.com/frankban/quicktest"
	"github.com/neohugo/neohugo/common/maps"
	"github.com/spf13/afero"
)

func TestLoadConfigLanguageParamsOverrideIssue10620(t *testing.T) {
	t.Parallel()

	files := `
-- hugo.toml --
baseURL = "https://example.com"
disableKinds = ["taxonomy", "term", "RSS", "sitemap", "robotsTXT", "page", "section"]
title = "Base Title"
staticDir = "mystatic"
[params]
[params.comments]
color = "blue"
title = "Default Comments Title"
[languages]
[languages.en]
title = "English Title"
[languages.en.params.comments]
title = "English Comments Title"



`
	b := NewIntegrationTestBuilder(
		IntegrationTestConfig{
			T:           t,
			TxtarString: files,
		},
	).Build()

	enSite := b.H.Sites[0]
	b.Assert(enSite.Title(), qt.Equals, "English Title")
	b.Assert(enSite.Home().Title(), qt.Equals, "English Title")
	b.Assert(enSite.Params(), qt.DeepEquals, maps.Params{
		"comments": maps.Params{
			"color": "blue",
			"title": "English Comments Title",
		},
	},
	)
}

func TestLoadConfig(t *testing.T) {
	t.Run("2 languages", func(t *testing.T) {
		t.Parallel()

		files := `
-- hugo.toml --
baseURL = "https://example.com"
disableKinds = ["taxonomy", "term", "RSS", "sitemap", "robotsTXT", "page", "section"]
title = "Base Title"
staticDir = "mystatic"
[params]
p1 = "p1base"
p2 = "p2base"
[languages]
[languages.en]
title = "English Title"
[languages.en.params]
myparam = "enParamValue"
p1 = "p1en"
weight = 1
[languages.sv]
title = "Svensk Title"
staticDir = "mysvstatic"
weight = 2
[languages.sv.params]
myparam = "svParamValue"


`
		b := NewIntegrationTestBuilder(
			IntegrationTestConfig{
				T:           t,
				TxtarString: files,
			},
		).Build()

		enSite := b.H.Sites[0]
		svSite := b.H.Sites[1]
		b.Assert(enSite.Title(), qt.Equals, "English Title")
		b.Assert(enSite.Home().Title(), qt.Equals, "English Title")
		b.Assert(enSite.Params()["myparam"], qt.Equals, "enParamValue")
		b.Assert(enSite.Params()["p1"], qt.Equals, "p1en")
		b.Assert(enSite.Params()["p2"], qt.Equals, "p2base")
		b.Assert(svSite.Params()["p1"], qt.Equals, "p1base")
		b.Assert(enSite.conf.StaticDir[0], qt.Equals, "mystatic")

		b.Assert(svSite.Title(), qt.Equals, "Svensk Title")
		b.Assert(svSite.Home().Title(), qt.Equals, "Svensk Title")
		b.Assert(svSite.Params()["myparam"], qt.Equals, "svParamValue")
		b.Assert(svSite.conf.StaticDir[0], qt.Equals, "mysvstatic")
	})

	t.Run("disable default language", func(t *testing.T) {
		t.Parallel()

		files := `
-- hugo.toml --
baseURL = "https://example.com"
disableKinds = ["taxonomy", "term", "RSS", "sitemap", "robotsTXT", "page", "section"]
title = "Base Title"
defaultContentLanguage = "sv"
disableLanguages = ["sv"]
[languages.en]
weight = 1
[languages.sv]
weight = 2
`
		b, err := NewIntegrationTestBuilder(
			IntegrationTestConfig{
				T:           t,
				TxtarString: files,
			},
		).BuildE()

		b.Assert(err, qt.IsNotNil)
		b.Assert(err.Error(), qt.Contains, "cannot disable default content language")
	})

	t.Run("no internal config from outside", func(t *testing.T) {
		t.Parallel()

		files := `
-- hugo.toml --
baseURL = "https://example.com"
[internal]
running = true
`
		b := NewIntegrationTestBuilder(
			IntegrationTestConfig{
				T:           t,
				TxtarString: files,
			},
		).Build()

		b.Assert(b.H.Conf.Running(), qt.Equals, false)
	})

	t.Run("env overrides", func(t *testing.T) {
		t.Parallel()

		files := `
-- hugo.toml --
baseURL = "https://example.com"
disableKinds = ["taxonomy", "term", "RSS", "sitemap", "robotsTXT", "page", "section"]
title = "Base Title"
[params]
p1 = "p1base"
p2 = "p2base"
[params.pm2]
pm21 = "pm21base"
pm22 = "pm22base"
-- layouts/index.html --
p1: {{ .Site.Params.p1 }}
p2: {{ .Site.Params.p2 }}
pm21: {{ .Site.Params.pm2.pm21 }}
pm22: {{ .Site.Params.pm2.pm22 }}
pm31: {{ .Site.Params.pm3.pm31 }}



`
		b := NewIntegrationTestBuilder(
			IntegrationTestConfig{
				T:           t,
				TxtarString: files,
				Environ:     []string{"HUGO_PARAMS_P2=p2env", "HUGO_PARAMS_PM2_PM21=pm21env", "HUGO_PARAMS_PM3_PM31=pm31env"},
			},
		).Build()

		b.AssertFileContent("public/index.html", "p1: p1base\np2: p2env\npm21: pm21env\npm22: pm22base\npm31: pm31env")
	})
}

func TestLoadConfigThemeLanguage(t *testing.T) {
	t.Parallel()

	files := `
-- /hugo.toml --
baseURL = "https://example.com"
defaultContentLanguage = "en"
defaultContentLanguageInSubdir = true
theme = "mytheme"
[languages]
[languages.en]
title = "English Title"
weight = 1
[languages.sv]
weight = 2
-- themes/mytheme/hugo.toml --
[params]
p1 = "p1base"
[languages]
[languages.en]
title = "English Title Theme"
[languages.en.params]
p2 = "p2en"
[languages.en.params.sub]
sub1 = "sub1en"
[languages.sv]
title = "Svensk Title Theme"
-- layouts/index.html --
title: {{ .Title }}|
p1: {{ .Site.Params.p1 }}|
p2: {{ .Site.Params.p2 }}|
sub: {{ .Site.Params.sub }}|
`
	b := NewIntegrationTestBuilder(
		IntegrationTestConfig{
			T:           t,
			TxtarString: files,
		},
	).Build()

	b.AssertFileContent("public/en/index.html", `
title: English Title|
p1: p1base
p2: p2en
sub: map[sub1:sub1en]
`)
}

func TestDisableRootSlicesFromEnv(t *testing.T) {
	t.Parallel()

	files := `
-- hugo.toml --
baseURL = "https://example.com"
defaultContentLanguage = "en"
defaultContentLanguageInSubdir = true
[languages]
[languages.en]
weight = 1
[languages.sv]
weight = 2
[languages.no]
weight = 3

-- layouts/index.html --
Home.
`

	for _, delim := range []string{" ", ","} {
		environ := []string{"HUGO_DISABLELANGUAGES=sv no", "HUGO_DISABLEKINDS=taxonomy term"}
		for i, v := range environ {
			environ[i] = strings.ReplaceAll(v, " ", delim)
		}
		b := NewIntegrationTestBuilder(
			IntegrationTestConfig{
				T:           t,
				TxtarString: files,
				Environ:     environ,
				BuildCfg:    BuildCfg{SkipRender: true},
			},
		).Build()

		conf := b.H.Configs.Base
		b.Assert(conf.DisableLanguages, qt.DeepEquals, []string{"sv", "no"})
		b.Assert(conf.DisableKinds, qt.DeepEquals, []string{"taxonomy", "term"})
	}

}

func TestLoadMultiConfig(t *testing.T) {
	t.Parallel()

	c := qt.New(t)

	// Add a random config variable for testing.
	// side = page in Norwegian.
	configContentBase := `
	Paginate = 32
	PaginatePath = "side"
	`
	configContentSub := `
	PaginatePath = "top"
	`
	mm := afero.NewMemMapFs()

	writeToFs(t, mm, "base.toml", configContentBase)

	writeToFs(t, mm, "override.toml", configContentSub)

	all, err := allconfig.LoadConfig(allconfig.ConfigSourceDescriptor{Fs: mm, Filename: "base.toml,override.toml"})
	c.Assert(err, qt.IsNil)
	cfg := all.Base

	c.Assert(cfg.PaginatePath, qt.Equals, "top")
	c.Assert(cfg.Paginate, qt.Equals, 32)
}

func TestLoadConfigFromThemes(t *testing.T) {
	t.Parallel()

	c := qt.New(t)

	mainConfigTemplate := `
theme = "test-theme"
baseURL = "https://example.com/"

[frontmatter]
date = ["date","publishDate"]

[params]
MERGE_PARAMS
p1 = "p1 main"
[params.b]
b1 = "b1 main"
[params.b.c]
bc1 = "bc1 main"

[mediaTypes]
[mediaTypes."text/m1"]
suffixes = ["m1main"]

[outputFormats.o1]
mediaType = "text/m1"
baseName = "o1main"

[languages]
[languages.en]
languageName = "English"
[languages.en.params]
pl1 = "p1-en-main"
[languages.nb]
languageName = "Norsk"
[languages.nb.params]
pl1 = "p1-nb-main"

[[menu.main]]
name = "menu-main-main"

[[menu.top]]
name = "menu-top-main"

`

	themeConfig := `
baseURL = "http://bep.is/"

# Can not be set in theme.
disableKinds = ["taxonomy", "term"]

# Can not be set in theme.
[frontmatter]
expiryDate = ["date"]

[params]
p1 = "p1 theme"
p2 = "p2 theme"
[params.b]
b1 = "b1 theme"
b2 = "b2 theme"
[params.b.c]
bc1 = "bc1 theme"
bc2 = "bc2 theme"
[params.b.c.d]
bcd1 = "bcd1 theme"

[mediaTypes]
[mediaTypes."text/m1"]
suffixes = ["m1theme"]
[mediaTypes."text/m2"]
suffixes = ["m2theme"]

[outputFormats.o1]
mediaType = "text/m1"
baseName = "o1theme"
[outputFormats.o2]
mediaType = "text/m2"
baseName = "o2theme"

[languages]
[languages.en]
languageName = "English2"
[languages.en.params]
pl1 = "p1-en-theme"
pl2 = "p2-en-theme"
[[languages.en.menu.main]]
name   = "menu-lang-en-main"
[[languages.en.menu.theme]]
name   = "menu-lang-en-theme"
[languages.nb]
languageName = "Norsk2"
[languages.nb.params]
pl1 = "p1-nb-theme"
pl2 = "p2-nb-theme"
top = "top-nb-theme"
[[languages.nb.menu.main]]
name   = "menu-lang-nb-main"
[[languages.nb.menu.theme]]
name   = "menu-lang-nb-theme"
[[languages.nb.menu.top]]
name   = "menu-lang-nb-top"

[[menu.main]]
name = "menu-main-theme"

[[menu.thememenu]]
name = "menu-theme"

`

	buildForConfig := func(t testing.TB, mainConfig, themeConfig string) *sitesBuilder {
		b := newTestSitesBuilder(t)
		b.WithConfigFile("toml", mainConfig).WithThemeConfigFile("toml", themeConfig)
		return b.Build(BuildCfg{})
	}

	buildForStrategy := func(t testing.TB, s string) *sitesBuilder {
		mainConfig := strings.ReplaceAll(mainConfigTemplate, "MERGE_PARAMS", s)
		return buildForConfig(t, mainConfig, themeConfig)
	}

	c.Run("Merge default", func(c *qt.C) {
		b := buildForStrategy(c, "")

		got := b.Configs.Base

		b.Assert(got.Params, qt.DeepEquals, maps.Params{
			"b": maps.Params{
				"b1": "b1 main",
				"c": maps.Params{
					"bc1": "bc1 main",
					"bc2": "bc2 theme",
					"d":   maps.Params{"bcd1": string("bcd1 theme")},
				},
				"b2": "b2 theme",
			},
			"p2": "p2 theme",
			"p1": "p1 main",
		})

		c.Assert(got.BaseURL, qt.Equals, "https://example.com/")
	})

	c.Run("Merge shallow", func(c *qt.C) {
		b := buildForStrategy(c, fmt.Sprintf("_merge=%q", "shallow"))

		got := b.Configs.Base.Params

		// Shallow merge, only add new keys to params.
		b.Assert(got, qt.DeepEquals, maps.Params{
			"p1": "p1 main",
			"b": maps.Params{
				"b1": "b1 main",
				"c": maps.Params{
					"bc1": "bc1 main",
				},
			},
			"p2": "p2 theme",
		})
	})

	c.Run("Merge no params in project", func(c *qt.C) {
		b := buildForConfig(
			c,
			"baseURL=\"https://example.org\"\ntheme = \"test-theme\"\n",
			"[params]\np1 = \"p1 theme\"\n",
		)

		got := b.Configs.Base.Params

		b.Assert(got, qt.DeepEquals, maps.Params{
			"p1": "p1 theme",
		})
	})

	// Issue #8724
	for _, mergeStrategy := range []string{"none", "shallow"} {
		c.Run(fmt.Sprintf("Merge with sitemap config in theme, mergestrategy %s", mergeStrategy), func(c *qt.C) {
			smapConfigTempl := `[sitemap]
  changefreq = %q
  filename = "sitemap.xml"
  priority = 0.5`

			b := buildForConfig(
				c,
				fmt.Sprintf("_merge=%q\nbaseURL=\"https://example.org\"\ntheme = \"test-theme\"\n", mergeStrategy),
				"baseURL=\"http://example.com\"\n"+fmt.Sprintf(smapConfigTempl, "monthly"),
			)

			got := b.Configs.Base

			if mergeStrategy == "none" {
				b.Assert(got.Sitemap, qt.DeepEquals, config.SitemapConfig{ChangeFreq: "", Priority: -1, Filename: "sitemap.xml"})

				b.AssertFileContent("public/sitemap.xml", "schemas/sitemap")
			} else {
				b.Assert(got.Sitemap, qt.DeepEquals, config.SitemapConfig{ChangeFreq: "monthly", Priority: -1, Filename: "sitemap.xml"})
				b.AssertFileContent("public/sitemap.xml", "<changefreq>monthly</changefreq>")
			}
		})
	}
}

func TestLoadConfigFromThemeDir(t *testing.T) {
	t.Parallel()

	mainConfig := `
theme = "test-theme"

[params]
m1 = "mv1"	
`

	themeConfig := `
[params]
t1 = "tv1"	
t2 = "tv2"
`

	themeConfigDir := filepath.Join("themes", "test-theme", "config")
	themeConfigDirDefault := filepath.Join(themeConfigDir, "_default")
	themeConfigDirProduction := filepath.Join(themeConfigDir, "production")

	projectConfigDir := "config"

	b := newTestSitesBuilder(t)
	b.WithConfigFile("toml", mainConfig).WithThemeConfigFile("toml", themeConfig)
	b.Assert(b.Fs.Source.MkdirAll(themeConfigDirDefault, 0o777), qt.IsNil)
	b.Assert(b.Fs.Source.MkdirAll(themeConfigDirProduction, 0o777), qt.IsNil)
	b.Assert(b.Fs.Source.MkdirAll(projectConfigDir, 0o777), qt.IsNil)

	b.WithSourceFile(filepath.Join(projectConfigDir, "config.toml"), `[params]
m2 = "mv2"
`)
	b.WithSourceFile(filepath.Join(themeConfigDirDefault, "config.toml"), `[params]
t2 = "tv2d"
t3 = "tv3d"
`)

	b.WithSourceFile(filepath.Join(themeConfigDirProduction, "config.toml"), `[params]
t3 = "tv3p"
`)

	b.Build(BuildCfg{})

	got := b.Configs.Base.Params

	b.Assert(got, qt.DeepEquals, maps.Params{
		"t3": "tv3p",
		"m1": "mv1",
		"t1": "tv1",
		"t2": "tv2d",
	})
}

func TestPrivacyConfig(t *testing.T) {
	t.Parallel()

	c := qt.New(t)

	tomlConfig := `

someOtherValue = "foo"

[privacy]
[privacy.youtube]
privacyEnhanced = true
`

	b := newTestSitesBuilder(t)
	b.WithConfigFile("toml", tomlConfig)
	b.Build(BuildCfg{SkipRender: true})

	c.Assert(b.H.Sites[0].Config().Privacy.YouTube.PrivacyEnhanced, qt.Equals, true)
}

func TestLoadConfigModules(t *testing.T) {
	t.Parallel()

	c := qt.New(t)

	// https://github.com/neohugo/neohugoThemes#themetoml

	const (
		// Before Hugo 0.56 each theme/component could have its own theme.toml
		// with some settings, mostly used on the Hugo themes site.
		// To preserve combability we read these files into the new "modules"
		// section in config.toml.
		o1t = `
name = "Component o1"
license = "MIT"
min_version = 0.38
`
		// This is the component's config.toml, using the old theme syntax.
		o1c = `
theme = ["n2"]
`

		n1 = `
title = "Component n1"

[module]
description = "Component n1 description"
[module.hugoVersion]
min = "0.40.0"
max = "0.50.0"
extended = true
[[module.imports]]
path="o1"
[[module.imports]]
path="n3"


`

		n2 = `
title = "Component n2"
`

		n3 = `
title = "Component n3"
`

		n4 = `
title = "Component n4"
`
	)

	b := newTestSitesBuilder(t)

	writeThemeFiles := func(name, configTOML, themeTOML string) {
		b.WithSourceFile(filepath.Join("themes", name, "data", "module.toml"), fmt.Sprintf("name=%q", name))
		if configTOML != "" {
			b.WithSourceFile(filepath.Join("themes", name, "config.toml"), configTOML)
		}
		if themeTOML != "" {
			b.WithSourceFile(filepath.Join("themes", name, "theme.toml"), themeTOML)
		}
	}

	writeThemeFiles("n1", n1, "")
	writeThemeFiles("n2", n2, "")
	writeThemeFiles("n3", n3, "")
	writeThemeFiles("n4", n4, "")
	writeThemeFiles("o1", o1c, o1t)

	b.WithConfigFile("toml", `
[module]
[[module.imports]]
path="n1"
[[module.imports]]
path="n4"

`)

	b.Build(BuildCfg{})

	modulesClient := b.H.Configs.ModulesClient
	var graphb bytes.Buffer
	c.Assert(modulesClient.Graph(&graphb), qt.IsNil)

	expected := `project n1
n1 o1
o1 n2
n1 n3
project n4
`

	c.Assert(graphb.String(), qt.Equals, expected)
}

func TestInvalidDefaultMarkdownHandler(t *testing.T) {
	t.Parallel()

	files := `
-- config.toml --
[markup]
defaultMarkdownHandler = 'blackfriday'
-- content/_index.md --
## Foo
-- layouts/index.html --
{{ .Content }}

`

	b, err := NewIntegrationTestBuilder(
		IntegrationTestConfig{
			T:           t,
			TxtarString: files,
		},
	).BuildE()

	b.Assert(err, qt.IsNotNil)
	b.Assert(err.Error(), qt.Contains, "Configured defaultMarkdownHandler \"blackfriday\" not found. Did you mean to use goldmark? Blackfriday was removed in Hugo v0.100.0.")
}

// Issue 8979
func TestHugoConfig(t *testing.T) {
	filesTemplate := `
-- hugo.toml --
theme = "mytheme"
[social]
twitter = "bepsays"
[author]
name = "bep"
[params]
rootparam = "rootvalue"
-- config/_default/hugo.toml --
[params]
rootconfigparam = "rootconfigvalue"
-- themes/mytheme/config/_default/hugo.toml --
[params]
themeconfigdirparam = "themeconfigdirvalue"
-- themes/mytheme/hugo.toml --
[params]
themeparam = "themevalue"
-- layouts/index.html --
rootparam: {{ site.Params.rootparam }}
rootconfigparam: {{ site.Params.rootconfigparam }}
themeparam: {{ site.Params.themeparam }}
themeconfigdirparam: {{ site.Params.themeconfigdirparam }}
social: {{ site.Social }}
author: {{ site.Author }}


`

	for _, configName := range []string{"hugo.toml", "config.toml"} {
		configName := configName
		t.Run(configName, func(t *testing.T) {
			t.Parallel()

			files := strings.ReplaceAll(filesTemplate, "hugo.toml", configName)

			b, err := NewIntegrationTestBuilder(
				IntegrationTestConfig{
					T:           t,
					TxtarString: files,
				},
			).BuildE()

			b.Assert(err, qt.IsNil)
			b.AssertFileContent("public/index.html",
				"rootparam: rootvalue",
				"rootconfigparam: rootconfigvalue",
				"themeparam: themevalue",
				"themeconfigdirparam: themeconfigdirvalue",
				"social: map[twitter:bepsays]",
				"author: map[name:bep]",
			)
		})
	}
}

// Issue #11089
func TestHugoConfigSliceOverrides(t *testing.T) {
	t.Parallel()

	filesTemplate := `
-- hugo.toml --
disableKinds = ["section"]
[languages]
[languages.en]
disableKinds = []
title = "English"
weigHt = WEIGHT_EN
[languages.sv]
title = "Swedish"
wEight =  WEIGHT_SV
disableKinds = ["page"]
-- layouts/index.html --
Home: {{ .Lang}}|{{ len site.RegularPages }}|
-- layouts/_default/single.html --
Single.
-- content/p1.en.md --
-- content/p2.en.md --
-- content/p1.sv.md --
-- content/p2.sv.md --

`

	t.Run("En first", func(t *testing.T) {
		files := strings.ReplaceAll(filesTemplate, "WEIGHT_EN", "1")
		files = strings.ReplaceAll(files, "WEIGHT_SV", "2")

		cfg := config.New()
		b, err := NewIntegrationTestBuilder(
			IntegrationTestConfig{
				T:           t,
				TxtarString: files,
				BaseCfg:     cfg,
			},
		).BuildE()

		b.Assert(err, qt.IsNil)
		b.AssertFileContent("public/index.html", "Home: en|2|")
		b.AssertFileContent("public/sv/index.html", "Home: sv|0|")
	})

	t.Run("Sv first", func(t *testing.T) {
		files := strings.ReplaceAll(filesTemplate, "WEIGHT_EN", "2")
		files = strings.ReplaceAll(files, "WEIGHT_SV", "1")

		for i := 0; i < 20; i++ {
			cfg := config.New()
			b, err := NewIntegrationTestBuilder(
				IntegrationTestConfig{
					T:           t,
					TxtarString: files,
					BaseCfg:     cfg,
				},
			).BuildE()

			b.Assert(err, qt.IsNil)
			b.AssertFileContent("public/index.html", "Home: en|2|")
			b.AssertFileContent("public/sv/index.html", "Home: sv|0|")
		}
	})
}

func TestConfigOutputFormatDefinedInTheme(t *testing.T) {
	t.Parallel()

	files := `
-- hugo.toml --
theme = "mytheme"
[outputFormats]
[outputFormats.myotherformat]
baseName = 'myotherindex'
mediaType = 'text/html'
[outputs]
  home = ['myformat']
-- themes/mytheme/hugo.toml --
[outputFormats]
[outputFormats.myformat]
baseName = 'myindex'
mediaType = 'text/html'
-- layouts/index.html --
Home.



`

	b, err := NewIntegrationTestBuilder(
		IntegrationTestConfig{
			T:           t,
			TxtarString: files,
		},
	).BuildE()

	b.Assert(err, qt.IsNil)
	b.AssertFileContent("public/myindex.html", "Home.")
}

func TestConfigParamSetOnLanguageLevel(t *testing.T) {
	t.Parallel()

	files := `
-- hugo.toml --
disableKinds = ["taxonomy", "term", "RSS", "sitemap", "robotsTXT"]
[languages]
[languages.en]
title = "English Title"
thisIsAParam = "thisIsAParamValue"
[languages.en.params]
myparam = "enParamValue"
[languages.sv]
title = "Svensk Title"
[languages.sv.params]
myparam = "svParamValue"
-- layouts/index.html --
MyParam: {{ site.Params.myparam }}
ThisIsAParam: {{ site.Params.thisIsAParam }}


`

	b, err := NewIntegrationTestBuilder(
		IntegrationTestConfig{
			T:           t,
			TxtarString: files,
		},
	).BuildE()

	b.Assert(err, qt.IsNil)
	b.AssertFileContent("public/index.html", `		
MyParam: enParamValue
ThisIsAParam: thisIsAParamValue	
`)
}

func TestReproCommentsIn10947(t *testing.T) {
	t.Parallel()

	files := `
-- hugo.toml --
baseURL = "https://example.com"
disableKinds = ["taxonomy", "term", "RSS", "sitemap", "robotsTXT"]
[languages]
[languages.en]
languageCode = "en-US"
title = "English Title"
[languages.en.params]
myparam = "enParamValue"
[languages.sv]
title = "Svensk Title"
[languages.sv.params]
myparam = "svParamValue"
-- content/mysection/_index.en.md --
---
title: "My English Section"
---
-- content/mysection/_index.sv.md --
---
title: "My Swedish Section"
---
-- layouts/index.html --
LanguageCode: {{ eq site.LanguageCode site.Language.LanguageCode }}|{{ site.Language.LanguageCode }}|
{{ range $i, $e := (slice site .Site) }}
{{ $i }}|AllPages: {{ len .AllPages }}|Sections: {{ if .Sections }}true{{ end }}| Author: {{ .Authors }}|BuildDrafts: {{ .BuildDrafts }}|IsMultiLingual: {{ .IsMultiLingual }}|Param: {{ .Language.Params.myparam }}|Language string: {{ .Language }}|Languages: {{ .Languages }}
{{ end }}



`
	b := NewIntegrationTestBuilder(
		IntegrationTestConfig{
			T:           t,
			TxtarString: files,
		},
	).Build()

	{
		b.Assert(b.H.Log.LoggCount(logg.LevelWarn), qt.Equals, 1)
	}
	b.AssertFileContent("public/index.html", `
AllPages: 4|
Sections: true|
Param: enParamValue	
Param: enParamValue	
IsMultiLingual: true
LanguageCode: true|en-US|
`)

	b.AssertFileContent("public/sv/index.html", `
Param: svParamValue
LanguageCode: true|sv|

`)
}

func TestConfigEmptyMainSections(t *testing.T) {
	t.Parallel()

	files := `
-- hugo.yml --
params:
  mainSections:
-- content/mysection/_index.md --
-- content/mysection/mycontent.md --
-- layouts/index.html --
mainSections: {{ site.Params.mainSections }}

`
	b := NewIntegrationTestBuilder(
		IntegrationTestConfig{
			T:           t,
			TxtarString: files,
		},
	).Build()

	b.AssertFileContent("public/index.html", `
mainSections: []
`)
}

func TestConfigHugoWorkingDir(t *testing.T) {
	t.Parallel()

	files := `
-- hugo.toml --
-- layouts/index.html --
WorkingDir: {{ hugo.WorkingDir }}|

`
	b := NewIntegrationTestBuilder(
		IntegrationTestConfig{
			T:           t,
			TxtarString: files,
			WorkingDir:  "myworkingdir",
		},
	).Build()

	b.AssertFileContent("public/index.html", `
WorkingDir: myworkingdir|
`)
}

func TestConfigMergeLanguageDeepEmptyLefSide(t *testing.T) {
	t.Parallel()

	files := `
-- hugo.toml --
[params]
p1 = "p1base"
[languages.en]
languageCode = 'en-US'
languageName = 'English'
weight = 1
[languages.en.markup.goldmark.extensions.typographer]
leftDoubleQuote = '&ldquo;'   # default &ldquo;
rightDoubleQuote = '&rdquo;'  # default &rdquo;

[languages.de]
languageCode = 'de-DE'
languageName = 'Deutsch'
weight = 2
[languages.de.params]
p1 = "p1de"
[languages.de.markup.goldmark.extensions.typographer]
leftDoubleQuote = '&laquo;'   # default &ldquo;
rightDoubleQuote = '&raquo;'  # default &rdquo;
-- layouts/index.html --
{{ .Content }}
p1: {{ site.Params.p1 }}|
-- content/_index.en.md --
---
title: "English Title"
---
A "quote" in English.
-- content/_index.de.md --
---
title: "Deutsch Title"
---
Ein "Zitat" auf Deutsch.



`
	b := NewIntegrationTestBuilder(
		IntegrationTestConfig{
			T:           t,
			TxtarString: files,
		},
	).Build()

	b.AssertFileContent("public/index.html", "p1: p1base", "<p>A &ldquo;quote&rdquo; in English.</p>")
	b.AssertFileContent("public/de/index.html", "p1: p1de", "<p>Ein &laquo;Zitat&raquo; auf Deutsch.</p>")
}

func TestConfigLegacyValues(t *testing.T) {
	t.Parallel()

	files := `
-- hugo.toml --
# taxonomyTerm was renamed to taxonomy in Hugo 0.60.0.
disableKinds = ["taxonomyTerm"]

-- layouts/index.html --
Home

`

	b, err := NewIntegrationTestBuilder(
		IntegrationTestConfig{
			T:           t,
			TxtarString: files,
		},
	).BuildE()

	b.Assert(err, qt.IsNil)
	b.AssertFileContent("public/index.html", `		
Home
`)

	conf := b.H.Configs.Base
	b.Assert(conf.IsKindEnabled("taxonomy"), qt.Equals, false)
}

// Issue #11000
func TestConfigEmptyTOMLString(t *testing.T) {
	t.Parallel()

	files := `
-- hugo.toml --
[mediaTypes]
[mediaTypes."text/htaccess"]
suffixes = ["htaccess"]
[outputFormats]
[outputFormats.htaccess]
mediaType = "text/htaccess"
baseName = ""
isPlainText = false
notAlternative = true
-- content/_index.md --
---
outputs: ["html", "htaccess"]
---
-- layouts/index.html --
HTML.
-- layouts/_default/list.htaccess --
HTACCESS.


	
`
	b := NewIntegrationTestBuilder(
		IntegrationTestConfig{
			T:           t,
			TxtarString: files,
		},
	).Build()

	b.AssertFileContent("public/.htaccess", "HTACCESS")
}

func TestConfigLanguageCodeTopLevel(t *testing.T) {
	t.Parallel()

	files := `
-- hugo.toml --
languageCode = "en-US"
-- layouts/index.html --
LanguageCode: {{ .Site.LanguageCode }}|{{ site.Language.LanguageCode }}|

	
`
	b := NewIntegrationTestBuilder(
		IntegrationTestConfig{
			T:           t,
			TxtarString: files,
		},
	).Build()

	b.AssertFileContent("public/index.html", "LanguageCode: en-US|en-US|")
}

// See #11159
func TestConfigOutputFormatsPerLanguage(t *testing.T) {
	t.Parallel()

	files := `
-- hugo.toml --
[languages]
[languages.en]
title = "English Title"
[languages.sv]
title = "Swedish Title"
[languages.sv.outputFormats.html]
path = "foo"
[languages.sv.mediatypes."text/html"]
suffixes = ["bar"]

-- layouts/index.html --
Home.

	
`
	b := NewIntegrationTestBuilder(
		IntegrationTestConfig{
			T:           t,
			TxtarString: files,
		},
	).Build()

	b.AssertFileContent("public/index.html", "Home.")

	enConfig := b.H.Sites[0].conf
	m, _ := enConfig.MediaTypes.Config.GetByType("text/html")
	b.Assert(m.Suffixes(), qt.DeepEquals, []string{"html"})

	svConfig := b.H.Sites[1].conf
	f, _ := svConfig.OutputFormats.Config.GetByName("html")
	b.Assert(f.Path, qt.Equals, "foo")
	m, _ = svConfig.MediaTypes.Config.GetByType("text/html")
	b.Assert(m.Suffixes(), qt.DeepEquals, []string{"bar"})
}

func TestConfigMiscPanics(t *testing.T) {
	t.Parallel()

	// Issue 11047,
	t.Run("empty params", func(t *testing.T) {
		files := `
-- hugo.yaml --
params:
-- layouts/index.html --
Foo: {{ site.Params.foo }}|
	
		
	`
		b := NewIntegrationTestBuilder(
			IntegrationTestConfig{
				T:           t,
				TxtarString: files,
			},
		).Build()

		b.AssertFileContent("public/index.html", "Foo: |")
	})

	// Issue 11046
	t.Run("invalid language setup", func(t *testing.T) {
		files := `
-- hugo.toml --
baseURL = "https://example.org"
languageCode = "en-us"
title = "Blog of me"
defaultContentLanguage = "en"

[languages]
	[en]
	lang = "en"
	languageName = "English"
	weight = 1
-- layouts/index.html --
Foo: {{ site.Params.foo }}|
	
		
	`
		b, err := NewIntegrationTestBuilder(
			IntegrationTestConfig{
				T:           t,
				TxtarString: files,
			},
		).BuildE()

		b.Assert(err, qt.IsNotNil)
		b.Assert(err.Error(), qt.Contains, "no languages")
	})

	// Issue 11044
	t.Run("invalid defaultContentLanguage", func(t *testing.T) {
		files := `
-- hugo.toml --
baseURL = "https://example.org"
defaultContentLanguage = "sv"

[languages]
[languages.en]
languageCode = "en"
languageName = "English"
weight = 1

	
		
	`
		b, err := NewIntegrationTestBuilder(
			IntegrationTestConfig{
				T:           t,
				TxtarString: files,
			},
		).BuildE()

		b.Assert(err, qt.IsNotNil)
		b.Assert(err.Error(), qt.Contains, "defaultContentLanguage does not match any language definition")
	})
}

// Issue #11040
func TestConfigModuleDefaultMountsInConfig(t *testing.T) {
	t.Parallel()

	files := `
-- hugo.toml --
baseURL = "https://example.org"
contentDir = "mycontent"
-- layouts/index.html --
Home.

	
`
	b := NewIntegrationTestBuilder(
		IntegrationTestConfig{
			T:           t,
			TxtarString: files,
		},
	).Build()

	b.Assert(b.H.Configs.Base.Module.Mounts, qt.HasLen, 7)
	b.Assert(b.H.Configs.LanguageConfigSlice[0].Module.Mounts, qt.HasLen, 7)
}

func TestDefaultContentLanguageInSubdirOnlyOneLanguage(t *testing.T) {
	t.Run("One language, default in sub dir", func(t *testing.T) {
		t.Parallel()

		files := `
-- hugo.toml --
baseURL = "https://example.com"
defaultContentLanguage = "en"
defaultContentLanguageInSubdir = true
disableKinds = ["taxonomy", "term", "page", "section"]
-- content/foo/bar.txt --
Foo.
-- layouts/index.html --
Home.
`
		b := NewIntegrationTestBuilder(
			IntegrationTestConfig{
				T:           t,
				TxtarString: files,
			},
		).Build()

		b.AssertFileContent("public/en/index.html", "Home.")
		b.AssertFileContent("public/en/foo/bar.txt", "Foo.")
		b.AssertFileContent("public/index.html", "refresh")
		b.AssertFileContent("public/sitemap.xml", "sitemapindex")
		b.AssertFileContent("public/en/sitemap.xml", "urlset")
	})

	t.Run("Two languages, default in sub dir", func(t *testing.T) {
		t.Parallel()

		files := `
-- hugo.toml --
baseURL = "https://example.com"
defaultContentLanguage = "en"
defaultContentLanguageInSubdir = true
disableKinds = ["taxonomy", "term", "page", "section"]
[languages]
[languages.en]
title = "English Title"
[languages.sv]
title = "Swedish Title"
-- content/foo/bar.txt --
Foo.
-- layouts/index.html --
Home.
`
		b := NewIntegrationTestBuilder(
			IntegrationTestConfig{
				T:           t,
				TxtarString: files,
			},
		).Build()

		b.AssertFileContent("public/en/index.html", "Home.")
		b.AssertFileContent("public/en/foo/bar.txt", "Foo.")
		b.AssertFileContent("public/index.html", "refresh")
		b.AssertFileContent("public/sitemap.xml", "sitemapindex")
		b.AssertFileContent("public/en/sitemap.xml", "urlset")
	})

	t.Run("Two languages, default in root", func(t *testing.T) {
		t.Parallel()

		files := `
-- hugo.toml --
baseURL = "https://example.com"
defaultContentLanguage = "en"
defaultContentLanguageInSubdir = false
disableKinds = ["taxonomy", "term", "page", "section"]
[languages]
[languages.en]
title = "English Title"
[languages.sv]
title = "Swedish Title"
-- content/foo/bar.txt --
Foo.
-- layouts/index.html --
Home.
`
		b := NewIntegrationTestBuilder(
			IntegrationTestConfig{
				T:           t,
				TxtarString: files,
			},
		).Build()

		b.AssertFileContent("public/index.html", "Home.")
		b.AssertFileContent("public/foo/bar.txt", "Foo.")
		b.AssertFileContent("public/sitemap.xml", "sitemapindex")
		b.AssertFileContent("public/en/sitemap.xml", "urlset")
	})
}

func TestLanguagesDisabled(t *testing.T) {
	t.Parallel()

	files := `
-- hugo.toml --
[languages]
[languages.en]
title = "English Title"
[languages.sv]
title = "Swedish Title"
disabled = true
-- layouts/index.html --
Home.

	
`
	b := NewIntegrationTestBuilder(
		IntegrationTestConfig{
			T:           t,
			TxtarString: files,
		},
	).Build()

	b.Assert(len(b.H.Sites), qt.Equals, 1)
}

func TestLoadConfigYamlEnvVar(t *testing.T) {
	defaultEnv := []string{`HUGO_OUTPUTS=home: ['json']`}

	runVariant := func(t testing.TB, files string, env []string) *IntegrationTestBuilder {
		if env == nil {
			env = defaultEnv
		}

		b := NewIntegrationTestBuilder(
			IntegrationTestConfig{
				T:           t,
				TxtarString: files,
				Environ:     env,
				BuildCfg:    BuildCfg{SkipRender: true},
			},
		).Build()

		outputs := b.H.Configs.Base.Outputs
		if env == nil {
			home := outputs["home"]
			b.Assert(home, qt.Not(qt.IsNil))
			b.Assert(home, qt.DeepEquals, []string{"json"})
		}

		return b
	}

	t.Run("with empty slice", func(t *testing.T) {
		t.Parallel()

		files := `
-- hugo.toml --
baseURL = "https://example.com"
disableKinds = ["taxonomy", "term", "RSS", "sitemap", "robotsTXT", "page", "section"]
[outputs]
home = ["html"]

		`
		b := runVariant(t, files, []string{`HUGO_OUTPUTS=section: []`})
		outputs := b.H.Configs.Base.Outputs
		b.Assert(outputs, qt.DeepEquals, map[string][]string{
			"home":     {"html"},
			"page":     {"html"},
			"rss":      {"rss"},
			"section":  nil,
			"taxonomy": {"html", "rss"},
			"term":     {"html", "rss"},
		})
	})

	t.Run("with existing outputs", func(t *testing.T) {
		t.Parallel()

		files := `
-- hugo.toml --
baseURL = "https://example.com"
disableKinds = ["taxonomy", "term", "RSS", "sitemap", "robotsTXT", "page", "section"]
[outputs]
home = ["html"]

		`

		runVariant(t, files, nil)
	})

	{
		t.Run("with existing outputs direct", func(t *testing.T) {
			t.Parallel()

			files := `
-- hugo.toml --
baseURL = "https://example.com"
disableKinds = ["taxonomy", "term", "RSS", "sitemap", "robotsTXT", "page", "section"]
[outputs]
home = ["html"]

		`
			runVariant(t, files, []string{"HUGO_OUTPUTS_HOME=json"})
		})
	}

	t.Run("without existing outputs", func(t *testing.T) {
		t.Parallel()

		files := `
-- hugo.toml --
baseURL = "https://example.com"
disableKinds = ["taxonomy", "term", "RSS", "sitemap", "robotsTXT", "page", "section"]
		
		`

		runVariant(t, files, nil)
	})

	t.Run("without existing outputs direct", func(t *testing.T) {
		t.Parallel()

		files := `
-- hugo.toml --
baseURL = "https://example.com"
disableKinds = ["taxonomy", "term", "RSS", "sitemap", "robotsTXT", "page", "section"]
		`

		runVariant(t, files, []string{"HUGO_OUTPUTS_HOME=json"})
	})
}

// Issue #11257
func TestDisableKindsTaxonomyTerm(t *testing.T) {
	t.Parallel()

	files := `
-- hugo.toml --
baseURL = "https://example.com"
disableKinds = ['taxonomyTerm']
[taxonomies]
category = 'categories'
-- content/p1.md --
---
title: "P1"
categories: ["c1"]
---
-- layouts/index.html --
Home.
-- layouts/_default/list.html --
List.



`
	b := NewIntegrationTestBuilder(
		IntegrationTestConfig{
			T:           t,
			TxtarString: files,
		},
	).Build()

	b.AssertDestinationExists("index.html", true)
	b.AssertDestinationExists("categories/c1/index.html", true)
	b.AssertDestinationExists("categories/index.html", false)
<<<<<<< HEAD
=======

}

func TestKindsUnknown(t *testing.T) {
	t.Parallel()

	files := `
-- hugo.toml --
disableKinds = ['foo', 'home']
[outputs]
foo = ['HTML', 'AMP', 'RSS']
-- layouts/_default/list.html --
List.



`
	b := NewIntegrationTestBuilder(
		IntegrationTestConfig{
			T:           t,
			TxtarString: files,
			LogLevel:    logg.LevelWarn,
		},
	).Init()

	b.AssertLogContains("WARN  Unknown kind \"foo\" in disableKinds configuration.\n")
	b.AssertLogContains("WARN  Unknown kind \"foo\" in outputs configuration.\n")

}

func TestDeprecateTaxonomyTerm(t *testing.T) {
	t.Parallel()

	files := `
-- hugo.toml --
disableKinds = ['taxonomyTerm']
[outputs]
taxonomyterm = ['HTML', 'AMP', 'RSS']
-- layouts/_default/list.html --
List.



`
	b := NewIntegrationTestBuilder(
		IntegrationTestConfig{
			T:           t,
			TxtarString: files,
			LogLevel:    logg.LevelWarn,
			BuildCfg:    BuildCfg{SkipRender: true},
		},
	).Init()

	b.AssertLogContains("WARN  DEPRECATED: Kind \"taxonomyterm\" used in disableKinds is deprecated, use \"taxonomy\" instead.\n")
	b.AssertLogContains("WARN  DEPRECATED: Kind \"taxonomyterm\" used in outputs configuration is deprecated, use \"taxonomy\" instead.\n")

>>>>>>> ac7cffa7
}<|MERGE_RESOLUTION|>--- conflicted
+++ resolved
@@ -289,7 +289,6 @@
 		b.Assert(conf.DisableLanguages, qt.DeepEquals, []string{"sv", "no"})
 		b.Assert(conf.DisableKinds, qt.DeepEquals, []string{"taxonomy", "term"})
 	}
-
 }
 
 func TestLoadMultiConfig(t *testing.T) {
@@ -1567,9 +1566,6 @@
 	b.AssertDestinationExists("index.html", true)
 	b.AssertDestinationExists("categories/c1/index.html", true)
 	b.AssertDestinationExists("categories/index.html", false)
-<<<<<<< HEAD
-=======
-
 }
 
 func TestKindsUnknown(t *testing.T) {
@@ -1596,7 +1592,6 @@
 
 	b.AssertLogContains("WARN  Unknown kind \"foo\" in disableKinds configuration.\n")
 	b.AssertLogContains("WARN  Unknown kind \"foo\" in outputs configuration.\n")
-
 }
 
 func TestDeprecateTaxonomyTerm(t *testing.T) {
@@ -1624,6 +1619,4 @@
 
 	b.AssertLogContains("WARN  DEPRECATED: Kind \"taxonomyterm\" used in disableKinds is deprecated, use \"taxonomy\" instead.\n")
 	b.AssertLogContains("WARN  DEPRECATED: Kind \"taxonomyterm\" used in outputs configuration is deprecated, use \"taxonomy\" instead.\n")
-
->>>>>>> ac7cffa7
 }