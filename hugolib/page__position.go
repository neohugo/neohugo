// Copyright 2019 The Hugo Authors. All rights reserved.
//
// Licensed under the Apache License, Version 2.0 (the "License");
// you may not use this file except in compliance with the License.
// You may obtain a copy of the License at
// http://www.apache.org/licenses/LICENSE-2.0
//
// Unless required by applicable law or agreed to in writing, software
// distributed under the License is distributed on an "AS IS" BASIS,
// WITHOUT WARRANTIES OR CONDITIONS OF ANY KIND, either express or implied.
// See the License for the specific language governing permissions and
// limitations under the License.

package hugolib

import (
<<<<<<< HEAD
	"github.com/neohugo/neohugo/lazy"
	"github.com/neohugo/neohugo/resources/page"
=======
	"context"

	"github.com/gohugoio/hugo/lazy"
	"github.com/gohugoio/hugo/resources/page"
>>>>>>> 0e8ab20a
)

func newPagePosition(n *nextPrev) pagePosition {
	return pagePosition{nextPrev: n}
}

func newPagePositionInSection(n *nextPrev) pagePositionInSection {
	return pagePositionInSection{nextPrev: n}
}

type nextPrev struct {
	init     *lazy.Init
	prevPage page.Page
	nextPage page.Page
}

func (n *nextPrev) next() page.Page {
<<<<<<< HEAD
	// TODO may check error
	//nolint
	n.init.Do()
=======
	n.init.Do(context.Background())
>>>>>>> 0e8ab20a
	return n.nextPage
}

func (n *nextPrev) prev() page.Page {
<<<<<<< HEAD
	// TODO may check error
	//nolint
	n.init.Do()
=======
	n.init.Do(context.Background())
>>>>>>> 0e8ab20a
	return n.prevPage
}

type pagePosition struct {
	*nextPrev
}

func (p pagePosition) Next() page.Page {
	return p.next()
}

func (p pagePosition) NextPage() page.Page {
	return p.Next()
}

func (p pagePosition) Prev() page.Page {
	return p.prev()
}

func (p pagePosition) PrevPage() page.Page {
	return p.Prev()
}

type pagePositionInSection struct {
	*nextPrev
}

func (p pagePositionInSection) NextInSection() page.Page {
	return p.next()
}

func (p pagePositionInSection) PrevInSection() page.Page {
	return p.prev()
}<|MERGE_RESOLUTION|>--- conflicted
+++ resolved
@@ -14,15 +14,10 @@
 package hugolib
 
 import (
-<<<<<<< HEAD
+	"context"
+
 	"github.com/neohugo/neohugo/lazy"
 	"github.com/neohugo/neohugo/resources/page"
-=======
-	"context"
-
-	"github.com/gohugoio/hugo/lazy"
-	"github.com/gohugoio/hugo/resources/page"
->>>>>>> 0e8ab20a
 )
 
 func newPagePosition(n *nextPrev) pagePosition {
@@ -40,24 +35,14 @@
 }
 
 func (n *nextPrev) next() page.Page {
-<<<<<<< HEAD
-	// TODO may check error
 	//nolint
-	n.init.Do()
-=======
 	n.init.Do(context.Background())
->>>>>>> 0e8ab20a
 	return n.nextPage
 }
 
 func (n *nextPrev) prev() page.Page {
-<<<<<<< HEAD
-	// TODO may check error
 	//nolint
-	n.init.Do()
-=======
 	n.init.Do(context.Background())
->>>>>>> 0e8ab20a
 	return n.prevPage
 }
 
