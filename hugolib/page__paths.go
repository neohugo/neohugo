--- conflicted
+++ resolved
@@ -17,12 +17,8 @@
 	"net/url"
 	"strings"
 
-<<<<<<< HEAD
 	"github.com/neohugo/neohugo/helpers"
-=======
-	"github.com/gohugoio/hugo/helpers"
-	"github.com/gohugoio/hugo/hugofs/files"
->>>>>>> 0dbe0f1a
+	"github.com/neohugo/neohugo/hugofs/files"
 
 	"github.com/neohugo/neohugo/resources/page"
 )
@@ -123,13 +119,8 @@
 		classifier = p.File().FileInfo().Meta().Classifier
 	}
 
-<<<<<<< HEAD
-	if baseName != contentBaseName {
-		// See https://github.com/neohugo/neohugo/issues/4870
-=======
 	if classifier == files.ContentClassLeaf {
 		// See https://github.com/gohugoio/hugo/issues/4870
->>>>>>> 0dbe0f1a
 		// A leaf bundle
 		dir = strings.TrimSuffix(dir, contentBaseName+helpers.FilePathSeparator)
 		baseName = contentBaseName
