--- conflicted
+++ resolved
@@ -30,16 +30,10 @@
 	"github.com/spf13/afero"
 
 	qt "github.com/frankban/quicktest"
-<<<<<<< HEAD
-	"github.com/neohugo/neohugo/hugofs"
-	"github.com/neohugo/neohugo/hugolib/paths"
-	"github.com/neohugo/neohugo/modules"
-=======
 	"github.com/gohugoio/hugo/hugofs"
 	"github.com/gohugoio/hugo/hugolib/paths"
 	"github.com/gohugoio/hugo/modules"
 	
->>>>>>> 3efc2e2a
 )
 
 func initConfig(fs afero.Fs, cfg config.Provider) error {
@@ -473,11 +467,7 @@
 	return counter, filenames, nil
 }
 
-<<<<<<< HEAD
-func setConfigAndWriteSomeFilesTo(fs afero.Fs, v config.Provider, key, val string, num int) error {
-=======
 func setConfigAndWriteSomeFilesTo(fs afero.Fs, v config.Provider, key, val string, num int) {
->>>>>>> 3efc2e2a
 	workingDir := v.GetString("workingDir")
 	v.Set(key, val)
 	if err := fs.Mkdir(val, 0o755); err != nil {
