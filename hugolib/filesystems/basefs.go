// Copyright 2018 The Hugo Authors. All rights reserved.
//
// Licensed under the Apache License, Version 2.0 (the "License");
// you may not use this file except in compliance with the License.
// You may obtain a copy of the License at
// http://www.apache.org/licenses/LICENSE-2.0
//
// Unless required by applicable law or agreed to in writing, software
// distributed under the License is distributed on an "AS IS" BASIS,
// WITHOUT WARRANTIES OR CONDITIONS OF ANY KIND, either express or implied.
// See the License for the specific language governing permissions and
// limitations under the License.

// Package filesystems provides the fine grained file systems used by Hugo. These
// are typically virtual filesystems that are composites of project and theme content.
package filesystems

import (
	"os"
	"path"
	"path/filepath"
	"strings"
	"sync"

	"github.com/neohugo/neohugo/common/loggers"

	"github.com/neohugo/neohugo/hugofs/files"

	"github.com/pkg/errors"

	"github.com/neohugo/neohugo/modules"

	"github.com/neohugo/neohugo/hugofs"

	"github.com/neohugo/neohugo/hugolib/paths"
	"github.com/spf13/afero"
)

var filePathSeparator = string(filepath.Separator)

// BaseFs contains the core base filesystems used by Hugo. The name "base" is used
// to underline that even if they can be composites, they all have a base path set to a specific
// resource folder, e.g "/my-project/content". So, no absolute filenames needed.
type BaseFs struct {

	// SourceFilesystems contains the different source file systems.
	*SourceFilesystems

	// The project source.
	SourceFs afero.Fs

	// The filesystem used to publish the rendered site.
	// This usually maps to /my-project/public.
	PublishFs afero.Fs

	theBigFs *filesystemsCollector
}

// TODO(bep) we can get regular files in here and that is fine, but
// we need to clean up the naming.
func (fs *BaseFs) WatchDirs() []hugofs.FileMetaInfo {
	var dirs []hugofs.FileMetaInfo
	for _, dir := range fs.AllDirs() {
		if dir.Meta().Watch {
			dirs = append(dirs, dir)
		}
	}
	return dirs
}

func (fs *BaseFs) AllDirs() []hugofs.FileMetaInfo {
	var dirs []hugofs.FileMetaInfo
	for _, dirSet := range [][]hugofs.FileMetaInfo{
		fs.Archetypes.Dirs,
		fs.I18n.Dirs,
		fs.Data.Dirs,
		fs.Content.Dirs,
		fs.Assets.Dirs,
		fs.Layouts.Dirs,
		// fs.Resources.Dirs,
		fs.StaticDirs,
	} {
		dirs = append(dirs, dirSet...)
	}

	return dirs
}

// RelContentDir tries to create a path relative to the content root from
// the given filename. The return value is the path and language code.
func (b *BaseFs) RelContentDir(filename string) string {
	for _, dir := range b.SourceFilesystems.Content.Dirs {
		dirname := dir.Meta().Filename
		if strings.HasPrefix(filename, dirname) {
			rel := path.Join(dir.Meta().Path, strings.TrimPrefix(filename, dirname))
			return strings.TrimPrefix(rel, filePathSeparator)
		}
	}
	// Either not a content dir or already relative.
	return filename
}

// ResolveJSConfigFile resolves the JS-related config file to a absolute
// filename. One example of such would be postcss.config.js.
func (fs *BaseFs) ResolveJSConfigFile(name string) string {
	// First look in assets/_jsconfig
	fi, err := fs.Assets.Fs.Stat(filepath.Join(files.FolderJSConfig, name))
	if err == nil {
		return fi.(hugofs.FileMetaInfo).Meta().Filename
	}
	// Fall back to the work dir.
	fi, err = fs.Work.Stat(name)
	if err == nil {
		return fi.(hugofs.FileMetaInfo).Meta().Filename
	}

	return ""
}

// SourceFilesystems contains the different source file systems. These can be
// composite file systems (theme and project etc.), and they have all root
// set to the source type the provides: data, i18n, static, layouts.
type SourceFilesystems struct {
	Content    *SourceFilesystem
	Data       *SourceFilesystem
	I18n       *SourceFilesystem
	Layouts    *SourceFilesystem
	Archetypes *SourceFilesystem
	Assets     *SourceFilesystem

	// Writable filesystem on top the project's resources directory,
	// with any sub module's resource fs layered below.
	ResourcesCache afero.Fs

	// The project folder.
	Work afero.Fs

	// When in multihost we have one static filesystem per language. The sync
	// static files is currently done outside of the Hugo build (where there is
	// a concept of a site per language).
	// When in non-multihost mode there will be one entry in this map with a blank key.
	Static map[string]*SourceFilesystem

	// All the /static dirs (including themes/modules).
	StaticDirs []hugofs.FileMetaInfo
}

// FileSystems returns the FileSystems relevant for the change detection
// in server mode.
// Note: This does currently not return any static fs.
func (s *SourceFilesystems) FileSystems() []*SourceFilesystem {
	return []*SourceFilesystem{
		s.Content,
		s.Data,
		s.I18n,
		s.Layouts,
		s.Archetypes,
		// TODO(bep) static
	}
}

// A SourceFilesystem holds the filesystem for a given source type in Hugo (data,
// i18n, layouts, static) and additional metadata to be able to use that filesystem
// in server mode.
type SourceFilesystem struct {
	// Name matches one in files.ComponentFolders
	Name string

	// This is a virtual composite filesystem. It expects path relative to a context.
	Fs afero.Fs

	// This filesystem as separate root directories, starting from project and down
	// to the themes/modules.
	Dirs []hugofs.FileMetaInfo

	// When syncing a source folder to the target (e.g. /public), this may
	// be set to publish into a subfolder. This is used for static syncing
	// in multihost mode.
	PublishFolder string
}

// ContentStaticAssetFs will create a new composite filesystem from the content,
// static, and asset filesystems. The site language is needed to pick the correct static filesystem.
// The order is content, static and then assets.
// TODO(bep) check usage
func (s SourceFilesystems) ContentStaticAssetFs(lang string) afero.Fs {
	staticFs := s.StaticFs(lang)

	base := afero.NewCopyOnWriteFs(s.Assets.Fs, staticFs)
	return afero.NewCopyOnWriteFs(base, s.Content.Fs)
}

// StaticFs returns the static filesystem for the given language.
// This can be a composite filesystem.
func (s SourceFilesystems) StaticFs(lang string) afero.Fs {
	var staticFs afero.Fs = hugofs.NoOpFs

	if fs, ok := s.Static[lang]; ok {
		staticFs = fs.Fs
	} else if fs, ok := s.Static[""]; ok {
		staticFs = fs.Fs
	}

	return staticFs
}

// StatResource looks for a resource in these filesystems in order: static, assets and finally content.
// If found in any of them, it returns FileInfo and the relevant filesystem.
// Any non os.IsNotExist error will be returned.
// An os.IsNotExist error wil be returned only if all filesystems return such an error.
// Note that if we only wanted to find the file, we could create a composite Afero fs,
// but we also need to know which filesystem root it lives in.
func (s SourceFilesystems) StatResource(lang, filename string) (fi os.FileInfo, fs afero.Fs, err error) {
	for _, fsToCheck := range []afero.Fs{s.StaticFs(lang), s.Assets.Fs, s.Content.Fs} {
		fs = fsToCheck
		fi, err = fs.Stat(filename)
		if err == nil || !os.IsNotExist(err) {
			return
		}
	}
	// Not found.
	return
}

// IsStatic returns true if the given filename is a member of one of the static
// filesystems.
func (s SourceFilesystems) IsStatic(filename string) bool {
	for _, staticFs := range s.Static {
		if staticFs.Contains(filename) {
			return true
		}
	}
	return false
}

// IsContent returns true if the given filename is a member of the content filesystem.
func (s SourceFilesystems) IsContent(filename string) bool {
	return s.Content.Contains(filename)
}

// IsLayout returns true if the given filename is a member of the layouts filesystem.
func (s SourceFilesystems) IsLayout(filename string) bool {
	return s.Layouts.Contains(filename)
}

// IsData returns true if the given filename is a member of the data filesystem.
func (s SourceFilesystems) IsData(filename string) bool {
	return s.Data.Contains(filename)
}

// IsAsset returns true if the given filename is a member of the asset filesystem.
func (s SourceFilesystems) IsAsset(filename string) bool {
	return s.Assets.Contains(filename)
}

// IsI18n returns true if the given filename is a member of the i18n filesystem.
func (s SourceFilesystems) IsI18n(filename string) bool {
	return s.I18n.Contains(filename)
}

// MakeStaticPathRelative makes an absolute static filename into a relative one.
// It will return an empty string if the filename is not a member of a static filesystem.
func (s SourceFilesystems) MakeStaticPathRelative(filename string) string {
	for _, staticFs := range s.Static {
		rel, _ := staticFs.MakePathRelative(filename)
		if rel != "" {
			return rel
		}
	}
	return ""
}

// MakePathRelative creates a relative path from the given filename.
func (d *SourceFilesystem) MakePathRelative(filename string) (string, bool) {
	for _, dir := range d.Dirs {
		meta := dir.(hugofs.FileMetaInfo).Meta()
		currentPath := meta.Filename

		if strings.HasPrefix(filename, currentPath) {
			rel := strings.TrimPrefix(filename, currentPath)
			if mp := meta.Path; mp != "" {
				rel = filepath.Join(mp, rel)
			}
			return strings.TrimPrefix(rel, filePathSeparator), true
		}
	}
	return "", false
}

func (d *SourceFilesystem) RealFilename(rel string) string {
	fi, err := d.Fs.Stat(rel)
	if err != nil {
		return rel
	}
	if realfi, ok := fi.(hugofs.FileMetaInfo); ok {
		return realfi.Meta().Filename
	}

	return rel
}

// Contains returns whether the given filename is a member of the current filesystem.
func (d *SourceFilesystem) Contains(filename string) bool {
	for _, dir := range d.Dirs {
		if strings.HasPrefix(filename, dir.Meta().Filename) {
			return true
		}
	}
	return false
}

// Path returns the mount relative path to the given filename if it is a member of
// of the current filesystem, an empty string if not.
func (d *SourceFilesystem) Path(filename string) string {
	for _, dir := range d.Dirs {
		meta := dir.Meta()
		if strings.HasPrefix(filename, meta.Filename) {
			p := strings.TrimPrefix(strings.TrimPrefix(filename, meta.Filename), filePathSeparator)
			if mountRoot := meta.MountRoot; mountRoot != "" {
				return filepath.Join(mountRoot, p)
			}
			return p
		}
	}
	return ""
}

// RealDirs gets a list of absolute paths to directories starting from the given
// path.
func (d *SourceFilesystem) RealDirs(from string) []string {
	var dirnames []string
	for _, dir := range d.Dirs {
		meta := dir.Meta()
		dirname := filepath.Join(meta.Filename, from)
		_, err := meta.Fs.Stat(from)

		if err == nil {
			dirnames = append(dirnames, dirname)
		}
	}
	return dirnames
}

// WithBaseFs allows reuse of some potentially expensive to create parts that remain
// the same across sites/languages.
func WithBaseFs(b *BaseFs) func(*BaseFs) error {
	return func(bb *BaseFs) error {
		bb.theBigFs = b.theBigFs
		bb.SourceFilesystems = b.SourceFilesystems
		return nil
	}
}

// NewBase builds the filesystems used by Hugo given the paths and options provided.NewBase
func NewBase(p *paths.Paths, logger loggers.Logger, options ...func(*BaseFs) error) (*BaseFs, error) {
	fs := p.Fs
	if logger == nil {
		logger = loggers.NewWarningLogger()
	}

	publishFs := hugofs.NewBaseFileDecorator(afero.NewBasePathFs(fs.Destination, p.AbsPublishDir))
	sourceFs := hugofs.NewBaseFileDecorator(afero.NewBasePathFs(fs.Source, p.WorkingDir))

	b := &BaseFs{
		SourceFs:  sourceFs,
		PublishFs: publishFs,
	}

	for _, opt := range options {
		if err := opt(b); err != nil {
			return nil, err
		}
	}

	if b.theBigFs != nil && b.SourceFilesystems != nil {
		return b, nil
	}

	builder := newSourceFilesystemsBuilder(p, logger, b)
	sourceFilesystems, err := builder.Build()
	if err != nil {
		return nil, errors.Wrap(err, "build filesystems")
	}

	b.SourceFilesystems = sourceFilesystems
	b.theBigFs = builder.theBigFs

	return b, nil
}

type sourceFilesystemsBuilder struct {
	logger   loggers.Logger
	p        *paths.Paths
	sourceFs afero.Fs
	result   *SourceFilesystems
	theBigFs *filesystemsCollector
}

func newSourceFilesystemsBuilder(p *paths.Paths, logger loggers.Logger, b *BaseFs) *sourceFilesystemsBuilder {
	sourceFs := hugofs.NewBaseFileDecorator(p.Fs.Source)
	return &sourceFilesystemsBuilder{p: p, logger: logger, sourceFs: sourceFs, theBigFs: b.theBigFs, result: &SourceFilesystems{}}
}

func (b *sourceFilesystemsBuilder) newSourceFilesystem(name string, fs afero.Fs, dirs []hugofs.FileMetaInfo) *SourceFilesystem {
	return &SourceFilesystem{
		Name: name,
		Fs:   fs,
		Dirs: dirs,
	}
}

func (b *sourceFilesystemsBuilder) Build() (*SourceFilesystems, error) {
	if b.theBigFs == nil {

		theBigFs, err := b.createMainOverlayFs(b.p)
		if err != nil {
			return nil, errors.Wrap(err, "create main fs")
		}

		b.theBigFs = theBigFs
	}

	createView := func(componentID string) *SourceFilesystem {
		if b.theBigFs == nil || b.theBigFs.overlayMounts == nil {
			return b.newSourceFilesystem(componentID, hugofs.NoOpFs, nil)
		}

		dirs := b.theBigFs.overlayDirs[componentID]

		return b.newSourceFilesystem(componentID, afero.NewBasePathFs(b.theBigFs.overlayMounts, componentID), dirs)
	}

	b.theBigFs.finalizeDirs()

	b.result.Archetypes = createView(files.ComponentFolderArchetypes)
	b.result.Layouts = createView(files.ComponentFolderLayouts)
	b.result.Assets = createView(files.ComponentFolderAssets)
	b.result.ResourcesCache = b.theBigFs.overlayResources

	// Data, i18n and content cannot use the overlay fs
	dataDirs := b.theBigFs.overlayDirs[files.ComponentFolderData]
	dataFs, err := hugofs.NewSliceFs(dataDirs...)
	if err != nil {
		return nil, err
	}

	b.result.Data = b.newSourceFilesystem(files.ComponentFolderData, dataFs, dataDirs)

	i18nDirs := b.theBigFs.overlayDirs[files.ComponentFolderI18n]
	i18nFs, err := hugofs.NewSliceFs(i18nDirs...)
	if err != nil {
		return nil, err
	}
	b.result.I18n = b.newSourceFilesystem(files.ComponentFolderI18n, i18nFs, i18nDirs)

	contentDirs := b.theBigFs.overlayDirs[files.ComponentFolderContent]
	contentBfs := afero.NewBasePathFs(b.theBigFs.overlayMountsContent, files.ComponentFolderContent)

	contentFs, err := hugofs.NewLanguageFs(b.p.LanguagesDefaultFirst.AsOrdinalSet(), contentBfs)
	if err != nil {
		return nil, errors.Wrap(err, "create content filesystem")
	}

	b.result.Content = b.newSourceFilesystem(files.ComponentFolderContent, contentFs, contentDirs)

	b.result.Work = afero.NewReadOnlyFs(b.theBigFs.overlayFull)

	// Create static filesystem(s)
	ms := make(map[string]*SourceFilesystem)
	b.result.Static = ms
	b.result.StaticDirs = b.theBigFs.overlayDirs[files.ComponentFolderStatic]

	if b.theBigFs.staticPerLanguage != nil {
		// Multihost mode
		for k, v := range b.theBigFs.staticPerLanguage {
			sfs := b.newSourceFilesystem(files.ComponentFolderStatic, v, b.result.StaticDirs)
			sfs.PublishFolder = k
			ms[k] = sfs
		}
	} else {
		bfs := afero.NewBasePathFs(b.theBigFs.overlayMountsStatic, files.ComponentFolderStatic)
		ms[""] = b.newSourceFilesystem(files.ComponentFolderStatic, bfs, b.result.StaticDirs)
	}

	return b.result, nil
}

func (b *sourceFilesystemsBuilder) createMainOverlayFs(p *paths.Paths) (*filesystemsCollector, error) {
	var staticFsMap map[string]afero.Fs
	if b.p.Cfg.GetBool("multihost") {
		staticFsMap = make(map[string]afero.Fs)
	}

	collector := &filesystemsCollector{
		sourceProject:     b.sourceFs,
		sourceModules:     hugofs.NewNoSymlinkFs(b.sourceFs, b.logger, false),
		overlayDirs:       make(map[string][]hugofs.FileMetaInfo),
		staticPerLanguage: staticFsMap,
	}

	mods := p.AllModules

	if len(mods) == 0 {
		return collector, nil
	}

	modsReversed := make([]mountsDescriptor, len(mods))

	// The theme components are ordered from left to right.
	// We need to revert it to get the
	// overlay logic below working as expected, with the project on top.
	j := 0
	for i := len(mods) - 1; i >= 0; i-- {
		mod := mods[i]
		dir := mod.Dir()

		isMainProject := mod.Owner() == nil
		modsReversed[j] = mountsDescriptor{
			Module:        mod,
			dir:           dir,
			isMainProject: isMainProject,
		}
		j++
	}

	err := b.createOverlayFs(collector, modsReversed)

	return collector, err
}

func (b *sourceFilesystemsBuilder) isContentMount(mnt modules.Mount) bool {
	return strings.HasPrefix(mnt.Target, files.ComponentFolderContent)
}

func (b *sourceFilesystemsBuilder) isStaticMount(mnt modules.Mount) bool {
	return strings.HasPrefix(mnt.Target, files.ComponentFolderStatic)
}

func (b *sourceFilesystemsBuilder) createModFs(
	collector *filesystemsCollector,
	md mountsDescriptor) error {
	var (
		fromTo        []hugofs.RootMapping
		fromToContent []hugofs.RootMapping
		fromToStatic  []hugofs.RootMapping
	)

	absPathify := func(path string) (string, string) {
		if filepath.IsAbs(path) {
			return "", path
		}
		return md.dir, paths.AbsPathify(md.dir, path)
	}

	for _, mount := range md.Mounts() {

		mountWeight := 1
		if md.isMainProject {
			mountWeight++
		}

		base, filename := absPathify(mount.Source)

		rm := hugofs.RootMapping{
			From:      mount.Target,
			To:        filename,
			ToBasedir: base,
			Module:    md.Module.Path(),
			Meta: &hugofs.FileMeta{
				Watch:      md.Watch(),
				Weight:     mountWeight,
				Classifier: files.ContentClassContent,
			},
		}

		isContentMount := b.isContentMount(mount)

		lang := mount.Lang
		if lang == "" && isContentMount {
			lang = b.p.DefaultContentLanguage
		}

		rm.Meta.Lang = lang

		if isContentMount {
			fromToContent = append(fromToContent, rm)
		} else if b.isStaticMount(mount) {
			fromToStatic = append(fromToStatic, rm)
		} else {
			fromTo = append(fromTo, rm)
		}
	}

	modBase := collector.sourceProject
	if !md.isMainProject {
		modBase = collector.sourceModules
	}
	sourceStatic := hugofs.NewNoSymlinkFs(modBase, b.logger, true)

	rmfs, err := hugofs.NewRootMappingFs(modBase, fromTo...)
	if err != nil {
		return err
	}
	rmfsContent, err := hugofs.NewRootMappingFs(modBase, fromToContent...)
	if err != nil {
		return err
	}
	rmfsStatic, err := hugofs.NewRootMappingFs(sourceStatic, fromToStatic...)
	if err != nil {
		return err
	}

	// We need to keep the ordered list of directories for watching and
	// some special merge operations (data, i18n).
	collector.addDirs(rmfs)
	collector.addDirs(rmfsContent)
	collector.addDirs(rmfsStatic)

	if collector.staticPerLanguage != nil {
		for _, l := range b.p.Languages {
			lang := l.Lang

			lfs := rmfsStatic.Filter(func(rm hugofs.RootMapping) bool {
				rlang := rm.Meta.Lang
				return rlang == "" || rlang == lang
			})

			bfs := afero.NewBasePathFs(lfs, files.ComponentFolderStatic)

			sfs, found := collector.staticPerLanguage[lang]
			if found {
				collector.staticPerLanguage[lang] = afero.NewCopyOnWriteFs(sfs, bfs)
			} else {
				collector.staticPerLanguage[lang] = bfs
			}
		}
	}

	getResourcesDir := func() string {
		if md.isMainProject {
			return b.p.AbsResourcesDir
		}
		_, filename := absPathify(files.FolderResources)
		return filename
	}

	if collector.overlayMounts == nil {
		collector.overlayMounts = rmfs
		collector.overlayMountsContent = rmfsContent
		collector.overlayMountsStatic = rmfsStatic
		collector.overlayFull = afero.NewBasePathFs(modBase, md.dir)
		collector.overlayResources = afero.NewBasePathFs(modBase, getResourcesDir())
	} else {

		collector.overlayMounts = afero.NewCopyOnWriteFs(collector.overlayMounts, rmfs)
		collector.overlayMountsContent = hugofs.NewLanguageCompositeFs(collector.overlayMountsContent, rmfsContent)
		collector.overlayMountsStatic = hugofs.NewLanguageCompositeFs(collector.overlayMountsStatic, rmfsStatic)
		collector.overlayFull = afero.NewCopyOnWriteFs(collector.overlayFull, afero.NewBasePathFs(modBase, md.dir))
		collector.overlayResources = afero.NewCopyOnWriteFs(collector.overlayResources, afero.NewBasePathFs(modBase, getResourcesDir()))
	}

	return nil
}

<<<<<<< HEAD
//func printFs(fs afero.Fs, path string, w io.Writer) {
//if fs == nil {
//return
//}
//afero.Walk(fs, path, func(path string, info os.FileInfo, err error) error {
//if err != nil {
//return err
//}
//if info.IsDir() {
//return nil
//}
//var filename string
//if fim, ok := info.(hugofs.FileMetaInfo); ok {
//filename = fim.Meta().Filename
//}
//fmt.Fprintf(w, "    %q %q\n", path, filename)
//return nil
//})
//}
=======
func printFs(fs afero.Fs, path string, w io.Writer) {
	if fs == nil {
		return
	}
	afero.Walk(fs, path, func(path string, info os.FileInfo, err error) error {
		if err != nil {
			return err
		}
		if info.IsDir() {
			return nil
		}
		var filename string
		if fim, ok := info.(hugofs.FileMetaInfo); ok {
			filename = fim.Meta().Filename
		}
		fmt.Fprintf(w, "    %q %q\n", path, filename)
		return nil
	})
}
>>>>>>> 3efc2e2a

type filesystemsCollector struct {
	sourceProject afero.Fs // Source for project folders
	sourceModules afero.Fs // Source for modules/themes

	overlayMounts        afero.Fs
	overlayMountsContent afero.Fs
	overlayMountsStatic  afero.Fs
	overlayFull          afero.Fs
	overlayResources     afero.Fs

	// Maps component type (layouts, static, content etc.) an ordered list of
	// directories representing the overlay filesystems above.
	overlayDirs map[string][]hugofs.FileMetaInfo

	// Set if in multihost mode
	staticPerLanguage map[string]afero.Fs

	finalizerInit sync.Once
}

func (c *filesystemsCollector) addDirs(rfs *hugofs.RootMappingFs) {
	for _, componentFolder := range files.ComponentFolders {
		c.addDir(rfs, componentFolder)
	}
}

func (c *filesystemsCollector) addDir(rfs *hugofs.RootMappingFs, componentFolder string) {
	dirs, err := rfs.Dirs(componentFolder)

	if err == nil {
		c.overlayDirs[componentFolder] = append(c.overlayDirs[componentFolder], dirs...)
	}
}

func (c *filesystemsCollector) finalizeDirs() {
	c.finalizerInit.Do(func() {
		// Order the directories from top to bottom (project, theme a, theme ...).
		for _, dirs := range c.overlayDirs {
			c.reverseFis(dirs)
		}
	})
}

func (c *filesystemsCollector) reverseFis(fis []hugofs.FileMetaInfo) {
	for i := len(fis)/2 - 1; i >= 0; i-- {
		opp := len(fis) - 1 - i
		fis[i], fis[opp] = fis[opp], fis[i]
	}
}

type mountsDescriptor struct {
	modules.Module
	dir           string
	isMainProject bool
}

func (b *sourceFilesystemsBuilder) createOverlayFs(collector *filesystemsCollector, mounts []mountsDescriptor) error {
	if len(mounts) == 0 {
		return nil
	}

	err := b.createModFs(collector, mounts[0])
	if err != nil {
		return err
	}

	if len(mounts) == 1 {
		return nil
	}

	return b.createOverlayFs(collector, mounts[1:])
}<|MERGE_RESOLUTION|>--- conflicted
+++ resolved
@@ -662,27 +662,6 @@
 	return nil
 }
 
-<<<<<<< HEAD
-//func printFs(fs afero.Fs, path string, w io.Writer) {
-//if fs == nil {
-//return
-//}
-//afero.Walk(fs, path, func(path string, info os.FileInfo, err error) error {
-//if err != nil {
-//return err
-//}
-//if info.IsDir() {
-//return nil
-//}
-//var filename string
-//if fim, ok := info.(hugofs.FileMetaInfo); ok {
-//filename = fim.Meta().Filename
-//}
-//fmt.Fprintf(w, "    %q %q\n", path, filename)
-//return nil
-//})
-//}
-=======
 func printFs(fs afero.Fs, path string, w io.Writer) {
 	if fs == nil {
 		return
@@ -702,7 +681,6 @@
 		return nil
 	})
 }
->>>>>>> 3efc2e2a
 
 type filesystemsCollector struct {
 	sourceProject afero.Fs // Source for project folders
