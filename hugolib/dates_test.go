// Copyright 2021 The Hugo Authors. All rights reserved.
//
// Licensed under the Apache License, Version 2.0 (the "License");
// you may not use this file except in compliance with the License.
// You may obtain a copy of the License at
// http://www.apache.org/licenses/LICENSE-2.0
//
// Unless required by applicable law or agreed to in writing, software
// distributed under the License is distributed on an "AS IS" BASIS,
// WITHOUT WARRANTIES OR CONDITIONS OF ANY KIND, either express or implied.
// See the License for the specific language governing permissions and
// limitations under the License.

package hugolib

import (
	"fmt"
	"strings"
	"testing"

	qt "github.com/frankban/quicktest"
)

func TestDateFormatMultilingual(t *testing.T) {
	b := newTestSitesBuilder(t)
	b.WithConfigFile("toml", `
baseURL = "https://example.org"

defaultContentLanguage = "en"
defaultContentLanguageInSubDir = true

[languages]
[languages.en]
weight=10
[languages.nn]
weight=20
	
`)

	pageWithDate := `---
title: Page
date: 2021-07-18
---	
`

	b.WithContent(
		"_index.en.md", pageWithDate,
		"_index.nn.md", pageWithDate,
	)

	b.WithTemplatesAdded("index.html", `
Date: {{ .Date | time.Format ":date_long" }}
	`)

	b.Build(BuildCfg{})

	b.AssertFileContent("public/en/index.html", `Date: July 18, 2021`)
	b.AssertFileContent("public/nn/index.html", `Date: 18. juli 2021`)
}

func TestTimeZones(t *testing.T) {
	b := newTestSitesBuilder(t)
	b.WithConfigFile("toml", `
baseURL = "https://example.org"

defaultContentLanguage = "en"
defaultContentLanguageInSubDir = true

[languages]
[languages.en]
timeZone="UTC"
weight=10
[languages.nn]
timeZone="America/Antigua"
weight=20
	
`)

	const (
		pageTemplYaml = `---
title: Page
date: %s
lastMod: %s
publishDate: %s
expiryDate: %s
---	
`

		pageTemplTOML = `+++
title="Page"
date=%s
lastMod=%s
publishDate=%s
expiryDate=%s
+++
`

		shortDateTempl = `%d-07-%d`
		longDateTempl  = `%d-07-%d 15:28:01`
	)

	createPageContent := func(pageTempl, dateTempl string, quoted bool) string {
		createDate := func(year, i int) string {
			d := fmt.Sprintf(dateTempl, year, i)
			if quoted {
				return fmt.Sprintf("%q", d)
			}

			return d
		}

		return fmt.Sprintf(
			pageTempl,
			createDate(2021, 10),
			createDate(2021, 11),
			createDate(2021, 12),
			createDate(2099, 13), // This test will fail in 2099 :-)
		)
	}

	b.WithContent(
		// YAML
		"short-date-yaml-unqouted.en.md", createPageContent(pageTemplYaml, shortDateTempl, false),
		"short-date-yaml-unqouted.nn.md", createPageContent(pageTemplYaml, shortDateTempl, false),
		"short-date-yaml-qouted.en.md", createPageContent(pageTemplYaml, shortDateTempl, true),
		"short-date-yaml-qouted.nn.md", createPageContent(pageTemplYaml, shortDateTempl, true),
		"long-date-yaml-unqouted.en.md", createPageContent(pageTemplYaml, longDateTempl, false),
		"long-date-yaml-unqouted.nn.md", createPageContent(pageTemplYaml, longDateTempl, false),
		// TOML
		"short-date-toml-unqouted.en.md", createPageContent(pageTemplTOML, shortDateTempl, false),
		"short-date-toml-unqouted.nn.md", createPageContent(pageTemplTOML, shortDateTempl, false),
		"short-date-toml-qouted.en.md", createPageContent(pageTemplTOML, shortDateTempl, true),
		"short-date-toml-qouted.nn.md", createPageContent(pageTemplTOML, shortDateTempl, true),
	)

	const datesTempl = `
Date: {{ .Date | safeHTML  }}
Lastmod: {{ .Lastmod | safeHTML  }}
PublishDate: {{ .PublishDate | safeHTML  }}
ExpiryDate: {{ .ExpiryDate | safeHTML  }}

	`

	b.WithTemplatesAdded(
		"_default/single.html", datesTempl,
	)

	b.Build(BuildCfg{})

	expectShortDateEn := `
Date: 2021-07-10 00:00:00 +0000 UTC
Lastmod: 2021-07-11 00:00:00 +0000 UTC
PublishDate: 2021-07-12 00:00:00 +0000 UTC
ExpiryDate: 2099-07-13 00:00:00 +0000 UTC`

	expectShortDateNn := strings.ReplaceAll(expectShortDateEn, "+0000 UTC", "-0400 AST")

	expectLongDateEn := `
Date: 2021-07-10 15:28:01 +0000 UTC
Lastmod: 2021-07-11 15:28:01 +0000 UTC
PublishDate: 2021-07-12 15:28:01 +0000 UTC
ExpiryDate: 2099-07-13 15:28:01 +0000 UTC`

	expectLongDateNn := strings.ReplaceAll(expectLongDateEn, "+0000 UTC", "-0400 AST")

	// TODO(bep) create a common proposal for go-yaml, go-toml
	// for a custom date parser hook to handle these time zones.
	// JSON is omitted from this test as JSON does no (to my knowledge)
	// have date literals.

	// YAML
	// Note: This is with go-yaml v2, I suspect v3 will fail with the unquouted values.
	b.AssertFileContent("public/en/short-date-yaml-unqouted/index.html", expectShortDateEn)
	b.AssertFileContent("public/nn/short-date-yaml-unqouted/index.html", expectShortDateNn)
	b.AssertFileContent("public/en/short-date-yaml-qouted/index.html", expectShortDateEn)
	b.AssertFileContent("public/nn/short-date-yaml-qouted/index.html", expectShortDateNn)

	b.AssertFileContent("public/en/long-date-yaml-unqouted/index.html", expectLongDateEn)
	b.AssertFileContent("public/nn/long-date-yaml-unqouted/index.html", expectLongDateNn)

	// TOML
	// These fails: TOML (Burnt Sushi) defaults to local timezone.
	// TODO(bep) check go-toml
	b.AssertFileContent("public/en/short-date-toml-unqouted/index.html", expectShortDateEn)
	b.AssertFileContent("public/nn/short-date-toml-unqouted/index.html", expectShortDateNn)
	b.AssertFileContent("public/en/short-date-toml-qouted/index.html", expectShortDateEn)
	b.AssertFileContent("public/nn/short-date-toml-qouted/index.html", expectShortDateNn)
}

// Issue 8832
func TestTimeZoneInvalid(t *testing.T) {
	b := newTestSitesBuilder(t)

	b.WithConfigFile("toml", `
	
timeZone = "America/LosAngeles"   # Should be America/Los_Angeles
`)

	err := b.CreateSitesE()
	b.Assert(err, qt.Not(qt.IsNil))
	b.Assert(err.Error(), qt.Contains, `failed to load config: invalid timeZone for language "en": unknown time zone America/LosAngeles`)
}

// Issue 8835
func TestTimeOnError(t *testing.T) {
	b := newTestSitesBuilder(t)

	b.WithTemplates("index.html", `time: {{ time "2020-10-20" "invalid-timezone" }}`)
	b.WithContent("p1.md", "")

	b.Assert(b.BuildE(BuildCfg{}), qt.Not(qt.IsNil))
}

<<<<<<< HEAD
=======
}

>>>>>>> e32a493b
func TestTOMLDates(t *testing.T) {
	t.Parallel()

	files := `
-- config.toml --
timeZone = "America/Los_Angeles"
-- content/_index.md --
---
date: "2020-10-20"
---
-- content/p1.md --
+++
title = "TOML Date with UTC offset"
date = 2021-08-16T06:00:00+00:00
+++


## Foo
-- data/mydata.toml --
date = 2020-10-20
talks = [
	{ date = 2017-01-23, name = "Past talk 1" },
	{ date = 2017-01-24, name = "Past talk 2" },
	{ date = 2017-01-26, name = "Past talk 3" },
	{ date = 2050-02-12, name = "Future talk 1" },
	{ date = 2050-02-13, name = "Future talk 2" },
]
-- layouts/index.html --
{{ $futureTalks := where site.Data.mydata.talks "date" ">" now }}
{{ $pastTalks := where site.Data.mydata.talks "date" "<" now }}

{{ $homeDate := site.Home.Date }}
{{ $p1Date := (site.GetPage "p1").Date }}
Future talks: {{ len $futureTalks }}
Past talks: {{ len $pastTalks }}

Home's Date should be greater than past: {{ gt $homeDate (index $pastTalks 0).date }}
Home's Date should be less than future: {{ lt $homeDate (index $futureTalks 0).date }}
Home's Date should be equal mydata date: {{ eq $homeDate site.Data.mydata.date }}
Full time: {{ $p1Date | time.Format ":time_full" }}
`

	b := NewIntegrationTestBuilder(
		IntegrationTestConfig{
			T:           t,
			TxtarString: files,
		},
	).Build()

	b.AssertFileContent("public/index.html", `
Future talks: 2
Past talks: 3
Home's Date should be greater than past: true
Home's Date should be less than future: true
Home's Date should be equal mydata date: true
Full time: 6:00:00 am UTC
`)
}<|MERGE_RESOLUTION|>--- conflicted
+++ resolved
@@ -211,11 +211,6 @@
 	b.Assert(b.BuildE(BuildCfg{}), qt.Not(qt.IsNil))
 }
 
-<<<<<<< HEAD
-=======
-}
-
->>>>>>> e32a493b
 func TestTOMLDates(t *testing.T) {
 	t.Parallel()
 
@@ -273,4 +268,63 @@
 Home's Date should be equal mydata date: true
 Full time: 6:00:00 am UTC
 `)
+}
+
+func TestTOMLDates(t *testing.T) {
+	t.Parallel()
+
+	files := `
+-- config.toml --
+timeZone = "America/Los_Angeles"
+-- content/_index.md --
+---
+date: "2020-10-20"
+---
+-- content/p1.md --
++++
+title = "TOML Date with UTC offset"
+date = 2021-08-16T06:00:00+00:00
++++
+
+
+## Foo
+-- data/mydata.toml --
+date = 2020-10-20
+talks = [
+	{ date = 2017-01-23, name = "Past talk 1" },
+	{ date = 2017-01-24, name = "Past talk 2" },
+	{ date = 2017-01-26, name = "Past talk 3" },
+	{ date = 2050-02-12, name = "Future talk 1" },
+	{ date = 2050-02-13, name = "Future talk 2" },
+]
+-- layouts/index.html --
+{{ $futureTalks := where site.Data.mydata.talks "date" ">" now }}
+{{ $pastTalks := where site.Data.mydata.talks "date" "<" now }}
+
+{{ $homeDate := site.Home.Date }}
+{{ $p1Date := (site.GetPage "p1").Date }}
+Future talks: {{ len $futureTalks }}
+Past talks: {{ len $pastTalks }}
+
+Home's Date should be greater than past: {{ gt $homeDate (index $pastTalks 0).date }}
+Home's Date should be less than future: {{ lt $homeDate (index $futureTalks 0).date }}
+Home's Date should be equal mydata date: {{ eq $homeDate site.Data.mydata.date }}
+Full time: {{ $p1Date | time.Format ":time_full" }}
+`
+
+	b := NewIntegrationTestBuilder(
+		IntegrationTestConfig{
+			T:           t,
+			TxtarString: files,
+		},
+	).Build()
+
+	b.AssertFileContent("public/index.html", `
+Future talks: 2
+Past talks: 3
+Home's Date should be greater than past: true
+Home's Date should be less than future: true
+Home's Date should be equal mydata date: true
+Full time: 6:00:00 am UTC
+`)
 }