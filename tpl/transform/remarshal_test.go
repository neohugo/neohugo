--- conflicted
+++ resolved
@@ -16,13 +16,8 @@
 import (
 	"testing"
 
-<<<<<<< HEAD
-	"github.com/neohugo/neohugo/config"
-	"github.com/neohugo/neohugo/htesting"
-=======
 	"github.com/gohugoio/hugo/config"
 	"github.com/gohugoio/hugo/htesting"
->>>>>>> 3efc2e2a
 
 	qt "github.com/frankban/quicktest"
 )
@@ -35,13 +30,9 @@
 	ns := New(newDeps(v))
 	c := qt.New(t)
 
-<<<<<<< HEAD
-	tomlExample := `title = 'Test Metadata'
-=======
 	c.Run("Roundtrip variants", func(c *qt.C) {
 
 		tomlExample := `title = 'Test Metadata'
->>>>>>> 3efc2e2a
 		
 [[resources]]
   src = '**image-4.png'
@@ -109,18 +100,12 @@
 				// Both from and to may be the same here, but that is fine.
 				fromTo := qt.Commentf("%s => %s", v2.format, v1.format)
 
-<<<<<<< HEAD
-	v := config.New()
-	v.Set("contentDir", "content")
-	ns := New(newDeps(v))
-=======
 				converted, err := ns.Remarshal(v1.format, v2.data)
 				c.Assert(err, qt.IsNil, fromTo)
 				diff := htesting.DiffStrings(v1.data, converted)
 				if len(diff) > 0 {
 					t.Errorf("[%s] Expected \n%v\ngot\n%v\ndiff:\n%v", fromTo, v1.data, converted, diff)
 				}
->>>>>>> 3efc2e2a
 
 			}
 		}
@@ -139,11 +124,7 @@
 
 `
 
-<<<<<<< HEAD
-	expected := `Hugo = 'Rules'
-=======
 		expected := `Hugo = 'Rules'
->>>>>>> 3efc2e2a
 [m]
 a = 'b'
 `
@@ -159,16 +140,10 @@
 				c.Assert(err, qt.IsNil, fromTo)
 			}
 
-<<<<<<< HEAD
-		diff := htesting.DiffStrings(expected, converted)
-		if len(diff) > 0 {
-			t.Fatalf("[%s] Expected \n%v\ngot\n>>%v\ndiff:\n%v\n", fromTo, expected, converted, diff)
-=======
 			diff := htesting.DiffStrings(expected, converted)
 			if len(diff) > 0 {
 				t.Fatalf("[%s] Expected \n%v\ngot\n>>%v\ndiff:\n%v\n", fromTo, expected, converted, diff)
 			}
->>>>>>> 3efc2e2a
 		}
 	})
 
@@ -176,15 +151,9 @@
 	c.Run("TOML Indent", func(c *qt.C) {
 		input := `
 
-<<<<<<< HEAD
-	v := config.New()
-	v.Set("contentDir", "content")
-	ns := New(newDeps(v))
-=======
 [params]
 [params.variables]
 a = "b"
->>>>>>> 3efc2e2a
 
 `
 
@@ -193,14 +162,6 @@
 		c.Assert(converted, qt.Equals, "[params]\n  [params.variables]\n    a = 'b'\n\n\n")
 	})
 
-<<<<<<< HEAD
-func TestTestRemarshalMapInput(t *testing.T) {
-	t.Parallel()
-	c := qt.New(t)
-	v := config.New()
-	v.Set("contentDir", "content")
-	ns := New(newDeps(v))
-=======
 	c.Run("Map input", func(c *qt.C) {
 		input := map[string]interface{}{
 			"hello": "world",
@@ -210,19 +171,12 @@
 		c.Assert(err, qt.IsNil)
 		c.Assert(output, qt.Equals, "hello = 'world'\n")
 	})
->>>>>>> 3efc2e2a
 
 	c.Run("Error", func(c *qt.C) {
 		_, err := ns.Remarshal("asdf", "asdf")
 		c.Assert(err, qt.Not(qt.IsNil))
 
-<<<<<<< HEAD
-	output, err := ns.Remarshal("toml", input)
-	c.Assert(err, qt.IsNil)
-	c.Assert(output, qt.Equals, "hello = 'world'\n")
-=======
 		_, err = ns.Remarshal("json", "asdf")
 		c.Assert(err, qt.Not(qt.IsNil))
 	})
->>>>>>> 3efc2e2a
 }