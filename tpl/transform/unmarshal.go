--- conflicted
+++ resolved
@@ -14,10 +14,6 @@
 package transform
 
 import (
-<<<<<<< HEAD
-	"errors"
-=======
->>>>>>> e32a493b
 	"fmt"
 	"io/ioutil"
 	"strings"
@@ -28,15 +24,10 @@
 
 	"github.com/mitchellh/mapstructure"
 
-<<<<<<< HEAD
+	"errors"
+
 	"github.com/neohugo/neohugo/helpers"
 	"github.com/neohugo/neohugo/parser/metadecoders"
-=======
-	"errors"
-
-	"github.com/gohugoio/hugo/helpers"
-	"github.com/gohugoio/hugo/parser/metadecoders"
->>>>>>> e32a493b
 
 	"github.com/spf13/cast"
 )
