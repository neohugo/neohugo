// Copyright 2020 The Hugo Authors. All rights reserved.
//
// Licensed under the Apache License, Version 2.0 (the "License");
// you may not use this file except in compliance with the License.
// You may obtain a copy of the License at
// http://www.apache.org/licenses/LICENSE-2.0
//
// Unless required by applicable law or agreed to in writing, software
// distributed under the License is distributed on an "AS IS" BASIS,
// WITHOUT WARRANTIES OR CONDITIONS OF ANY KIND, either express or implied.
// See the License for the specific language governing permissions and
// limitations under the License.

// Package debug provides template functions to help debugging templates.
package debug

import (
	"sort"
	"sync"
	"time"

	"github.com/bep/logg"
	"github.com/sanity-io/litter"
	"github.com/spf13/cast"
	"github.com/yuin/goldmark/util"

<<<<<<< HEAD
	"github.com/neohugo/neohugo/deps"
=======
	"github.com/gohugoio/hugo/common/hugo"
	"github.com/gohugoio/hugo/deps"
>>>>>>> ac7cffa7
)

// New returns a new instance of the debug-namespaced template functions.
func New(d *deps.Deps) *Namespace {
	var timers map[string][]*timer
	if d.Log.Level() <= logg.LevelInfo {
		timers = make(map[string][]*timer)
	}
	ns := &Namespace{
		timers: timers,
	}

	if ns.timers == nil {
		return ns
	}

	l := d.Log.InfoCommand("timer")

	d.BuildEndListeners.Add(func() {
		type data struct {
			Name     string
			Count    int
			Average  time.Duration
			Median   time.Duration
			Duration time.Duration
		}

		var timersSorted []data

		for k, v := range timers {
			var total time.Duration
			var median time.Duration
			sort.Slice(v, func(i, j int) bool {
				return v[i].elapsed < v[j].elapsed
			})
			if len(v) > 0 {
				median = v[len(v)/2].elapsed
			}
			for _, t := range v {
				// Stop any running timers.
				t.Stop()
				total += t.elapsed

			}
			average := total / time.Duration(len(v))
			timersSorted = append(timersSorted, data{k, len(v), average, median, total})
		}

		sort.Slice(timersSorted, func(i, j int) bool {
			// Sort it so the slowest gets printed last.
			return timersSorted[i].Duration < timersSorted[j].Duration
		})

		for _, t := range timersSorted {
			l.WithField("name", t.Name).WithField("count", t.Count).
				WithField("duration", t.Duration).
				WithField("average", t.Average).
				WithField("median", t.Median).Logf("")
		}

		ns.timers = make(map[string][]*timer)
	})

	return ns
}

// Namespace provides template functions for the "debug" namespace.
<<<<<<< HEAD
type Namespace struct{}
=======
type Namespace struct {
	timersMu sync.Mutex
	timers   map[string][]*timer
}
>>>>>>> ac7cffa7

// Dump returns a object dump of val as a string.
// Note that not every value passed to Dump will print so nicely, but
// we'll improve on that.
//
// We recommend using the "go" Chroma lexer to format the output
// nicely.
//
// Also note that the output from Dump may change from Hugo version to the next,
// so don't depend on a specific output.
func (ns *Namespace) Dump(val any) string {
	return litter.Sdump(val)
}

// VisualizeSpaces returns a string with spaces replaced by a visible string.
func (ns *Namespace) VisualizeSpaces(val any) string {
	s := cast.ToString(val)
	return string(util.VisualizeSpaces([]byte(s)))
}

func (ns *Namespace) Timer(name string) Timer {
	if ns.timers == nil {
		return nopTimer
	}
	ns.timersMu.Lock()
	defer ns.timersMu.Unlock()
	t := &timer{start: time.Now()}
	ns.timers[name] = append(ns.timers[name], t)
	return t
}

var nopTimer = nopTimerImpl{}

type nopTimerImpl struct{}

func (nopTimerImpl) Stop() string {
	return ""
}

// Timer is a timer that can be stopped.
type Timer interface {
	// Stop stops the timer and returns an empty string.
	// Stop can be called multiple times, but only the first call will stop the timer.
	// If Stop is not called, the timer will be stopped when the build ends.
	Stop() string
}

type timer struct {
	start    time.Time
	elapsed  time.Duration
	stopOnce sync.Once
}

func (t *timer) Stop() string {
	t.stopOnce.Do(func() {
		t.elapsed = time.Since(t.start)
	})
	// This is used in templates, we need to return something.
	return ""
}

// Internal template func, used in tests only.
func (ns *Namespace) TestDeprecationInfo(item, alternative string) string {
	v := hugo.CurrentVersion
	hugo.Deprecate(item, alternative, v.String())
	return ""
}

// Internal template func, used in tests only.
func (ns *Namespace) TestDeprecationWarn(item, alternative string) string {
	v := hugo.CurrentVersion
	v.Minor -= 6
	hugo.Deprecate(item, alternative, v.String())
	return ""
}

// Internal template func, used in tests only.
func (ns *Namespace) TestDeprecationErr(item, alternative string) string {
	v := hugo.CurrentVersion
	v.Minor -= 12
	hugo.Deprecate(item, alternative, v.String())
	return ""
}<|MERGE_RESOLUTION|>--- conflicted
+++ resolved
@@ -24,12 +24,8 @@
 	"github.com/spf13/cast"
 	"github.com/yuin/goldmark/util"
 
-<<<<<<< HEAD
+	"github.com/neohugo/neohugo/common/neohugo"
 	"github.com/neohugo/neohugo/deps"
-=======
-	"github.com/gohugoio/hugo/common/hugo"
-	"github.com/gohugoio/hugo/deps"
->>>>>>> ac7cffa7
 )
 
 // New returns a new instance of the debug-namespaced template functions.
@@ -97,14 +93,10 @@
 }
 
 // Namespace provides template functions for the "debug" namespace.
-<<<<<<< HEAD
-type Namespace struct{}
-=======
 type Namespace struct {
 	timersMu sync.Mutex
 	timers   map[string][]*timer
 }
->>>>>>> ac7cffa7
 
 // Dump returns a object dump of val as a string.
 // Note that not every value passed to Dump will print so nicely, but
@@ -168,23 +160,23 @@
 
 // Internal template func, used in tests only.
 func (ns *Namespace) TestDeprecationInfo(item, alternative string) string {
-	v := hugo.CurrentVersion
-	hugo.Deprecate(item, alternative, v.String())
+	v := neohugo.CurrentVersion
+	neohugo.Deprecate(item, alternative, v.String())
 	return ""
 }
 
 // Internal template func, used in tests only.
 func (ns *Namespace) TestDeprecationWarn(item, alternative string) string {
-	v := hugo.CurrentVersion
+	v := neohugo.CurrentVersion
 	v.Minor -= 6
-	hugo.Deprecate(item, alternative, v.String())
+	neohugo.Deprecate(item, alternative, v.String())
 	return ""
 }
 
 // Internal template func, used in tests only.
 func (ns *Namespace) TestDeprecationErr(item, alternative string) string {
-	v := hugo.CurrentVersion
+	v := neohugo.CurrentVersion
 	v.Minor -= 12
-	hugo.Deprecate(item, alternative, v.String())
+	neohugo.Deprecate(item, alternative, v.String())
 	return ""
 }