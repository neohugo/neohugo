// Copyright 2011 The Go Authors. All rights reserved.
// Use of this source code is governed by a BSD-style
// license that can be found in the LICENSE file.

//go:build go1.13 && !windows
// +build go1.13,!windows

package template

import (
	"bytes"
	"encoding/json"
	"fmt"
	htmltemplate "html/template"
	"os"
	"strings"
	"testing"

	template "github.com/neohugo/neohugo/tpl/internal/go_templates/texttemplate"
	"github.com/neohugo/neohugo/tpl/internal/go_templates/texttemplate/parse"
)

type badMarshaler struct{}

func (x *badMarshaler) MarshalJSON() ([]byte, error) {
	// Keys in valid JSON must be double quoted as must all strings.
	return []byte("{ foo: 'not quite valid JSON' }"), nil
}

type goodMarshaler struct{}

func (x *goodMarshaler) MarshalJSON() ([]byte, error) {
	return []byte(`{ "<foo>": "O'Reilly" }`), nil
}

func TestEscape(t *testing.T) {
	data := struct {
		F, T    bool
		C, G, H string
		A, E    []string
		B, M    json.Marshaler
		N       int
		U       any  // untyped nil
		Z       *int // typed nil
		W       htmltemplate.HTML
	}{
		F: false,
		T: true,
		C: "<Cincinnati>",
		G: "<Goodbye>",
		H: "<Hello>",
		A: []string{"<a>", "<b>"},
		E: []string{},
		N: 42,
		B: &badMarshaler{},
		M: &goodMarshaler{},
		U: nil,
		Z: nil,
		W: htmltemplate.HTML(`&iexcl;<b class="foo">Hello</b>, <textarea>O'World</textarea>!`),
	}
	pdata := &data

	tests := []struct {
		name   string
		input  string
		output string
	}{
		{
			"if",
			"{{if .T}}Hello{{end}}, {{.C}}!",
			"Hello, &lt;Cincinnati&gt;!",
		},
		{
			"else",
			"{{if .F}}{{.H}}{{else}}{{.G}}{{end}}!",
			"&lt;Goodbye&gt;!",
		},
		{
			"overescaping1",
			"Hello, {{.C | html}}!",
			"Hello, &lt;Cincinnati&gt;!",
		},
		{
			"overescaping2",
			"Hello, {{html .C}}!",
			"Hello, &lt;Cincinnati&gt;!",
		},
		{
			"overescaping3",
			"{{with .C}}{{$msg := .}}Hello, {{$msg}}!{{end}}",
			"Hello, &lt;Cincinnati&gt;!",
		},
		{
			"assignment",
			"{{if $x := .H}}{{$x}}{{end}}",
			"&lt;Hello&gt;",
		},
		{
			"withBody",
			"{{with .H}}{{.}}{{end}}",
			"&lt;Hello&gt;",
		},
		{
			"withElse",
			"{{with .E}}{{.}}{{else}}{{.H}}{{end}}",
			"&lt;Hello&gt;",
		},
		{
			"rangeBody",
			"{{range .A}}{{.}}{{end}}",
			"&lt;a&gt;&lt;b&gt;",
		},
		{
			"rangeElse",
			"{{range .E}}{{.}}{{else}}{{.H}}{{end}}",
			"&lt;Hello&gt;",
		},
		{
			"nonStringValue",
			"{{.T}}",
			"true",
		},
		{
			"untypedNilValue",
			"{{.U}}",
			"",
		},
		{
			"typedNilValue",
			"{{.Z}}",
			"&lt;nil&gt;",
		},
		{
			"constant",
			`<a href="/search?q={{"'a<b'"}}">`,
			`<a href="/search?q=%27a%3cb%27">`,
		},
		{
			"multipleAttrs",
			"<a b=1 c={{.H}}>",
			"<a b=1 c=&lt;Hello&gt;>",
		},
		{
			"urlStartRel",
			`<a href='{{"/foo/bar?a=b&c=d"}}'>`,
			`<a href='/foo/bar?a=b&amp;c=d'>`,
		},
		{
			"urlStartAbsOk",
			`<a href='{{"http://example.com/foo/bar?a=b&c=d"}}'>`,
			`<a href='http://example.com/foo/bar?a=b&amp;c=d'>`,
		},
		{
			"protocolRelativeURLStart",
			`<a href='{{"//example.com:8000/foo/bar?a=b&c=d"}}'>`,
			`<a href='//example.com:8000/foo/bar?a=b&amp;c=d'>`,
		},
		{
			"pathRelativeURLStart",
			`<a href="{{"/javascript:80/foo/bar"}}">`,
			`<a href="/javascript:80/foo/bar">`,
		},
		{
			"dangerousURLStart",
			`<a href='{{"javascript:alert(%22pwned%22)"}}'>`,
			`<a href='#ZgotmplZ'>`,
		},
		{
			"dangerousURLStart2",
			`<a href='  {{"javascript:alert(%22pwned%22)"}}'>`,
			`<a href='  #ZgotmplZ'>`,
		},
		{
			"nonHierURL",
			`<a href={{"mailto:Muhammed \"The Greatest\" Ali <m.ali@example.com>"}}>`,
			`<a href=mailto:Muhammed%20%22The%20Greatest%22%20Ali%20%3cm.ali@example.com%3e>`,
		},
		{
			"urlPath",
			`<a href='http://{{"javascript:80"}}/foo'>`,
			`<a href='http://javascript:80/foo'>`,
		},
		{
			"urlQuery",
			`<a href='/search?q={{.H}}'>`,
			`<a href='/search?q=%3cHello%3e'>`,
		},
		{
			"urlFragment",
			`<a href='/faq#{{.H}}'>`,
			`<a href='/faq#%3cHello%3e'>`,
		},
		{
			"urlBranch",
			`<a href="{{if .F}}/foo?a=b{{else}}/bar{{end}}">`,
			`<a href="/bar">`,
		},
		{
			"urlBranchConflictMoot",
			`<a href="{{if .T}}/foo?a={{else}}/bar#{{end}}{{.C}}">`,
			`<a href="/foo?a=%3cCincinnati%3e">`,
		},
		{
			"jsStrValue",
			"<button onclick='alert({{.H}})'>",
			`<button onclick='alert(&#34;\u003cHello\u003e&#34;)'>`,
		},
		{
			"jsNumericValue",
			"<button onclick='alert({{.N}})'>",
			`<button onclick='alert( 42 )'>`,
		},
		{
			"jsBoolValue",
			"<button onclick='alert({{.T}})'>",
			`<button onclick='alert( true )'>`,
		},
		{
			"jsNilValueTyped",
			"<button onclick='alert(typeof{{.Z}})'>",
			`<button onclick='alert(typeof null )'>`,
		},
		{
			"jsNilValueUntyped",
			"<button onclick='alert(typeof{{.U}})'>",
			`<button onclick='alert(typeof null )'>`,
		},
		{
			"jsObjValue",
			"<button onclick='alert({{.A}})'>",
			`<button onclick='alert([&#34;\u003ca\u003e&#34;,&#34;\u003cb\u003e&#34;])'>`,
		},
		{
			"jsObjValueScript",
			"<script>alert({{.A}})</script>",
			`<script>alert(["\u003ca\u003e","\u003cb\u003e"])</script>`,
		},
		{
			"jsObjValueNotOverEscaped",
			"<button onclick='alert({{.A | html}})'>",
			`<button onclick='alert([&#34;\u003ca\u003e&#34;,&#34;\u003cb\u003e&#34;])'>`,
		},
		{
			"jsStr",
			"<button onclick='alert(&quot;{{.H}}&quot;)'>",
			`<button onclick='alert(&quot;\u003cHello\u003e&quot;)'>`,
		},
		{
			"badMarshaler",
			`<button onclick='alert(1/{{.B}}in numbers)'>`,
			`<button onclick='alert(1/ /* json: error calling MarshalJSON for type *template.badMarshaler: invalid character &#39;f&#39; looking for beginning of object key string */null in numbers)'>`,
		},
		{
			"jsMarshaler",
			`<button onclick='alert({{.M}})'>`,
			`<button onclick='alert({&#34;\u003cfoo\u003e&#34;:&#34;O&#39;Reilly&#34;})'>`,
		},
		{
			"jsStrNotUnderEscaped",
			"<button onclick='alert({{.C | urlquery}})'>",
			// URL escaped, then quoted for JS.
			`<button onclick='alert(&#34;%3CCincinnati%3E&#34;)'>`,
		},
		{
			"jsRe",
			`<button onclick='alert(/{{"foo+bar"}}/.test(""))'>`,
			`<button onclick='alert(/foo\u002bbar/.test(""))'>`,
		},
		{
			"jsReBlank",
			`<script>alert(/{{""}}/.test(""));</script>`,
			`<script>alert(/(?:)/.test(""));</script>`,
		},
		{
			"jsReAmbigOk",
			`<script>{{if true}}var x = 1{{end}}</script>`,
			// The {if} ends in an ambiguous jsCtx but there is
			// no slash following so we shouldn't care.
			`<script>var x = 1</script>`,
		},
		{
			"styleBidiKeywordPassed",
			`<p style="dir: {{"ltr"}}">`,
			`<p style="dir: ltr">`,
		},
		{
			"styleBidiPropNamePassed",
			`<p style="border-{{"left"}}: 0; border-{{"right"}}: 1in">`,
			`<p style="border-left: 0; border-right: 1in">`,
		},
		{
			"styleExpressionBlocked",
			`<p style="width: {{"expression(alert(1337))"}}">`,
			`<p style="width: ZgotmplZ">`,
		},
		{
			"styleTagSelectorPassed",
			`<style>{{"p"}} { color: pink }</style>`,
			`<style>p { color: pink }</style>`,
		},
		{
			"styleIDPassed",
			`<style>p{{"#my-ID"}} { font: Arial }</style>`,
			`<style>p#my-ID { font: Arial }</style>`,
		},
		{
			"styleClassPassed",
			`<style>p{{".my_class"}} { font: Arial }</style>`,
			`<style>p.my_class { font: Arial }</style>`,
		},
		{
			"styleQuantityPassed",
			`<a style="left: {{"2em"}}; top: {{0}}">`,
			`<a style="left: 2em; top: 0">`,
		},
		{
			"stylePctPassed",
			`<table style=width:{{"100%"}}>`,
			`<table style=width:100%>`,
		},
		{
			"styleColorPassed",
			`<p style="color: {{"#8ff"}}; background: {{"#000"}}">`,
			`<p style="color: #8ff; background: #000">`,
		},
		{
			"styleObfuscatedExpressionBlocked",
			`<p style="width: {{"  e\\78preS\x00Sio/**/n(alert(1337))"}}">`,
			`<p style="width: ZgotmplZ">`,
		},
		{
			"styleMozBindingBlocked",
			`<p style="{{"-moz-binding(alert(1337))"}}: ...">`,
			`<p style="ZgotmplZ: ...">`,
		},
		{
			"styleObfuscatedMozBindingBlocked",
			`<p style="{{"  -mo\\7a-B\x00I/**/nding(alert(1337))"}}: ...">`,
			`<p style="ZgotmplZ: ...">`,
		},
		{
			"styleFontNameString",
			`<p style='font-family: "{{"Times New Roman"}}"'>`,
			`<p style='font-family: "Times New Roman"'>`,
		},
		{
			"styleFontNameString",
			`<p style='font-family: "{{"Times New Roman"}}", "{{"sans-serif"}}"'>`,
			`<p style='font-family: "Times New Roman", "sans-serif"'>`,
		},
		{
			"styleFontNameUnquoted",
			`<p style='font-family: {{"Times New Roman"}}'>`,
			`<p style='font-family: Times New Roman'>`,
		},
		{
			"styleURLQueryEncoded",
			`<p style="background: url(/img?name={{"O'Reilly Animal(1)<2>.png"}})">`,
			`<p style="background: url(/img?name=O%27Reilly%20Animal%281%29%3c2%3e.png)">`,
		},
		{
			"styleQuotedURLQueryEncoded",
			`<p style="background: url('/img?name={{"O'Reilly Animal(1)<2>.png"}}')">`,
			`<p style="background: url('/img?name=O%27Reilly%20Animal%281%29%3c2%3e.png')">`,
		},
		{
			"styleStrQueryEncoded",
			`<p style="background: '/img?name={{"O'Reilly Animal(1)<2>.png"}}'">`,
			`<p style="background: '/img?name=O%27Reilly%20Animal%281%29%3c2%3e.png'">`,
		},
		{
			"styleURLBadProtocolBlocked",
			`<a style="background: url('{{"javascript:alert(1337)"}}')">`,
			`<a style="background: url('#ZgotmplZ')">`,
		},
		{
			"styleStrBadProtocolBlocked",
			`<a style="background: '{{"vbscript:alert(1337)"}}'">`,
			`<a style="background: '#ZgotmplZ'">`,
		},
		{
			"styleStrEncodedProtocolEncoded",
			`<a style="background: '{{"javascript\\3a alert(1337)"}}'">`,
			// The CSS string 'javascript\\3a alert(1337)' does not contain a colon.
			`<a style="background: 'javascript\\3a alert\28 1337\29 '">`,
		},
		{
			"styleURLGoodProtocolPassed",
			`<a style="background: url('{{"http://oreilly.com/O'Reilly Animals(1)<2>;{}.html"}}')">`,
			`<a style="background: url('http://oreilly.com/O%27Reilly%20Animals%281%29%3c2%3e;%7b%7d.html')">`,
		},
		{
			"styleStrGoodProtocolPassed",
			`<a style="background: '{{"http://oreilly.com/O'Reilly Animals(1)<2>;{}.html"}}'">`,
			`<a style="background: 'http\3a\2f\2foreilly.com\2fO\27Reilly Animals\28 1\29\3c 2\3e\3b\7b\7d.html'">`,
		},
		{
			"styleURLEncodedForHTMLInAttr",
			`<a style="background: url('{{"/search?img=foo&size=icon"}}')">`,
			`<a style="background: url('/search?img=foo&amp;size=icon')">`,
		},
		{
			"styleURLNotEncodedForHTMLInCdata",
			`<style>body { background: url('{{"/search?img=foo&size=icon"}}') }</style>`,
			`<style>body { background: url('/search?img=foo&size=icon') }</style>`,
		},
		{
			"styleURLMixedCase",
			`<p style="background: URL(#{{.H}})">`,
			`<p style="background: URL(#%3cHello%3e)">`,
		},
		{
			"stylePropertyPairPassed",
			`<a style='{{"color: red"}}'>`,
			`<a style='color: red'>`,
		},
		{
			"styleStrSpecialsEncoded",
			`<a style="font-family: '{{"/**/'\";:// \\"}}', &quot;{{"/**/'\";:// \\"}}&quot;">`,
			`<a style="font-family: '\2f**\2f\27\22\3b\3a\2f\2f  \\', &quot;\2f**\2f\27\22\3b\3a\2f\2f  \\&quot;">`,
		},
		{
			"styleURLSpecialsEncoded",
			`<a style="border-image: url({{"/**/'\";:// \\"}}), url(&quot;{{"/**/'\";:// \\"}}&quot;), url('{{"/**/'\";:// \\"}}'), 'http://www.example.com/?q={{"/**/'\";:// \\"}}''">`,
			`<a style="border-image: url(/**/%27%22;://%20%5c), url(&quot;/**/%27%22;://%20%5c&quot;), url('/**/%27%22;://%20%5c'), 'http://www.example.com/?q=%2f%2a%2a%2f%27%22%3b%3a%2f%2f%20%5c''">`,
		},
		{
			"HTML comment",
			"<b>Hello, <!-- name of world -->{{.C}}</b>",
			"<b>Hello, &lt;Cincinnati&gt;</b>",
		},
		{
			"HTML comment not first < in text node.",
			"<<!-- -->!--",
			"&lt;!--",
		},
		{
			"HTML normalization 1",
			"a < b",
			"a &lt; b",
		},
		{
			"HTML normalization 2",
			"a << b",
			"a &lt;&lt; b",
		},
		{
			"HTML normalization 3",
			"a<<!-- --><!-- -->b",
			"a&lt;b",
		},
		{
			"HTML doctype not normalized",
			"<!DOCTYPE html>Hello, World!",
			"<!DOCTYPE html>Hello, World!",
		},
		{
			"HTML doctype not case-insensitive",
			"<!doCtYPE htMl>Hello, World!",
			"<!doCtYPE htMl>Hello, World!",
		},
		{
			"No doctype injection",
			`<!{{"DOCTYPE"}}`,
			"&lt;!DOCTYPE",
		},
		{
			"Split HTML comment",
			"<b>Hello, <!-- name of {{if .T}}city -->{{.C}}{{else}}world -->{{.W}}{{end}}</b>",
			"<b>Hello, &lt;Cincinnati&gt;</b>",
		},
		{
			"JS line comment",
			"<script>for (;;) { if (c()) break// foo not a label\n" +
				"foo({{.T}});}</script>",
			"<script>for (;;) { if (c()) break\n" +
				"foo( true );}</script>",
		},
		{
			"JS multiline block comment",
			"<script>for (;;) { if (c()) break/* foo not a label\n" +
				" */foo({{.T}});}</script>",
			// Newline separates break from call. If newline
			// removed, then break will consume label leaving
			// code invalid.
			"<script>for (;;) { if (c()) break\n" +
				"foo( true );}</script>",
		},
		{
			"JS single-line block comment",
			"<script>for (;;) {\n" +
				"if (c()) break/* foo a label */foo;" +
				"x({{.T}});}</script>",
			// Newline separates break from call. If newline
			// removed, then break will consume label leaving
			// code invalid.
			"<script>for (;;) {\n" +
				"if (c()) break foo;" +
				"x( true );}</script>",
		},
		{
			"JS block comment flush with mathematical division",
			"<script>var a/*b*//c\nd</script>",
			"<script>var a /c\nd</script>",
		},
		{
			"JS mixed comments",
			"<script>var a/*b*///c\nd</script>",
			"<script>var a \nd</script>",
		},
		{
			"CSS comments",
			"<style>p// paragraph\n" +
				`{border: 1px/* color */{{"#00f"}}}</style>`,
			"<style>p\n" +
				"{border: 1px #00f}</style>",
		},
		{
			"JS attr block comment",
			`<a onclick="f(&quot;&quot;); /* alert({{.H}}) */">`,
			// Attribute comment tests should pass if the comments
			// are successfully elided.
			`<a onclick="f(&quot;&quot;); /* alert() */">`,
		},
		{
			"JS attr line comment",
			`<a onclick="// alert({{.G}})">`,
			`<a onclick="// alert()">`,
		},
		{
			"CSS attr block comment",
			`<a style="/* color: {{.H}} */">`,
			`<a style="/* color:  */">`,
		},
		{
			"CSS attr line comment",
			`<a style="// color: {{.G}}">`,
			`<a style="// color: ">`,
		},
		{
			"HTML substitution commented out",
			"<p><!-- {{.H}} --></p>",
			"<p></p>",
		},
		{
			"Comment ends flush with start",
			"<!--{{.}}--><script>/*{{.}}*///{{.}}\n</script><style>/*{{.}}*///{{.}}\n</style><a onclick='/*{{.}}*///{{.}}' style='/*{{.}}*///{{.}}'>",
			"<script> \n</script><style> \n</style><a onclick='/**///' style='/**///'>",
		},
		{
			"typed HTML in text",
			`{{.W}}`,
			`&iexcl;<b class="foo">Hello</b>, <textarea>O'World</textarea>!`,
		},
		{
			"typed HTML in attribute",
			`<div title="{{.W}}">`,
			`<div title="&iexcl;Hello, O&#39;World!">`,
		},
		{
			"typed HTML in script",
			`<button onclick="alert({{.W}})">`,
			`<button onclick="alert(&#34;\u0026iexcl;\u003cb class=\&#34;foo\&#34;\u003eHello\u003c/b\u003e, \u003ctextarea\u003eO&#39;World\u003c/textarea\u003e!&#34;)">`,
		},
		{
			"typed HTML in RCDATA",
			`<textarea>{{.W}}</textarea>`,
			`<textarea>&iexcl;&lt;b class=&#34;foo&#34;&gt;Hello&lt;/b&gt;, &lt;textarea&gt;O&#39;World&lt;/textarea&gt;!</textarea>`,
		},
		{
			"range in textarea",
			"<textarea>{{range .A}}{{.}}{{end}}</textarea>",
			"<textarea>&lt;a&gt;&lt;b&gt;</textarea>",
		},
		{
			"No tag injection",
			`{{"10$"}}<{{"script src,evil.org/pwnd.js"}}...`,
			`10$&lt;script src,evil.org/pwnd.js...`,
		},
		{
			"No comment injection",
			`<{{"!--"}}`,
			`&lt;!--`,
		},
		{
			"No RCDATA end tag injection",
			`<textarea><{{"/textarea "}}...</textarea>`,
			`<textarea>&lt;/textarea ...</textarea>`,
		},
		{
			"optional attrs",
			`<img class="{{"iconClass"}}"` +
				`{{if .T}} id="{{"<iconId>"}}"{{end}}` +
				// Double quotes inside if/else.
				` src=` +
				`{{if .T}}"?{{"<iconPath>"}}"` +
				`{{else}}"images/cleardot.gif"{{end}}` +
				// Missing space before title, but it is not a
				// part of the src attribute.
				`{{if .T}}title="{{"<title>"}}"{{end}}` +
				// Quotes outside if/else.
				` alt="` +
				`{{if .T}}{{"<alt>"}}` +
				`{{else}}{{if .F}}{{"<title>"}}{{end}}` +
				`{{end}}"` +
				`>`,
			`<img class="iconClass" id="&lt;iconId&gt;" src="?%3ciconPath%3e"title="&lt;title&gt;" alt="&lt;alt&gt;">`,
		},
		{
			"conditional valueless attr name",
			`<input{{if .T}} checked{{end}} name=n>`,
			`<input checked name=n>`,
		},
		{
			"conditional dynamic valueless attr name 1",
			`<input{{if .T}} {{"checked"}}{{end}} name=n>`,
			`<input checked name=n>`,
		},
		{
			"conditional dynamic valueless attr name 2",
			`<input {{if .T}}{{"checked"}} {{end}}name=n>`,
			`<input checked name=n>`,
		},
		{
			"dynamic attribute name",
			`<img on{{"load"}}="alert({{"loaded"}})">`,
			// Treated as JS since quotes are inserted.
			`<img onload="alert(&#34;loaded&#34;)">`,
		},
		{
			"bad dynamic attribute name 1",
			// Allow checked, selected, disabled, but not JS or
			// CSS attributes.
			`<input {{"onchange"}}="{{"doEvil()"}}">`,
			`<input ZgotmplZ="doEvil()">`,
		},
		{
			"bad dynamic attribute name 2",
			`<div {{"sTyle"}}="{{"color: expression(alert(1337))"}}">`,
			`<div ZgotmplZ="color: expression(alert(1337))">`,
		},
		{
			"bad dynamic attribute name 3",
			// Allow title or alt, but not a URL.
			`<img {{"src"}}="{{"javascript:doEvil()"}}">`,
			`<img ZgotmplZ="javascript:doEvil()">`,
		},
		{
			"bad dynamic attribute name 4",
			// Structure preservation requires values to associate
			// with a consistent attribute.
			`<input checked {{""}}="Whose value am I?">`,
			`<input checked ZgotmplZ="Whose value am I?">`,
		},
		{
			"dynamic element name",
			`<h{{3}}><table><t{{"head"}}>...</h{{3}}>`,
			`<h3><table><thead>...</h3>`,
		},
		{
			"bad dynamic element name",
			// Dynamic element names are typically used to switch
			// between (thead, tfoot, tbody), (ul, ol), (th, td),
			// and other replaceable sets.
			// We do not currently easily support (ul, ol).
			// If we do change to support that, this test should
			// catch failures to filter out special tag names which
			// would violate the structure preservation property --
			// if any special tag name could be substituted, then
			// the content could be raw text/RCDATA for some inputs
			// and regular HTML content for others.
			`<{{"script"}}>{{"doEvil()"}}</{{"script"}}>`,
			`&lt;script>doEvil()&lt;/script>`,
		},
		{
			"srcset bad URL in second position",
			`<img srcset="{{"/not-an-image#,javascript:alert(1)"}}">`,
			// The second URL is also filtered.
			`<img srcset="/not-an-image#,#ZgotmplZ">`,
		},
		{
			"srcset buffer growth",
			`<img srcset={{",,,,,,,,,,,,,,,,,,,,,,,,,,,,,,,,,,,,,,,,,,,,,,,,"}}>`,
			`<img srcset=,,,,,,,,,,,,,,,,,,,,,,,,,,,,,,,,,,,,,,,,,,,,,,,,>`,
		},
	}

	for _, test := range tests {
		tmpl := New(test.name)
		tmpl = Must(tmpl.Parse(test.input))
		// Check for bug 6459: Tree field was not set in Parse.
		if tmpl.Tree != tmpl.text.Tree {
			t.Errorf("%s: tree not set properly", test.name)
			continue
		}
		b := new(strings.Builder)
		if err := tmpl.Execute(b, data); err != nil {
			t.Errorf("%s: template execution failed: %s", test.name, err)
			continue
		}
		if w, g := test.output, b.String(); w != g {
			t.Errorf("%s: escaped output: want\n\t%q\ngot\n\t%q", test.name, w, g)
			continue
		}
		b.Reset()
		if err := tmpl.Execute(b, pdata); err != nil {
			t.Errorf("%s: template execution failed for pointer: %s", test.name, err)
			continue
		}
		if w, g := test.output, b.String(); w != g {
			t.Errorf("%s: escaped output for pointer: want\n\t%q\ngot\n\t%q", test.name, w, g)
			continue
		}
		if tmpl.Tree != tmpl.text.Tree {
			t.Errorf("%s: tree mismatch", test.name)
			continue
		}
	}
}

func TestEscapeMap(t *testing.T) {
	data := map[string]string{
		"html":     `<h1>Hi!</h1>`,
		"urlquery": `http://www.foo.com/index.html?title=main`,
	}
	for _, test := range [...]struct {
		desc, input, output string
	}{
		// covering issue 20323
		{
			"field with predefined escaper name 1",
			`{{.html | print}}`,
			`&lt;h1&gt;Hi!&lt;/h1&gt;`,
		},
		// covering issue 20323
		{
			"field with predefined escaper name 2",
			`{{.urlquery | print}}`,
			`http://www.foo.com/index.html?title=main`,
		},
	} {
		tmpl := Must(New("").Parse(test.input))
		b := new(strings.Builder)
		if err := tmpl.Execute(b, data); err != nil {
			t.Errorf("%s: template execution failed: %s", test.desc, err)
			continue
		}
		if w, g := test.output, b.String(); w != g {
			t.Errorf("%s: escaped output: want\n\t%q\ngot\n\t%q", test.desc, w, g)
			continue
		}
	}
}

func TestEscapeSet(t *testing.T) {
	type dataItem struct {
		Children []*dataItem
		X        string
	}

	data := dataItem{
		Children: []*dataItem{
			{X: "foo"},
			{X: "<bar>"},
			{
				Children: []*dataItem{
					{X: "baz"},
				},
			},
		},
	}

	tests := []struct {
		inputs map[string]string
		want   string
	}{
		// The trivial set.
		{
			map[string]string{
				"main": ``,
			},
			``,
		},
		// A template called in the start context.
		{
			map[string]string{
				"main": `Hello, {{template "helper"}}!`,
				// Not a valid top level HTML template.
				// "<b" is not a full tag.
				"helper": `{{"<World>"}}`,
			},
			`Hello, &lt;World&gt;!`,
		},
		// A template called in a context other than the start.
		{
			map[string]string{
				"main": `<a onclick='a = {{template "helper"}};'>`,
				// Not a valid top level HTML template.
				// "<b" is not a full tag.
				"helper": `{{"<a>"}}<b`,
			},
			`<a onclick='a = &#34;\u003ca\u003e&#34;<b;'>`,
		},
		// A recursive template that ends in its start context.
		{
			map[string]string{
				"main": `{{range .Children}}{{template "main" .}}{{else}}{{.X}} {{end}}`,
			},
			`foo &lt;bar&gt; baz `,
		},
		// A recursive helper template that ends in its start context.
		{
			map[string]string{
				"main":   `{{template "helper" .}}`,
				"helper": `{{if .Children}}<ul>{{range .Children}}<li>{{template "main" .}}</li>{{end}}</ul>{{else}}{{.X}}{{end}}`,
			},
			`<ul><li>foo</li><li>&lt;bar&gt;</li><li><ul><li>baz</li></ul></li></ul>`,
		},
		// Co-recursive templates that end in its start context.
		{
			map[string]string{
				"main":   `<blockquote>{{range .Children}}{{template "helper" .}}{{end}}</blockquote>`,
				"helper": `{{if .Children}}{{template "main" .}}{{else}}{{.X}}<br>{{end}}`,
			},
			`<blockquote>foo<br>&lt;bar&gt;<br><blockquote>baz<br></blockquote></blockquote>`,
		},
		// A template that is called in two different contexts.
		{
			map[string]string{
				"main":   `<button onclick="title='{{template "helper"}}'; ...">{{template "helper"}}</button>`,
				"helper": `{{11}} of {{"<100>"}}`,
			},
			`<button onclick="title='11 of \u003c100\u003e'; ...">11 of &lt;100&gt;</button>`,
		},
		// A non-recursive template that ends in a different context.
		// helper starts in jsCtxRegexp and ends in jsCtxDivOp.
		{
			map[string]string{
				"main":   `<script>var x={{template "helper"}}/{{"42"}};</script>`,
				"helper": "{{126}}",
			},
			`<script>var x= 126 /"42";</script>`,
		},
		// A recursive template that ends in a similar context.
		{
			map[string]string{
				"main":      `<script>var x=[{{template "countdown" 4}}];</script>`,
				"countdown": `{{.}}{{if .}},{{template "countdown" . | pred}}{{end}}`,
			},
			`<script>var x=[ 4 , 3 , 2 , 1 , 0 ];</script>`,
		},
		// A recursive template that ends in a different context.
		/*
			{
				map[string]string{
					"main":   `<a href="/foo{{template "helper" .}}">`,
					"helper": `{{if .Children}}{{range .Children}}{{template "helper" .}}{{end}}{{else}}?x={{.X}}{{end}}`,
				},
				`<a href="/foo?x=foo?x=%3cbar%3e?x=baz">`,
			},
		*/
	}

	// pred is a template function that returns the predecessor of a
	// natural number for testing recursive templates.
	fns := FuncMap{"pred": func(a ...any) (any, error) {
		if len(a) == 1 {
			if i, _ := a[0].(int); i > 0 {
				return i - 1, nil
			}
		}
		return nil, fmt.Errorf("undefined pred(%v)", a)
	}}

	for _, test := range tests {
		source := ""
		for name, body := range test.inputs {
			source += fmt.Sprintf("{{define %q}}%s{{end}} ", name, body)
		}
		tmpl, err := New("root").Funcs(fns).Parse(source)
		if err != nil {
			t.Errorf("error parsing %q: %v", source, err)
			continue
		}
		var b strings.Builder

		if err := tmpl.ExecuteTemplate(&b, "main", data); err != nil {
			t.Errorf("%q executing %v", err.Error(), tmpl.Lookup("main"))
			continue
		}
		if got := b.String(); test.want != got {
			t.Errorf("want\n\t%q\ngot\n\t%q", test.want, got)
		}
	}
}

func TestErrors(t *testing.T) {
	tests := []struct {
		input string
		err   string
	}{
		// Non-error cases.
		{
			"{{if .Cond}}<a>{{else}}<b>{{end}}",
			"",
		},
		{
			"{{if .Cond}}<a>{{end}}",
			"",
		},
		{
			"{{if .Cond}}{{else}}<b>{{end}}",
			"",
		},
		{
			"{{with .Cond}}<div>{{end}}",
			"",
		},
		{
			"{{range .Items}}<a>{{end}}",
			"",
		},
		{
			"<a href='/foo?{{range .Items}}&{{.K}}={{.V}}{{end}}'>",
			"",
		},
		{
			"{{range .Items}}<a{{if .X}}{{end}}>{{end}}",
			"",
		},
		{
			"{{range .Items}}<a{{if .X}}{{end}}>{{continue}}{{end}}",
			"",
		},
		{
			"{{range .Items}}<a{{if .X}}{{end}}>{{break}}{{end}}",
			"",
		},
		{
			"{{range .Items}}<a{{if .X}}{{end}}>{{if .X}}{{break}}{{end}}{{end}}",
			"",
		},
		// Error cases.
		{
			"{{if .Cond}}<a{{end}}",
			"z:1:5: {{if}} branches",
		},
		{
			"{{if .Cond}}\n{{else}}\n<a{{end}}",
			"z:1:5: {{if}} branches",
		},
		{
			// Missing quote in the else branch.
			`{{if .Cond}}<a href="foo">{{else}}<a href="bar>{{end}}`,
			"z:1:5: {{if}} branches",
		},
		{
			// Different kind of attribute: href implies a URL.
			"<a {{if .Cond}}href='{{else}}title='{{end}}{{.X}}'>",
			"z:1:8: {{if}} branches",
		},
		{
			"\n{{with .X}}<a{{end}}",
			"z:2:7: {{with}} branches",
		},
		{
			"\n{{with .X}}<a>{{else}}<a{{end}}",
			"z:2:7: {{with}} branches",
		},
		{
			"{{range .Items}}<a{{end}}",
			`z:1: on range loop re-entry: "<" in attribute name: "<a"`,
		},
		{
			"\n{{range .Items}} x='<a{{end}}",
			"z:2:8: on range loop re-entry: {{range}} branches",
		},
		{
			"{{range .Items}}<a{{if .X}}{{break}}{{end}}>{{end}}",
			"z:1:29: at range loop break: {{range}} branches end in different contexts",
		},
		{
			"{{range .Items}}<a{{if .X}}{{continue}}{{end}}>{{end}}",
			"z:1:29: at range loop continue: {{range}} branches end in different contexts",
		},
		{
			"<a b=1 c={{.H}}",
			"z: ends in a non-text context: {stateAttr delimSpaceOrTagEnd",
		},
		{
			"<script>foo();",
			"z: ends in a non-text context: {stateJS",
		},
		{
			`<a href="{{if .F}}/foo?a={{else}}/bar/{{end}}{{.H}}">`,
			"z:1:47: {{.H}} appears in an ambiguous context within a URL",
		},
		{
			`<a onclick="alert('Hello \`,
			`unfinished escape sequence in JS string: "Hello \\"`,
		},
		{
			`<a onclick='alert("Hello\, World\`,
			`unfinished escape sequence in JS string: "Hello\\, World\\"`,
		},
		{
			`<a onclick='alert(/x+\`,
			`unfinished escape sequence in JS string: "x+\\"`,
		},
		{
			`<a onclick="/foo[\]/`,
			`unfinished JS regexp charset: "foo[\\]/"`,
		},
		{
			// It is ambiguous whether 1.5 should be 1\.5 or 1.5.
			// Either `var x = 1/- 1.5 /i.test(x)`
			// where `i.test(x)` is a method call of reference i,
			// or `/-1\.5/i.test(x)` which is a method call on a
			// case insensitive regular expression.
			`<script>{{if false}}var x = 1{{end}}/-{{"1.5"}}/i.test(x)</script>`,
			`'/' could start a division or regexp: "/-"`,
		},
		{
			`{{template "foo"}}`,
			"z:1:11: no such template \"foo\"",
		},
		{
			`<div{{template "y"}}>` +
				// Illegal starting in stateTag but not in stateText.
				`{{define "y"}} foo<b{{end}}`,
			`"<" in attribute name: " foo<b"`,
		},
		{
			`<script>reverseList = [{{template "t"}}]</script>` +
				// Missing " after recursive call.
				`{{define "t"}}{{if .Tail}}{{template "t" .Tail}}{{end}}{{.Head}}",{{end}}`,
			`: cannot compute output context for template t$htmltemplate_stateJS_elementScript`,
		},
		{
			`<input type=button value=onclick=>`,
			`html/template:z: "=" in unquoted attr: "onclick="`,
		},
		{
			`<input type=button value= onclick=>`,
			`html/template:z: "=" in unquoted attr: "onclick="`,
		},
		{
			`<input type=button value= 1+1=2>`,
			`html/template:z: "=" in unquoted attr: "1+1=2"`,
		},
		{
			"<a class=`foo>",
			"html/template:z: \"`\" in unquoted attr: \"`foo\"",
		},
		{
			`<a style=font:'Arial'>`,
			`html/template:z: "'" in unquoted attr: "font:'Arial'"`,
		},
		{
			`<a=foo>`,
			`: expected space, attr name, or end of tag, but got "=foo>"`,
		},
		{
			`Hello, {{. | urlquery | print}}!`,
			// urlquery is disallowed if it is not the last command in the pipeline.
			`predefined escaper "urlquery" disallowed in template`,
		},
		{
			`Hello, {{. | html | print}}!`,
			// html is disallowed if it is not the last command in the pipeline.
			`predefined escaper "html" disallowed in template`,
		},
		{
			`Hello, {{html . | print}}!`,
			// A direct call to html is disallowed if it is not the last command in the pipeline.
			`predefined escaper "html" disallowed in template`,
		},
		{
			`<div class={{. | html}}>Hello<div>`,
			// html is disallowed in a pipeline that is in an unquoted attribute context,
			// even if it is the last command in the pipeline.
			`predefined escaper "html" disallowed in template`,
		},
		{
			`Hello, {{. | urlquery | html}}!`,
			// html is allowed since it is the last command in the pipeline, but urlquery is not.
			`predefined escaper "urlquery" disallowed in template`,
		},
	}
	for _, test := range tests {
		buf := new(bytes.Buffer)
		tmpl, err := New("z").Parse(test.input)
		if err != nil {
			t.Errorf("input=%q: unexpected parse error %s\n", test.input, err)
			continue
		}
		err = tmpl.Execute(buf, nil)
		var got string
		if err != nil {
			got = err.Error()
		}
		if test.err == "" {
			if got != "" {
				t.Errorf("input=%q: unexpected error %q", test.input, got)
			}
			continue
		}
		if !strings.Contains(got, test.err) {
			t.Errorf("input=%q: error\n\t%q\ndoes not contain expected string\n\t%q", test.input, got, test.err)
			continue
		}
		// Check that we get the same error if we call Execute again.
		if err := tmpl.Execute(buf, nil); err == nil || err.Error() != got {
			t.Errorf("input=%q: unexpected error on second call %q", test.input, err)
		}
	}
}

func TestEscapeText(t *testing.T) {
	tests := []struct {
		input  string
		output context
	}{
		{
			``,
			context{},
		},
		{
			`Hello, World!`,
			context{},
		},
		{
			// An orphaned "<" is OK.
			`I <3 Ponies!`,
			context{},
		},
		{
			`<a`,
			context{state: stateTag},
		},
		{
			`<a `,
			context{state: stateTag},
		},
		{
			`<a>`,
			context{state: stateText},
		},
		{
			`<a href`,
			context{state: stateAttrName, attr: attrURL},
		},
		{
			`<a on`,
			context{state: stateAttrName, attr: attrScript},
		},
		{
			`<a href `,
			context{state: stateAfterName, attr: attrURL},
		},
		{
			`<a style  =  `,
			context{state: stateBeforeValue, attr: attrStyle},
		},
		{
			`<a href=`,
			context{state: stateBeforeValue, attr: attrURL},
		},
		{
			`<a href=x`,
			context{state: stateURL, delim: delimSpaceOrTagEnd, urlPart: urlPartPreQuery, attr: attrURL},
		},
		{
			`<a href=x `,
			context{state: stateTag},
		},
		{
			`<a href=>`,
			context{state: stateText},
		},
		{
			`<a href=x>`,
			context{state: stateText},
		},
		{
			`<a href ='`,
			context{state: stateURL, delim: delimSingleQuote, attr: attrURL},
		},
		{
			`<a href=''`,
			context{state: stateTag},
		},
		{
			`<a href= "`,
			context{state: stateURL, delim: delimDoubleQuote, attr: attrURL},
		},
		{
			`<a href=""`,
			context{state: stateTag},
		},
		{
			`<a title="`,
			context{state: stateAttr, delim: delimDoubleQuote},
		},
		{
			`<a HREF='http:`,
			context{state: stateURL, delim: delimSingleQuote, urlPart: urlPartPreQuery, attr: attrURL},
		},
		{
			`<a Href='/`,
			context{state: stateURL, delim: delimSingleQuote, urlPart: urlPartPreQuery, attr: attrURL},
		},
		{
			`<a href='"`,
			context{state: stateURL, delim: delimSingleQuote, urlPart: urlPartPreQuery, attr: attrURL},
		},
		{
			`<a href="'`,
			context{state: stateURL, delim: delimDoubleQuote, urlPart: urlPartPreQuery, attr: attrURL},
		},
		{
			`<a href='&apos;`,
			context{state: stateURL, delim: delimSingleQuote, urlPart: urlPartPreQuery, attr: attrURL},
		},
		{
			`<a href="&quot;`,
			context{state: stateURL, delim: delimDoubleQuote, urlPart: urlPartPreQuery, attr: attrURL},
		},
		{
			`<a href="&#34;`,
			context{state: stateURL, delim: delimDoubleQuote, urlPart: urlPartPreQuery, attr: attrURL},
		},
		{
			`<a href=&quot;`,
			context{state: stateURL, delim: delimSpaceOrTagEnd, urlPart: urlPartPreQuery, attr: attrURL},
		},
		{
			`<img alt="1">`,
			context{state: stateText},
		},
		{
			`<img alt="1>"`,
			context{state: stateTag},
		},
		{
			`<img alt="1>">`,
			context{state: stateText},
		},
		{
			`<input checked type="checkbox"`,
			context{state: stateTag},
		},
		{
			`<a onclick="`,
			context{state: stateJS, delim: delimDoubleQuote, attr: attrScript},
		},
		{
			`<a onclick="//foo`,
			context{state: stateJSLineCmt, delim: delimDoubleQuote, attr: attrScript},
		},
		{
			"<a onclick='//\n",
			context{state: stateJS, delim: delimSingleQuote, attr: attrScript},
		},
		{
			"<a onclick='//\r\n",
			context{state: stateJS, delim: delimSingleQuote, attr: attrScript},
		},
		{
			"<a onclick='//\u2028",
			context{state: stateJS, delim: delimSingleQuote, attr: attrScript},
		},
		{
			`<a onclick="/*`,
			context{state: stateJSBlockCmt, delim: delimDoubleQuote, attr: attrScript},
		},
		{
			`<a onclick="/*/`,
			context{state: stateJSBlockCmt, delim: delimDoubleQuote, attr: attrScript},
		},
		{
			`<a onclick="/**/`,
			context{state: stateJS, delim: delimDoubleQuote, attr: attrScript},
		},
		{
			`<a onkeypress="&quot;`,
			context{state: stateJSDqStr, delim: delimDoubleQuote, attr: attrScript},
		},
		{
			`<a onclick='&quot;foo&quot;`,
			context{state: stateJS, delim: delimSingleQuote, jsCtx: jsCtxDivOp, attr: attrScript},
		},
		{
			`<a onclick=&#39;foo&#39;`,
			context{state: stateJS, delim: delimSpaceOrTagEnd, jsCtx: jsCtxDivOp, attr: attrScript},
		},
		{
			`<a onclick=&#39;foo`,
			context{state: stateJSSqStr, delim: delimSpaceOrTagEnd, attr: attrScript},
		},
		{
			`<a onclick="&quot;foo'`,
			context{state: stateJSDqStr, delim: delimDoubleQuote, attr: attrScript},
		},
		{
			`<a onclick="'foo&quot;`,
			context{state: stateJSSqStr, delim: delimDoubleQuote, attr: attrScript},
		},
		{
			`<A ONCLICK="'`,
			context{state: stateJSSqStr, delim: delimDoubleQuote, attr: attrScript},
		},
		{
			`<a onclick="/`,
			context{state: stateJSRegexp, delim: delimDoubleQuote, attr: attrScript},
		},
		{
			`<a onclick="'foo'`,
			context{state: stateJS, delim: delimDoubleQuote, jsCtx: jsCtxDivOp, attr: attrScript},
		},
		{
			`<a onclick="'foo\'`,
			context{state: stateJSSqStr, delim: delimDoubleQuote, attr: attrScript},
		},
		{
			`<a onclick="'foo\'`,
			context{state: stateJSSqStr, delim: delimDoubleQuote, attr: attrScript},
		},
		{
			`<a onclick="/foo/`,
			context{state: stateJS, delim: delimDoubleQuote, jsCtx: jsCtxDivOp, attr: attrScript},
		},
		{
			`<script>/foo/ /=`,
			context{state: stateJS, element: elementScript},
		},
		{
			`<a onclick="1 /foo`,
			context{state: stateJS, delim: delimDoubleQuote, jsCtx: jsCtxDivOp, attr: attrScript},
		},
		{
			`<a onclick="1 /*c*/ /foo`,
			context{state: stateJS, delim: delimDoubleQuote, jsCtx: jsCtxDivOp, attr: attrScript},
		},
		{
			`<a onclick="/foo[/]`,
			context{state: stateJSRegexp, delim: delimDoubleQuote, attr: attrScript},
		},
		{
			`<a onclick="/foo\/`,
			context{state: stateJSRegexp, delim: delimDoubleQuote, attr: attrScript},
		},
		{
			`<a onclick="/foo/`,
			context{state: stateJS, delim: delimDoubleQuote, jsCtx: jsCtxDivOp, attr: attrScript},
		},
		{
			`<input checked style="`,
			context{state: stateCSS, delim: delimDoubleQuote, attr: attrStyle},
		},
		{
			`<a style="//`,
			context{state: stateCSSLineCmt, delim: delimDoubleQuote, attr: attrStyle},
		},
		{
			`<a style="//</script>`,
			context{state: stateCSSLineCmt, delim: delimDoubleQuote, attr: attrStyle},
		},
		{
			"<a style='//\n",
			context{state: stateCSS, delim: delimSingleQuote, attr: attrStyle},
		},
		{
			"<a style='//\r",
			context{state: stateCSS, delim: delimSingleQuote, attr: attrStyle},
		},
		{
			`<a style="/*`,
			context{state: stateCSSBlockCmt, delim: delimDoubleQuote, attr: attrStyle},
		},
		{
			`<a style="/*/`,
			context{state: stateCSSBlockCmt, delim: delimDoubleQuote, attr: attrStyle},
		},
		{
			`<a style="/**/`,
			context{state: stateCSS, delim: delimDoubleQuote, attr: attrStyle},
		},
		{
			`<a style="background: '`,
			context{state: stateCSSSqStr, delim: delimDoubleQuote, attr: attrStyle},
		},
		{
			`<a style="background: &quot;`,
			context{state: stateCSSDqStr, delim: delimDoubleQuote, attr: attrStyle},
		},
		{
			`<a style="background: '/foo?img=`,
			context{state: stateCSSSqStr, delim: delimDoubleQuote, urlPart: urlPartQueryOrFrag, attr: attrStyle},
		},
		{
			`<a style="background: '/`,
			context{state: stateCSSSqStr, delim: delimDoubleQuote, urlPart: urlPartPreQuery, attr: attrStyle},
		},
		{
			`<a style="background: url(&#x22;/`,
			context{state: stateCSSDqURL, delim: delimDoubleQuote, urlPart: urlPartPreQuery, attr: attrStyle},
		},
		{
			`<a style="background: url('/`,
			context{state: stateCSSSqURL, delim: delimDoubleQuote, urlPart: urlPartPreQuery, attr: attrStyle},
		},
		{
			`<a style="background: url('/)`,
			context{state: stateCSSSqURL, delim: delimDoubleQuote, urlPart: urlPartPreQuery, attr: attrStyle},
		},
		{
			`<a style="background: url('/ `,
			context{state: stateCSSSqURL, delim: delimDoubleQuote, urlPart: urlPartPreQuery, attr: attrStyle},
		},
		{
			`<a style="background: url(/`,
			context{state: stateCSSURL, delim: delimDoubleQuote, urlPart: urlPartPreQuery, attr: attrStyle},
		},
		{
			`<a style="background: url( `,
			context{state: stateCSSURL, delim: delimDoubleQuote, attr: attrStyle},
		},
		{
			`<a style="background: url( /image?name=`,
			context{state: stateCSSURL, delim: delimDoubleQuote, urlPart: urlPartQueryOrFrag, attr: attrStyle},
		},
		{
			`<a style="background: url(x)`,
			context{state: stateCSS, delim: delimDoubleQuote, attr: attrStyle},
		},
		{
			`<a style="background: url('x'`,
			context{state: stateCSS, delim: delimDoubleQuote, attr: attrStyle},
		},
		{
			`<a style="background: url( x `,
			context{state: stateCSS, delim: delimDoubleQuote, attr: attrStyle},
		},
		{
			`<!-- foo`,
			context{state: stateHTMLCmt},
		},
		{
			`<!-->`,
			context{state: stateHTMLCmt},
		},
		{
			`<!--->`,
			context{state: stateHTMLCmt},
		},
		{
			`<!-- foo -->`,
			context{state: stateText},
		},
		{
			`<script`,
			context{state: stateTag, element: elementScript},
		},
		{
			`<script `,
			context{state: stateTag, element: elementScript},
		},
		{
			`<script src="foo.js" `,
			context{state: stateTag, element: elementScript},
		},
		{
			`<script src='foo.js' `,
			context{state: stateTag, element: elementScript},
		},
		{
			`<script type=text/javascript `,
			context{state: stateTag, element: elementScript},
		},
		{
			`<script>`,
			context{state: stateJS, jsCtx: jsCtxRegexp, element: elementScript},
		},
		{
			`<script>foo`,
			context{state: stateJS, jsCtx: jsCtxDivOp, element: elementScript},
		},
		{
			`<script>foo</script>`,
			context{state: stateText},
		},
		{
			`<script>foo</script><!--`,
			context{state: stateHTMLCmt},
		},
		{
			`<script>document.write("<p>foo</p>");`,
			context{state: stateJS, element: elementScript},
		},
		{
			`<script>document.write("<p>foo<\/script>");`,
			context{state: stateJS, element: elementScript},
		},
		{
			`<script>document.write("<script>alert(1)</script>");`,
			context{state: stateText},
		},
		{
			`<script type="text/template">`,
			context{state: stateText},
		},
		// covering issue 19968
		{
			`<script type="TEXT/JAVASCRIPT">`,
			context{state: stateJS, element: elementScript},
		},
		// covering issue 19965
		{
			`<script TYPE="text/template">`,
			context{state: stateText},
		},
		{
			`<script type="notjs">`,
			context{state: stateText},
		},
		{
			`<Script>`,
			context{state: stateJS, element: elementScript},
		},
		{
			`<SCRIPT>foo`,
			context{state: stateJS, jsCtx: jsCtxDivOp, element: elementScript},
		},
		{
			`<textarea>value`,
			context{state: stateRCDATA, element: elementTextarea},
		},
		{
			`<textarea>value</TEXTAREA>`,
			context{state: stateText},
		},
		{
			`<textarea name=html><b`,
			context{state: stateRCDATA, element: elementTextarea},
		},
		{
			`<title>value`,
			context{state: stateRCDATA, element: elementTitle},
		},
		{
			`<style>value`,
			context{state: stateCSS, element: elementStyle},
		},
		{
			`<a xlink:href`,
			context{state: stateAttrName, attr: attrURL},
		},
		{
			`<a xmlns`,
			context{state: stateAttrName, attr: attrURL},
		},
		{
			`<a xmlns:foo`,
			context{state: stateAttrName, attr: attrURL},
		},
		{
			`<a xmlnsxyz`,
			context{state: stateAttrName},
		},
		{
			`<a data-url`,
			context{state: stateAttrName, attr: attrURL},
		},
		{
			`<a data-iconUri`,
			context{state: stateAttrName, attr: attrURL},
		},
		{
			`<a data-urlItem`,
			context{state: stateAttrName, attr: attrURL},
		},
		{
			`<a g:`,
			context{state: stateAttrName},
		},
		{
			`<a g:url`,
			context{state: stateAttrName, attr: attrURL},
		},
		{
			`<a g:iconUri`,
			context{state: stateAttrName, attr: attrURL},
		},
		{
			`<a g:urlItem`,
			context{state: stateAttrName, attr: attrURL},
		},
		{
			`<a g:value`,
			context{state: stateAttrName},
		},
		{
			`<a svg:style='`,
			context{state: stateCSS, delim: delimSingleQuote, attr: attrStyle},
		},
		{
			`<svg:font-face`,
			context{state: stateTag},
		},
		{
			`<svg:a svg:onclick="`,
			context{state: stateJS, delim: delimDoubleQuote, attr: attrScript},
		},
		{
			`<svg:a svg:onclick="x()">`,
			context{},
		},
	}

	for _, test := range tests {
		b, e := []byte(test.input), makeEscaper(nil)
		c := e.escapeText(context{}, &parse.TextNode{NodeType: parse.NodeText, Text: b})
		if !test.output.eq(c) {
			t.Errorf("input %q: want context\n\t%v\ngot\n\t%v", test.input, test.output, c)
			continue
		}
		if test.input != string(b) {
			t.Errorf("input %q: text node was modified: want %q got %q", test.input, test.input, b)
			continue
		}
	}
}

func TestEnsurePipelineContains(t *testing.T) {
	tests := []struct {
		input, output string
		ids           []string
	}{
		{
			"{{.X}}",
			".X",
			[]string{},
		},
		{
			"{{.X | html}}",
			".X | html",
			[]string{},
		},
		{
			"{{.X}}",
			".X | html",
			[]string{"html"},
		},
		{
			"{{html .X}}",
			"_eval_args_ .X | html | urlquery",
			[]string{"html", "urlquery"},
		},
		{
			"{{html .X .Y .Z}}",
			"_eval_args_ .X .Y .Z | html | urlquery",
			[]string{"html", "urlquery"},
		},
		{
			"{{.X | print}}",
			".X | print | urlquery",
			[]string{"urlquery"},
		},
		{
			"{{.X | print | urlquery}}",
			".X | print | urlquery",
			[]string{"urlquery"},
		},
		{
			"{{.X | urlquery}}",
			".X | html | urlquery",
			[]string{"html", "urlquery"},
		},
		{
			"{{.X | print 2 | .f 3}}",
			".X | print 2 | .f 3 | urlquery | html",
			[]string{"urlquery", "html"},
		},
		{
			// covering issue 10801
			"{{.X | println.x }}",
			".X | println.x | urlquery | html",
			[]string{"urlquery", "html"},
		},
		{
			// covering issue 10801
			"{{.X | (print 12 | println).x }}",
			".X | (print 12 | println).x | urlquery | html",
			[]string{"urlquery", "html"},
		},
		// The following test cases ensure that the merging of internal escapers
		// with the predefined "html" and "urlquery" escapers is correct.
		{
			"{{.X | urlquery}}",
			".X | _html_template_urlfilter | urlquery",
			[]string{"_html_template_urlfilter", "_html_template_urlnormalizer"},
		},
		{
			"{{.X | urlquery}}",
			".X | urlquery | _html_template_urlfilter | _html_template_cssescaper",
			[]string{"_html_template_urlfilter", "_html_template_cssescaper"},
		},
		{
			"{{.X | urlquery}}",
			".X | urlquery",
			[]string{"_html_template_urlnormalizer"},
		},
		{
			"{{.X | urlquery}}",
			".X | urlquery",
			[]string{"_html_template_urlescaper"},
		},
		{
			"{{.X | html}}",
			".X | html",
			[]string{"_html_template_htmlescaper"},
		},
		{
			"{{.X | html}}",
			".X | html",
			[]string{"_html_template_rcdataescaper"},
		},
	}
	for i, test := range tests {
		tmpl := template.Must(template.New("test").Parse(test.input))
		action, ok := (tmpl.Tree.Root.Nodes[0].(*parse.ActionNode))
		if !ok {
			t.Errorf("First node is not an action: %s", test.input)
			continue
		}
		pipe := action.Pipe
		originalIDs := make([]string, len(test.ids))
		copy(originalIDs, test.ids)
		ensurePipelineContains(pipe, test.ids)
		got := pipe.String()
		if got != test.output {
			t.Errorf("#%d: %s, %v: want\n\t%s\ngot\n\t%s", i, test.input, originalIDs, test.output, got)
		}
	}
}

func TestEscapeMalformedPipelines(t *testing.T) {
	tests := []string{
		"{{ 0 | $ }}",
		"{{ 0 | $ | urlquery }}",
		"{{ 0 | (nil) }}",
		"{{ 0 | (nil) | html }}",
	}
	for _, test := range tests {
		var b bytes.Buffer
		tmpl, err := New("test").Parse(test)
		if err != nil {
			t.Errorf("failed to parse set: %q", err)
		}
		err = tmpl.Execute(&b, nil)
		if err == nil {
			t.Errorf("Expected error for %q", test)
		}
	}
}

func TestEscapeErrorsNotIgnorable(t *testing.T) {
	var b bytes.Buffer
	tmpl, _ := New("dangerous").Parse("<a")
	err := tmpl.Execute(&b, nil)
	if err == nil {
		t.Errorf("Expected error")
	} else if b.Len() != 0 {
		t.Errorf("Emitted output despite escaping failure")
	}
}

func TestEscapeSetErrorsNotIgnorable(t *testing.T) {
	var b bytes.Buffer
	tmpl, err := New("root").Parse(`{{define "t"}}<a{{end}}`)
	if err != nil {
		t.Errorf("failed to parse set: %q", err)
	}
	err = tmpl.ExecuteTemplate(&b, "t", nil)
	if err == nil {
		t.Errorf("Expected error")
	} else if b.Len() != 0 {
		t.Errorf("Emitted output despite escaping failure")
	}
}

func TestRedundantFuncs(t *testing.T) {
	inputs := []any{
		"\x00\x01\x02\x03\x04\x05\x06\x07\x08\t\n\x0b\x0c\r\x0e\x0f" +
			"\x10\x11\x12\x13\x14\x15\x16\x17\x18\x19\x1a\x1b\x1c\x1d\x1e\x1f" +
			` !"#$%&'()*+,-./` +
			`0123456789:;<=>?` +
			`@ABCDEFGHIJKLMNO` +
			`PQRSTUVWXYZ[\]^_` +
			"`abcdefghijklmno" +
			"pqrstuvwxyz{|}~\x7f" +
			"\u00A0\u0100\u2028\u2029\ufeff\ufdec\ufffd\uffff\U0001D11E" +
			"&amp;%22\\",
		htmltemplate.CSS(`a[href =~ "//example.com"]#foo`),
		htmltemplate.HTML(`Hello, <b>World</b> &amp;tc!`),
		htmltemplate.HTMLAttr(` dir="ltr"`),
		htmltemplate.JS(`c && alert("Hello, World!");`),
		htmltemplate.JSStr(`Hello, World & O'Reilly\x21`),
		htmltemplate.URL(`greeting=H%69&addressee=(World)`),
	}

	for n0, m := range redundantFuncs {
		f0 := funcMap[n0].(func(...any) string)
		for n1 := range m {
			f1 := funcMap[n1].(func(...any) string)
			for _, input := range inputs {
				want := f0(input)
				if got := f1(want); want != got {
					t.Errorf("%s %s with %T %q: want\n\t%q,\ngot\n\t%q", n0, n1, input, input, want, got)
				}
			}
		}
	}
}

func TestIndirectPrint(t *testing.T) {
	a := 3
	ap := &a
	b := "hello"
	bp := &b
	bpp := &bp
	tmpl := Must(New("t").Parse(`{{.}}`))
	var buf strings.Builder
	err := tmpl.Execute(&buf, ap)
	if err != nil {
		t.Errorf("Unexpected error: %s", err)
	} else if buf.String() != "3" {
		t.Errorf(`Expected "3"; got %q`, buf.String())
	}
	buf.Reset()
	err = tmpl.Execute(&buf, bpp)
	if err != nil {
		t.Errorf("Unexpected error: %s", err)
	} else if buf.String() != "hello" {
		t.Errorf(`Expected "hello"; got %q`, buf.String())
	}
}

// This is a test for issue 3272.
func TestEmptyTemplateHTML(t *testing.T) {
	page := Must(New("page").ParseFiles(os.DevNull))
	if err := page.ExecuteTemplate(os.Stdout, "page", "nothing"); err == nil {
		t.Fatal("expected error")
	}
}

type Issue7379 int

func (Issue7379) SomeMethod(x int) string {
	return fmt.Sprintf("<%d>", x)
}

// This is a test for issue 7379: type assertion error caused panic, and then
// the code to handle the panic breaks escaping. It's hard to see the second
// problem once the first is fixed, but its fix is trivial so we let that go. See
// the discussion for issue 7379.
func TestPipeToMethodIsEscaped(t *testing.T) {
	tmpl := Must(New("x").Parse("<html>{{0 | .SomeMethod}}</html>\n"))
	tryExec := func() string {
		defer func() {
			panicValue := recover()
			if panicValue != nil {
				t.Errorf("panicked: %v\n", panicValue)
			}
		}()
<<<<<<< HEAD
		var b bytes.Buffer
		//nolint
=======
		var b strings.Builder
>>>>>>> e32a493b
		tmpl.Execute(&b, Issue7379(0))
		return b.String()
	}
	for i := 0; i < 3; i++ {
		str := tryExec()
		const expect = "<html>&lt;0&gt;</html>\n"
		if str != expect {
			t.Errorf("expected %q got %q", expect, str)
		}
	}
}

// Unlike text/template, html/template crashed if given an incomplete
// template, that is, a template that had been named but not given any content.
// This is issue #10204.
func TestErrorOnUndefined(t *testing.T) {
	tmpl := New("undefined")

	err := tmpl.Execute(nil, nil)
	if err == nil {
		t.Error("expected error")
	} else if !strings.Contains(err.Error(), "incomplete") {
		t.Errorf("expected error about incomplete template; got %s", err)
	}
}

// This covers issue #20842.
func TestIdempotentExecute(t *testing.T) {
	tmpl := Must(New("").
		Parse(`{{define "main"}}<body>{{template "hello"}}</body>{{end}}`))
	Must(tmpl.
		Parse(`{{define "hello"}}Hello, {{"Ladies & Gentlemen!"}}{{end}}`))
	got := new(strings.Builder)
	var err error
	// Ensure that "hello" produces the same output when executed twice.
	want := "Hello, Ladies &amp; Gentlemen!"
	for i := 0; i < 2; i++ {
		err = tmpl.ExecuteTemplate(got, "hello", nil)
		if err != nil {
			t.Errorf("unexpected error: %s", err)
		}
		if got.String() != want {
			t.Errorf("after executing template \"hello\", got:\n\t%q\nwant:\n\t%q\n", got.String(), want)
		}
		got.Reset()
	}
	// Ensure that the implicit re-execution of "hello" during the execution of
	// "main" does not cause the output of "hello" to change.
	err = tmpl.ExecuteTemplate(got, "main", nil)
	if err != nil {
		t.Errorf("unexpected error: %s", err)
	}
	// If the HTML escaper is added again to the action {{"Ladies & Gentlemen!"}},
	// we would expected to see the ampersand overescaped to "&amp;amp;".
	want = "<body>Hello, Ladies &amp; Gentlemen!</body>"
	if got.String() != want {
		t.Errorf("after executing template \"main\", got:\n\t%q\nwant:\n\t%q\n", got.String(), want)
	}
}

func BenchmarkEscapedExecute(b *testing.B) {
	tmpl := Must(New("t").Parse(`<a onclick="alert('{{.}}')">{{.}}</a>`))
	var buf bytes.Buffer
	b.ResetTimer()
	for i := 0; i < b.N; i++ {
		//nolint
		tmpl.Execute(&buf, "foo & 'bar' & baz")
		buf.Reset()
	}
}

// Covers issue 22780.
func TestOrphanedTemplate(t *testing.T) {
	t1 := Must(New("foo").Parse(`<a href="{{.}}">link1</a>`))
	t2 := Must(t1.New("foo").Parse(`bar`))

	var b strings.Builder
	const wantError = `template: "foo" is an incomplete or empty template`
	if err := t1.Execute(&b, "javascript:alert(1)"); err == nil {
		t.Fatal("expected error executing t1")
	} else if gotError := err.Error(); gotError != wantError {
		t.Fatalf("got t1 execution error:\n\t%s\nwant:\n\t%s", gotError, wantError)
	}
	b.Reset()
	if err := t2.Execute(&b, nil); err != nil {
		t.Fatalf("error executing t2: %s", err)
	}
	const want = "bar"
	if got := b.String(); got != want {
		t.Fatalf("t2 rendered %q, want %q", got, want)
	}
}

// Covers issue 21844.
func TestAliasedParseTreeDoesNotOverescape(t *testing.T) {
	const (
		tmplText = `{{.}}`
		data     = `<baz>`
		want     = `&lt;baz&gt;`
	)
	// Templates "foo" and "bar" both alias the same underlying parse tree.
	tpl := Must(New("foo").Parse(tmplText))
	if _, err := tpl.AddParseTree("bar", tpl.Tree); err != nil {
		t.Fatalf("AddParseTree error: %v", err)
	}
	var b1, b2 strings.Builder
	if err := tpl.ExecuteTemplate(&b1, "foo", data); err != nil {
		t.Fatalf(`ExecuteTemplate failed for "foo": %v`, err)
	}
	if err := tpl.ExecuteTemplate(&b2, "bar", data); err != nil {
		t.Fatalf(`ExecuteTemplate failed for "foo": %v`, err)
	}
	got1, got2 := b1.String(), b2.String()
	if got1 != want {
		t.Fatalf(`Template "foo" rendered %q, want %q`, got1, want)
	}
	if got1 != got2 {
		t.Fatalf(`Template "foo" and "bar" rendered %q and %q respectively, expected equal values`, got1, got2)
	}
}<|MERGE_RESOLUTION|>--- conflicted
+++ resolved
@@ -1874,12 +1874,8 @@
 				t.Errorf("panicked: %v\n", panicValue)
 			}
 		}()
-<<<<<<< HEAD
-		var b bytes.Buffer
+		var b strings.Builder
 		//nolint
-=======
-		var b strings.Builder
->>>>>>> e32a493b
 		tmpl.Execute(&b, Issue7379(0))
 		return b.String()
 	}
