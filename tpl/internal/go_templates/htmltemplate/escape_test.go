// Copyright 2011 The Go Authors. All rights reserved.
// Use of this source code is governed by a BSD-style
// license that can be found in the LICENSE file.

//go:build go1.13 && !windows
// +build go1.13,!windows

package template

import (
	"bytes"
	"encoding/json"
	"fmt"
	htmltemplate "html/template"
	"os"
	"strings"
	"testing"

	template "github.com/neohugo/neohugo/tpl/internal/go_templates/texttemplate"
	"github.com/neohugo/neohugo/tpl/internal/go_templates/texttemplate/parse"
)

type badMarshaler struct{}

func (x *badMarshaler) MarshalJSON() ([]byte, error) {
	// Keys in valid JSON must be double quoted as must all strings.
	return []byte("{ foo: 'not quite valid JSON' }"), nil
}

type goodMarshaler struct{}

func (x *goodMarshaler) MarshalJSON() ([]byte, error) {
	return []byte(`{ "<foo>": "O'Reilly" }`), nil
}

func TestEscape(t *testing.T) {
	data := struct {
		F, T    bool
		C, G, H string
		A, E    []string
		B, M    json.Marshaler
		N       int
		U       any  // untyped nil
		Z       *int // typed nil
		W       htmltemplate.HTML
	}{
		F: false,
		T: true,
		C: "<Cincinnati>",
		G: "<Goodbye>",
		H: "<Hello>",
		A: []string{"<a>", "<b>"},
		E: []string{},
		N: 42,
		B: &badMarshaler{},
		M: &goodMarshaler{},
		U: nil,
		Z: nil,
		W: htmltemplate.HTML(`&iexcl;<b class="foo">Hello</b>, <textarea>O'World</textarea>!`),
	}
	pdata := &data

	tests := []struct {
		name   string
		input  string
		output string
	}{
		{
			"if",
			"{{if .T}}Hello{{end}}, {{.C}}!",
			"Hello, &lt;Cincinnati&gt;!",
		},
		{
			"else",
			"{{if .F}}{{.H}}{{else}}{{.G}}{{end}}!",
			"&lt;Goodbye&gt;!",
		},
		{
			"overescaping1",
			"Hello, {{.C | html}}!",
			"Hello, &lt;Cincinnati&gt;!",
		},
		{
			"overescaping2",
			"Hello, {{html .C}}!",
			"Hello, &lt;Cincinnati&gt;!",
		},
		{
			"overescaping3",
			"{{with .C}}{{$msg := .}}Hello, {{$msg}}!{{end}}",
			"Hello, &lt;Cincinnati&gt;!",
		},
		{
			"assignment",
			"{{if $x := .H}}{{$x}}{{end}}",
			"&lt;Hello&gt;",
		},
		{
			"withBody",
			"{{with .H}}{{.}}{{end}}",
			"&lt;Hello&gt;",
		},
		{
			"withElse",
			"{{with .E}}{{.}}{{else}}{{.H}}{{end}}",
			"&lt;Hello&gt;",
		},
		{
			"rangeBody",
			"{{range .A}}{{.}}{{end}}",
			"&lt;a&gt;&lt;b&gt;",
		},
		{
			"rangeElse",
			"{{range .E}}{{.}}{{else}}{{.H}}{{end}}",
			"&lt;Hello&gt;",
		},
		{
			"nonStringValue",
			"{{.T}}",
			"true",
		},
		{
			"untypedNilValue",
			"{{.U}}",
			"",
		},
		{
			"typedNilValue",
			"{{.Z}}",
			"&lt;nil&gt;",
		},
		{
			"constant",
			`<a href="/search?q={{"'a<b'"}}">`,
			`<a href="/search?q=%27a%3cb%27">`,
		},
		{
			"multipleAttrs",
			"<a b=1 c={{.H}}>",
			"<a b=1 c=&lt;Hello&gt;>",
		},
		{
			"urlStartRel",
			`<a href='{{"/foo/bar?a=b&c=d"}}'>`,
			`<a href='/foo/bar?a=b&amp;c=d'>`,
		},
		{
			"urlStartAbsOk",
			`<a href='{{"http://example.com/foo/bar?a=b&c=d"}}'>`,
			`<a href='http://example.com/foo/bar?a=b&amp;c=d'>`,
		},
		{
			"protocolRelativeURLStart",
			`<a href='{{"//example.com:8000/foo/bar?a=b&c=d"}}'>`,
			`<a href='//example.com:8000/foo/bar?a=b&amp;c=d'>`,
		},
		{
			"pathRelativeURLStart",
			`<a href="{{"/javascript:80/foo/bar"}}">`,
			`<a href="/javascript:80/foo/bar">`,
		},
		{
			"dangerousURLStart",
			`<a href='{{"javascript:alert(%22pwned%22)"}}'>`,
			`<a href='#ZgotmplZ'>`,
		},
		{
			"dangerousURLStart2",
			`<a href='  {{"javascript:alert(%22pwned%22)"}}'>`,
			`<a href='  #ZgotmplZ'>`,
		},
		{
			"nonHierURL",
			`<a href={{"mailto:Muhammed \"The Greatest\" Ali <m.ali@example.com>"}}>`,
			`<a href=mailto:Muhammed%20%22The%20Greatest%22%20Ali%20%3cm.ali@example.com%3e>`,
		},
		{
			"urlPath",
			`<a href='http://{{"javascript:80"}}/foo'>`,
			`<a href='http://javascript:80/foo'>`,
		},
		{
			"urlQuery",
			`<a href='/search?q={{.H}}'>`,
			`<a href='/search?q=%3cHello%3e'>`,
		},
		{
			"urlFragment",
			`<a href='/faq#{{.H}}'>`,
			`<a href='/faq#%3cHello%3e'>`,
		},
		{
			"urlBranch",
			`<a href="{{if .F}}/foo?a=b{{else}}/bar{{end}}">`,
			`<a href="/bar">`,
		},
		{
			"urlBranchConflictMoot",
			`<a href="{{if .T}}/foo?a={{else}}/bar#{{end}}{{.C}}">`,
			`<a href="/foo?a=%3cCincinnati%3e">`,
		},
		{
			"jsStrValue",
			"<button onclick='alert({{.H}})'>",
			`<button onclick='alert(&#34;\u003cHello\u003e&#34;)'>`,
		},
		{
			"jsNumericValue",
			"<button onclick='alert({{.N}})'>",
			`<button onclick='alert( 42 )'>`,
		},
		{
			"jsBoolValue",
			"<button onclick='alert({{.T}})'>",
			`<button onclick='alert( true )'>`,
		},
		{
			"jsNilValueTyped",
			"<button onclick='alert(typeof{{.Z}})'>",
			`<button onclick='alert(typeof null )'>`,
		},
		{
			"jsNilValueUntyped",
			"<button onclick='alert(typeof{{.U}})'>",
			`<button onclick='alert(typeof null )'>`,
		},
		{
			"jsObjValue",
			"<button onclick='alert({{.A}})'>",
			`<button onclick='alert([&#34;\u003ca\u003e&#34;,&#34;\u003cb\u003e&#34;])'>`,
		},
		{
			"jsObjValueScript",
			"<script>alert({{.A}})</script>",
			`<script>alert(["\u003ca\u003e","\u003cb\u003e"])</script>`,
		},
		{
			"jsObjValueNotOverEscaped",
			"<button onclick='alert({{.A | html}})'>",
			`<button onclick='alert([&#34;\u003ca\u003e&#34;,&#34;\u003cb\u003e&#34;])'>`,
		},
		{
			"jsStr",
			"<button onclick='alert(&quot;{{.H}}&quot;)'>",
			`<button onclick='alert(&quot;\u003cHello\u003e&quot;)'>`,
		},
		{
			"badMarshaler",
			`<button onclick='alert(1/{{.B}}in numbers)'>`,
			`<button onclick='alert(1/ /* json: error calling MarshalJSON for type *template.badMarshaler: invalid character &#39;f&#39; looking for beginning of object key string */null in numbers)'>`,
		},
		{
			"jsMarshaler",
			`<button onclick='alert({{.M}})'>`,
			`<button onclick='alert({&#34;\u003cfoo\u003e&#34;:&#34;O&#39;Reilly&#34;})'>`,
		},
		{
			"jsStrNotUnderEscaped",
			"<button onclick='alert({{.C | urlquery}})'>",
			// URL escaped, then quoted for JS.
			`<button onclick='alert(&#34;%3CCincinnati%3E&#34;)'>`,
		},
		{
			"jsRe",
			`<button onclick='alert(/{{"foo+bar"}}/.test(""))'>`,
			`<button onclick='alert(/foo\u002bbar/.test(""))'>`,
		},
		{
			"jsReBlank",
			`<script>alert(/{{""}}/.test(""));</script>`,
			`<script>alert(/(?:)/.test(""));</script>`,
		},
		{
			"jsReAmbigOk",
			`<script>{{if true}}var x = 1{{end}}</script>`,
			// The {if} ends in an ambiguous jsCtx but there is
			// no slash following so we shouldn't care.
			`<script>var x = 1</script>`,
		},
		{
			"styleBidiKeywordPassed",
			`<p style="dir: {{"ltr"}}">`,
			`<p style="dir: ltr">`,
		},
		{
			"styleBidiPropNamePassed",
			`<p style="border-{{"left"}}: 0; border-{{"right"}}: 1in">`,
			`<p style="border-left: 0; border-right: 1in">`,
		},
		{
			"styleExpressionBlocked",
			`<p style="width: {{"expression(alert(1337))"}}">`,
			`<p style="width: ZgotmplZ">`,
		},
		{
			"styleTagSelectorPassed",
			`<style>{{"p"}} { color: pink }</style>`,
			`<style>p { color: pink }</style>`,
		},
		{
			"styleIDPassed",
			`<style>p{{"#my-ID"}} { font: Arial }</style>`,
			`<style>p#my-ID { font: Arial }</style>`,
		},
		{
			"styleClassPassed",
			`<style>p{{".my_class"}} { font: Arial }</style>`,
			`<style>p.my_class { font: Arial }</style>`,
		},
		{
			"styleQuantityPassed",
			`<a style="left: {{"2em"}}; top: {{0}}">`,
			`<a style="left: 2em; top: 0">`,
		},
		{
			"stylePctPassed",
			`<table style=width:{{"100%"}}>`,
			`<table style=width:100%>`,
		},
		{
			"styleColorPassed",
			`<p style="color: {{"#8ff"}}; background: {{"#000"}}">`,
			`<p style="color: #8ff; background: #000">`,
		},
		{
			"styleObfuscatedExpressionBlocked",
			`<p style="width: {{"  e\\78preS\x00Sio/**/n(alert(1337))"}}">`,
			`<p style="width: ZgotmplZ">`,
		},
		{
			"styleMozBindingBlocked",
			`<p style="{{"-moz-binding(alert(1337))"}}: ...">`,
			`<p style="ZgotmplZ: ...">`,
		},
		{
			"styleObfuscatedMozBindingBlocked",
			`<p style="{{"  -mo\\7a-B\x00I/**/nding(alert(1337))"}}: ...">`,
			`<p style="ZgotmplZ: ...">`,
		},
		{
			"styleFontNameString",
			`<p style='font-family: "{{"Times New Roman"}}"'>`,
			`<p style='font-family: "Times New Roman"'>`,
		},
		{
			"styleFontNameString",
			`<p style='font-family: "{{"Times New Roman"}}", "{{"sans-serif"}}"'>`,
			`<p style='font-family: "Times New Roman", "sans-serif"'>`,
		},
		{
			"styleFontNameUnquoted",
			`<p style='font-family: {{"Times New Roman"}}'>`,
			`<p style='font-family: Times New Roman'>`,
		},
		{
			"styleURLQueryEncoded",
			`<p style="background: url(/img?name={{"O'Reilly Animal(1)<2>.png"}})">`,
			`<p style="background: url(/img?name=O%27Reilly%20Animal%281%29%3c2%3e.png)">`,
		},
		{
			"styleQuotedURLQueryEncoded",
			`<p style="background: url('/img?name={{"O'Reilly Animal(1)<2>.png"}}')">`,
			`<p style="background: url('/img?name=O%27Reilly%20Animal%281%29%3c2%3e.png')">`,
		},
		{
			"styleStrQueryEncoded",
			`<p style="background: '/img?name={{"O'Reilly Animal(1)<2>.png"}}'">`,
			`<p style="background: '/img?name=O%27Reilly%20Animal%281%29%3c2%3e.png'">`,
		},
		{
			"styleURLBadProtocolBlocked",
			`<a style="background: url('{{"javascript:alert(1337)"}}')">`,
			`<a style="background: url('#ZgotmplZ')">`,
		},
		{
			"styleStrBadProtocolBlocked",
			`<a style="background: '{{"vbscript:alert(1337)"}}'">`,
			`<a style="background: '#ZgotmplZ'">`,
		},
		{
			"styleStrEncodedProtocolEncoded",
			`<a style="background: '{{"javascript\\3a alert(1337)"}}'">`,
			// The CSS string 'javascript\\3a alert(1337)' does not contain a colon.
			`<a style="background: 'javascript\\3a alert\28 1337\29 '">`,
		},
		{
			"styleURLGoodProtocolPassed",
			`<a style="background: url('{{"http://oreilly.com/O'Reilly Animals(1)<2>;{}.html"}}')">`,
			`<a style="background: url('http://oreilly.com/O%27Reilly%20Animals%281%29%3c2%3e;%7b%7d.html')">`,
		},
		{
			"styleStrGoodProtocolPassed",
			`<a style="background: '{{"http://oreilly.com/O'Reilly Animals(1)<2>;{}.html"}}'">`,
			`<a style="background: 'http\3a\2f\2foreilly.com\2fO\27Reilly Animals\28 1\29\3c 2\3e\3b\7b\7d.html'">`,
		},
		{
			"styleURLEncodedForHTMLInAttr",
			`<a style="background: url('{{"/search?img=foo&size=icon"}}')">`,
			`<a style="background: url('/search?img=foo&amp;size=icon')">`,
		},
		{
			"styleURLNotEncodedForHTMLInCdata",
			`<style>body { background: url('{{"/search?img=foo&size=icon"}}') }</style>`,
			`<style>body { background: url('/search?img=foo&size=icon') }</style>`,
		},
		{
			"styleURLMixedCase",
			`<p style="background: URL(#{{.H}})">`,
			`<p style="background: URL(#%3cHello%3e)">`,
		},
		{
			"stylePropertyPairPassed",
			`<a style='{{"color: red"}}'>`,
			`<a style='color: red'>`,
		},
		{
			"styleStrSpecialsEncoded",
			`<a style="font-family: '{{"/**/'\";:// \\"}}', &quot;{{"/**/'\";:// \\"}}&quot;">`,
			`<a style="font-family: '\2f**\2f\27\22\3b\3a\2f\2f  \\', &quot;\2f**\2f\27\22\3b\3a\2f\2f  \\&quot;">`,
		},
		{
			"styleURLSpecialsEncoded",
			`<a style="border-image: url({{"/**/'\";:// \\"}}), url(&quot;{{"/**/'\";:// \\"}}&quot;), url('{{"/**/'\";:// \\"}}'), 'http://www.example.com/?q={{"/**/'\";:// \\"}}''">`,
			`<a style="border-image: url(/**/%27%22;://%20%5c), url(&quot;/**/%27%22;://%20%5c&quot;), url('/**/%27%22;://%20%5c'), 'http://www.example.com/?q=%2f%2a%2a%2f%27%22%3b%3a%2f%2f%20%5c''">`,
		},
		{
			"HTML comment",
			"<b>Hello, <!-- name of world -->{{.C}}</b>",
			"<b>Hello, &lt;Cincinnati&gt;</b>",
		},
		{
			"HTML comment not first < in text node.",
			"<<!-- -->!--",
			"&lt;!--",
		},
		{
			"HTML normalization 1",
			"a < b",
			"a &lt; b",
		},
		{
			"HTML normalization 2",
			"a << b",
			"a &lt;&lt; b",
		},
		{
			"HTML normalization 3",
			"a<<!-- --><!-- -->b",
			"a&lt;b",
		},
		{
			"HTML doctype not normalized",
			"<!DOCTYPE html>Hello, World!",
			"<!DOCTYPE html>Hello, World!",
		},
		{
			"HTML doctype not case-insensitive",
			"<!doCtYPE htMl>Hello, World!",
			"<!doCtYPE htMl>Hello, World!",
		},
		{
			"No doctype injection",
			`<!{{"DOCTYPE"}}`,
			"&lt;!DOCTYPE",
		},
		{
			"Split HTML comment",
			"<b>Hello, <!-- name of {{if .T}}city -->{{.C}}{{else}}world -->{{.W}}{{end}}</b>",
			"<b>Hello, &lt;Cincinnati&gt;</b>",
		},
		{
			"JS line comment",
			"<script>for (;;) { if (c()) break// foo not a label\n" +
				"foo({{.T}});}</script>",
			"<script>for (;;) { if (c()) break\n" +
				"foo( true );}</script>",
		},
		{
			"JS multiline block comment",
			"<script>for (;;) { if (c()) break/* foo not a label\n" +
				" */foo({{.T}});}</script>",
			// Newline separates break from call. If newline
			// removed, then break will consume label leaving
			// code invalid.
			"<script>for (;;) { if (c()) break\n" +
				"foo( true );}</script>",
		},
		{
			"JS single-line block comment",
			"<script>for (;;) {\n" +
				"if (c()) break/* foo a label */foo;" +
				"x({{.T}});}</script>",
			// Newline separates break from call. If newline
			// removed, then break will consume label leaving
			// code invalid.
			"<script>for (;;) {\n" +
				"if (c()) break foo;" +
				"x( true );}</script>",
		},
		{
			"JS block comment flush with mathematical division",
			"<script>var a/*b*//c\nd</script>",
			"<script>var a /c\nd</script>",
		},
		{
			"JS mixed comments",
			"<script>var a/*b*///c\nd</script>",
			"<script>var a \nd</script>",
		},
		{
			"CSS comments",
			"<style>p// paragraph\n" +
				`{border: 1px/* color */{{"#00f"}}}</style>`,
			"<style>p\n" +
				"{border: 1px #00f}</style>",
		},
		{
			"JS attr block comment",
			`<a onclick="f(&quot;&quot;); /* alert({{.H}}) */">`,
			// Attribute comment tests should pass if the comments
			// are successfully elided.
			`<a onclick="f(&quot;&quot;); /* alert() */">`,
		},
		{
			"JS attr line comment",
			`<a onclick="// alert({{.G}})">`,
			`<a onclick="// alert()">`,
		},
		{
			"CSS attr block comment",
			`<a style="/* color: {{.H}} */">`,
			`<a style="/* color:  */">`,
		},
		{
			"CSS attr line comment",
			`<a style="// color: {{.G}}">`,
			`<a style="// color: ">`,
		},
		{
			"HTML substitution commented out",
			"<p><!-- {{.H}} --></p>",
			"<p></p>",
		},
		{
			"Comment ends flush with start",
			"<!--{{.}}--><script>/*{{.}}*///{{.}}\n</script><style>/*{{.}}*///{{.}}\n</style><a onclick='/*{{.}}*///{{.}}' style='/*{{.}}*///{{.}}'>",
			"<script> \n</script><style> \n</style><a onclick='/**///' style='/**///'>",
		},
		{
			"typed HTML in text",
			`{{.W}}`,
			`&iexcl;<b class="foo">Hello</b>, <textarea>O'World</textarea>!`,
		},
		{
			"typed HTML in attribute",
			`<div title="{{.W}}">`,
			`<div title="&iexcl;Hello, O&#39;World!">`,
		},
		{
			"typed HTML in script",
			`<button onclick="alert({{.W}})">`,
			`<button onclick="alert(&#34;\u0026iexcl;\u003cb class=\&#34;foo\&#34;\u003eHello\u003c/b\u003e, \u003ctextarea\u003eO&#39;World\u003c/textarea\u003e!&#34;)">`,
		},
		{
			"typed HTML in RCDATA",
			`<textarea>{{.W}}</textarea>`,
			`<textarea>&iexcl;&lt;b class=&#34;foo&#34;&gt;Hello&lt;/b&gt;, &lt;textarea&gt;O&#39;World&lt;/textarea&gt;!</textarea>`,
		},
		{
			"range in textarea",
			"<textarea>{{range .A}}{{.}}{{end}}</textarea>",
			"<textarea>&lt;a&gt;&lt;b&gt;</textarea>",
		},
		{
			"No tag injection",
			`{{"10$"}}<{{"script src,evil.org/pwnd.js"}}...`,
			`10$&lt;script src,evil.org/pwnd.js...`,
		},
		{
			"No comment injection",
			`<{{"!--"}}`,
			`&lt;!--`,
		},
		{
			"No RCDATA end tag injection",
			`<textarea><{{"/textarea "}}...</textarea>`,
			`<textarea>&lt;/textarea ...</textarea>`,
		},
		{
			"optional attrs",
			`<img class="{{"iconClass"}}"` +
				`{{if .T}} id="{{"<iconId>"}}"{{end}}` +
				// Double quotes inside if/else.
				` src=` +
				`{{if .T}}"?{{"<iconPath>"}}"` +
				`{{else}}"images/cleardot.gif"{{end}}` +
				// Missing space before title, but it is not a
				// part of the src attribute.
				`{{if .T}}title="{{"<title>"}}"{{end}}` +
				// Quotes outside if/else.
				` alt="` +
				`{{if .T}}{{"<alt>"}}` +
				`{{else}}{{if .F}}{{"<title>"}}{{end}}` +
				`{{end}}"` +
				`>`,
			`<img class="iconClass" id="&lt;iconId&gt;" src="?%3ciconPath%3e"title="&lt;title&gt;" alt="&lt;alt&gt;">`,
		},
		{
			"conditional valueless attr name",
			`<input{{if .T}} checked{{end}} name=n>`,
			`<input checked name=n>`,
		},
		{
			"conditional dynamic valueless attr name 1",
			`<input{{if .T}} {{"checked"}}{{end}} name=n>`,
			`<input checked name=n>`,
		},
		{
			"conditional dynamic valueless attr name 2",
			`<input {{if .T}}{{"checked"}} {{end}}name=n>`,
			`<input checked name=n>`,
		},
		{
			"dynamic attribute name",
			`<img on{{"load"}}="alert({{"loaded"}})">`,
			// Treated as JS since quotes are inserted.
			`<img onload="alert(&#34;loaded&#34;)">`,
		},
		{
			"bad dynamic attribute name 1",
			// Allow checked, selected, disabled, but not JS or
			// CSS attributes.
			`<input {{"onchange"}}="{{"doEvil()"}}">`,
			`<input ZgotmplZ="doEvil()">`,
		},
		{
			"bad dynamic attribute name 2",
			`<div {{"sTyle"}}="{{"color: expression(alert(1337))"}}">`,
			`<div ZgotmplZ="color: expression(alert(1337))">`,
		},
		{
			"bad dynamic attribute name 3",
			// Allow title or alt, but not a URL.
			`<img {{"src"}}="{{"javascript:doEvil()"}}">`,
			`<img ZgotmplZ="javascript:doEvil()">`,
		},
		{
			"bad dynamic attribute name 4",
			// Structure preservation requires values to associate
			// with a consistent attribute.
			`<input checked {{""}}="Whose value am I?">`,
			`<input checked ZgotmplZ="Whose value am I?">`,
		},
		{
			"dynamic element name",
			`<h{{3}}><table><t{{"head"}}>...</h{{3}}>`,
			`<h3><table><thead>...</h3>`,
		},
		{
			"bad dynamic element name",
			// Dynamic element names are typically used to switch
			// between (thead, tfoot, tbody), (ul, ol), (th, td),
			// and other replaceable sets.
			// We do not currently easily support (ul, ol).
			// If we do change to support that, this test should
			// catch failures to filter out special tag names which
			// would violate the structure preservation property --
			// if any special tag name could be substituted, then
			// the content could be raw text/RCDATA for some inputs
			// and regular HTML content for others.
			`<{{"script"}}>{{"doEvil()"}}</{{"script"}}>`,
			`&lt;script>doEvil()&lt;/script>`,
		},
		{
			"srcset bad URL in second position",
			`<img srcset="{{"/not-an-image#,javascript:alert(1)"}}">`,
			// The second URL is also filtered.
			`<img srcset="/not-an-image#,#ZgotmplZ">`,
		},
		{
			"srcset buffer growth",
			`<img srcset={{",,,,,,,,,,,,,,,,,,,,,,,,,,,,,,,,,,,,,,,,,,,,,,,,"}}>`,
			`<img srcset=,,,,,,,,,,,,,,,,,,,,,,,,,,,,,,,,,,,,,,,,,,,,,,,,>`,
		},
	}

	for _, test := range tests {
		tmpl := New(test.name)
		tmpl = Must(tmpl.Parse(test.input))
		// Check for bug 6459: Tree field was not set in Parse.
		if tmpl.Tree != tmpl.text.Tree {
			t.Errorf("%s: tree not set properly", test.name)
			continue
		}
		b := new(strings.Builder)
		if err := tmpl.Execute(b, data); err != nil {
			t.Errorf("%s: template execution failed: %s", test.name, err)
			continue
		}
		if w, g := test.output, b.String(); w != g {
			t.Errorf("%s: escaped output: want\n\t%q\ngot\n\t%q", test.name, w, g)
			continue
		}
		b.Reset()
		if err := tmpl.Execute(b, pdata); err != nil {
			t.Errorf("%s: template execution failed for pointer: %s", test.name, err)
			continue
		}
		if w, g := test.output, b.String(); w != g {
			t.Errorf("%s: escaped output for pointer: want\n\t%q\ngot\n\t%q", test.name, w, g)
			continue
		}
		if tmpl.Tree != tmpl.text.Tree {
			t.Errorf("%s: tree mismatch", test.name)
			continue
		}
	}
}

func TestEscapeMap(t *testing.T) {
	data := map[string]string{
		"html":     `<h1>Hi!</h1>`,
		"urlquery": `http://www.foo.com/index.html?title=main`,
	}
	for _, test := range [...]struct {
		desc, input, output string
	}{
		// covering issue 20323
		{
			"field with predefined escaper name 1",
			`{{.html | print}}`,
			`&lt;h1&gt;Hi!&lt;/h1&gt;`,
		},
		// covering issue 20323
		{
			"field with predefined escaper name 2",
			`{{.urlquery | print}}`,
			`http://www.foo.com/index.html?title=main`,
		},
	} {
		tmpl := Must(New("").Parse(test.input))
		b := new(strings.Builder)
		if err := tmpl.Execute(b, data); err != nil {
			t.Errorf("%s: template execution failed: %s", test.desc, err)
			continue
		}
		if w, g := test.output, b.String(); w != g {
			t.Errorf("%s: escaped output: want\n\t%q\ngot\n\t%q", test.desc, w, g)
			continue
		}
	}
}

func TestEscapeSet(t *testing.T) {
	type dataItem struct {
		Children []*dataItem
		X        string
	}

	data := dataItem{
		Children: []*dataItem{
			{X: "foo"},
			{X: "<bar>"},
			{
				Children: []*dataItem{
					{X: "baz"},
				},
			},
		},
	}

	tests := []struct {
		inputs map[string]string
		want   string
	}{
		// The trivial set.
		{
			map[string]string{
				"main": ``,
			},
			``,
		},
		// A template called in the start context.
		{
			map[string]string{
				"main": `Hello, {{template "helper"}}!`,
				// Not a valid top level HTML template.
				// "<b" is not a full tag.
				"helper": `{{"<World>"}}`,
			},
			`Hello, &lt;World&gt;!`,
		},
		// A template called in a context other than the start.
		{
			map[string]string{
				"main": `<a onclick='a = {{template "helper"}};'>`,
				// Not a valid top level HTML template.
				// "<b" is not a full tag.
				"helper": `{{"<a>"}}<b`,
			},
			`<a onclick='a = &#34;\u003ca\u003e&#34;<b;'>`,
		},
		// A recursive template that ends in its start context.
		{
			map[string]string{
				"main": `{{range .Children}}{{template "main" .}}{{else}}{{.X}} {{end}}`,
			},
			`foo &lt;bar&gt; baz `,
		},
		// A recursive helper template that ends in its start context.
		{
			map[string]string{
				"main":   `{{template "helper" .}}`,
				"helper": `{{if .Children}}<ul>{{range .Children}}<li>{{template "main" .}}</li>{{end}}</ul>{{else}}{{.X}}{{end}}`,
			},
			`<ul><li>foo</li><li>&lt;bar&gt;</li><li><ul><li>baz</li></ul></li></ul>`,
		},
		// Co-recursive templates that end in its start context.
		{
			map[string]string{
				"main":   `<blockquote>{{range .Children}}{{template "helper" .}}{{end}}</blockquote>`,
				"helper": `{{if .Children}}{{template "main" .}}{{else}}{{.X}}<br>{{end}}`,
			},
			`<blockquote>foo<br>&lt;bar&gt;<br><blockquote>baz<br></blockquote></blockquote>`,
		},
		// A template that is called in two different contexts.
		{
			map[string]string{
				"main":   `<button onclick="title='{{template "helper"}}'; ...">{{template "helper"}}</button>`,
				"helper": `{{11}} of {{"<100>"}}`,
			},
			`<button onclick="title='11 of \u003c100\u003e'; ...">11 of &lt;100&gt;</button>`,
		},
		// A non-recursive template that ends in a different context.
		// helper starts in jsCtxRegexp and ends in jsCtxDivOp.
		{
			map[string]string{
				"main":   `<script>var x={{template "helper"}}/{{"42"}};</script>`,
				"helper": "{{126}}",
			},
			`<script>var x= 126 /"42";</script>`,
		},
		// A recursive template that ends in a similar context.
		{
			map[string]string{
				"main":      `<script>var x=[{{template "countdown" 4}}];</script>`,
				"countdown": `{{.}}{{if .}},{{template "countdown" . | pred}}{{end}}`,
			},
			`<script>var x=[ 4 , 3 , 2 , 1 , 0 ];</script>`,
		},
		// A recursive template that ends in a different context.
		/*
			{
				map[string]string{
					"main":   `<a href="/foo{{template "helper" .}}">`,
					"helper": `{{if .Children}}{{range .Children}}{{template "helper" .}}{{end}}{{else}}?x={{.X}}{{end}}`,
				},
				`<a href="/foo?x=foo?x=%3cbar%3e?x=baz">`,
			},
		*/
	}

	// pred is a template function that returns the predecessor of a
	// natural number for testing recursive templates.
	fns := FuncMap{"pred": func(a ...any) (any, error) {
		if len(a) == 1 {
			if i, _ := a[0].(int); i > 0 {
				return i - 1, nil
			}
		}
		return nil, fmt.Errorf("undefined pred(%v)", a)
	}}

	for _, test := range tests {
		source := ""
		for name, body := range test.inputs {
			source += fmt.Sprintf("{{define %q}}%s{{end}} ", name, body)
		}
		tmpl, err := New("root").Funcs(fns).Parse(source)
		if err != nil {
			t.Errorf("error parsing %q: %v", source, err)
			continue
		}
		var b strings.Builder

		if err := tmpl.ExecuteTemplate(&b, "main", data); err != nil {
			t.Errorf("%q executing %v", err.Error(), tmpl.Lookup("main"))
			continue
		}
		if got := b.String(); test.want != got {
			t.Errorf("want\n\t%q\ngot\n\t%q", test.want, got)
		}
	}
}

func TestErrors(t *testing.T) {
	tests := []struct {
		input string
		err   string
	}{
		// Non-error cases.
		{
			"{{if .Cond}}<a>{{else}}<b>{{end}}",
			"",
		},
		{
			"{{if .Cond}}<a>{{end}}",
			"",
		},
		{
			"{{if .Cond}}{{else}}<b>{{end}}",
			"",
		},
		{
			"{{with .Cond}}<div>{{end}}",
			"",
		},
		{
			"{{range .Items}}<a>{{end}}",
			"",
		},
		{
			"<a href='/foo?{{range .Items}}&{{.K}}={{.V}}{{end}}'>",
			"",
		},
		{
			"{{range .Items}}<a{{if .X}}{{end}}>{{end}}",
			"",
		},
		{
			"{{range .Items}}<a{{if .X}}{{end}}>{{continue}}{{end}}",
			"",
		},
		{
			"{{range .Items}}<a{{if .X}}{{end}}>{{break}}{{end}}",
			"",
		},
		{
			"{{range .Items}}<a{{if .X}}{{end}}>{{if .X}}{{break}}{{end}}{{end}}",
			"",
		},
		// Error cases.
		{
			"{{if .Cond}}<a{{end}}",
			"z:1:5: {{if}} branches",
		},
		{
			"{{if .Cond}}\n{{else}}\n<a{{end}}",
			"z:1:5: {{if}} branches",
		},
		{
			// Missing quote in the else branch.
			`{{if .Cond}}<a href="foo">{{else}}<a href="bar>{{end}}`,
			"z:1:5: {{if}} branches",
		},
		{
			// Different kind of attribute: href implies a URL.
			"<a {{if .Cond}}href='{{else}}title='{{end}}{{.X}}'>",
			"z:1:8: {{if}} branches",
		},
		{
			"\n{{with .X}}<a{{end}}",
			"z:2:7: {{with}} branches",
		},
		{
			"\n{{with .X}}<a>{{else}}<a{{end}}",
			"z:2:7: {{with}} branches",
		},
		{
			"{{range .Items}}<a{{end}}",
			`z:1: on range loop re-entry: "<" in attribute name: "<a"`,
		},
		{
			"\n{{range .Items}} x='<a{{end}}",
			"z:2:8: on range loop re-entry: {{range}} branches",
		},
		{
			"{{range .Items}}<a{{if .X}}{{break}}{{end}}>{{end}}",
			"z:1:29: at range loop break: {{range}} branches end in different contexts",
		},
		{
			"{{range .Items}}<a{{if .X}}{{continue}}{{end}}>{{end}}",
			"z:1:29: at range loop continue: {{range}} branches end in different contexts",
		},
		{
			"<a b=1 c={{.H}}",
			"z: ends in a non-text context: {stateAttr delimSpaceOrTagEnd",
		},
		{
			"<script>foo();",
			"z: ends in a non-text context: {stateJS",
		},
		{
			`<a href="{{if .F}}/foo?a={{else}}/bar/{{end}}{{.H}}">`,
			"z:1:47: {{.H}} appears in an ambiguous context within a URL",
		},
		{
			`<a onclick="alert('Hello \`,
			`unfinished escape sequence in JS string: "Hello \\"`,
		},
		{
			`<a onclick='alert("Hello\, World\`,
			`unfinished escape sequence in JS string: "Hello\\, World\\"`,
		},
		{
			`<a onclick='alert(/x+\`,
			`unfinished escape sequence in JS string: "x+\\"`,
		},
		{
			`<a onclick="/foo[\]/`,
			`unfinished JS regexp charset: "foo[\\]/"`,
		},
		{
			// It is ambiguous whether 1.5 should be 1\.5 or 1.5.
			// Either `var x = 1/- 1.5 /i.test(x)`
			// where `i.test(x)` is a method call of reference i,
			// or `/-1\.5/i.test(x)` which is a method call on a
			// case insensitive regular expression.
			`<script>{{if false}}var x = 1{{end}}/-{{"1.5"}}/i.test(x)</script>`,
			`'/' could start a division or regexp: "/-"`,
		},
		{
			`{{template "foo"}}`,
			"z:1:11: no such template \"foo\"",
		},
		{
			`<div{{template "y"}}>` +
				// Illegal starting in stateTag but not in stateText.
				`{{define "y"}} foo<b{{end}}`,
			`"<" in attribute name: " foo<b"`,
		},
		{
			`<script>reverseList = [{{template "t"}}]</script>` +
				// Missing " after recursive call.
				`{{define "t"}}{{if .Tail}}{{template "t" .Tail}}{{end}}{{.Head}}",{{end}}`,
			`: cannot compute output context for template t$htmltemplate_stateJS_elementScript`,
		},
		{
			`<input type=button value=onclick=>`,
			`html/template:z: "=" in unquoted attr: "onclick="`,
		},
		{
			`<input type=button value= onclick=>`,
			`html/template:z: "=" in unquoted attr: "onclick="`,
		},
		{
			`<input type=button value= 1+1=2>`,
			`html/template:z: "=" in unquoted attr: "1+1=2"`,
		},
		{
			"<a class=`foo>",
			"html/template:z: \"`\" in unquoted attr: \"`foo\"",
		},
		{
			`<a style=font:'Arial'>`,
			`html/template:z: "'" in unquoted attr: "font:'Arial'"`,
		},
		{
			`<a=foo>`,
			`: expected space, attr name, or end of tag, but got "=foo>"`,
		},
		{
			`Hello, {{. | urlquery | print}}!`,
			// urlquery is disallowed if it is not the last command in the pipeline.
			`predefined escaper "urlquery" disallowed in template`,
		},
		{
			`Hello, {{. | html | print}}!`,
			// html is disallowed if it is not the last command in the pipeline.
			`predefined escaper "html" disallowed in template`,
		},
		{
			`Hello, {{html . | print}}!`,
			// A direct call to html is disallowed if it is not the last command in the pipeline.
			`predefined escaper "html" disallowed in template`,
		},
		{
			`<div class={{. | html}}>Hello<div>`,
			// html is disallowed in a pipeline that is in an unquoted attribute context,
			// even if it is the last command in the pipeline.
			`predefined escaper "html" disallowed in template`,
		},
		{
			`Hello, {{. | urlquery | html}}!`,
			// html is allowed since it is the last command in the pipeline, but urlquery is not.
			`predefined escaper "urlquery" disallowed in template`,
		},
	}
	for _, test := range tests {
		buf := new(bytes.Buffer)
		tmpl, err := New("z").Parse(test.input)
		if err != nil {
			t.Errorf("input=%q: unexpected parse error %s\n", test.input, err)
			continue
		}
		err = tmpl.Execute(buf, nil)
		var got string
		if err != nil {
			got = err.Error()
		}
		if test.err == "" {
			if got != "" {
				t.Errorf("input=%q: unexpected error %q", test.input, got)
			}
			continue
		}
		if !strings.Contains(got, test.err) {
			t.Errorf("input=%q: error\n\t%q\ndoes not contain expected string\n\t%q", test.input, got, test.err)
			continue
		}
		// Check that we get the same error if we call Execute again.
		if err := tmpl.Execute(buf, nil); err == nil || err.Error() != got {
			t.Errorf("input=%q: unexpected error on second call %q", test.input, err)
		}
	}
}

func TestEscapeText(t *testing.T) {
	tests := []struct {
		input  string
		output context
	}{
		{
			``,
			context{},
		},
		{
			`Hello, World!`,
			context{},
		},
		{
			// An orphaned "<" is OK.
			`I <3 Ponies!`,
			context{},
		},
		{
			`<a`,
			context{state: stateTag},
		},
		{
			`<a `,
			context{state: stateTag},
		},
		{
			`<a>`,
			context{state: stateText},
		},
		{
			`<a href`,
			context{state: stateAttrName, attr: attrURL},
		},
		{
			`<a on`,
			context{state: stateAttrName, attr: attrScript},
		},
		{
			`<a href `,
			context{state: stateAfterName, attr: attrURL},
		},
		{
			`<a style  =  `,
			context{state: stateBeforeValue, attr: attrStyle},
		},
		{
			`<a href=`,
			context{state: stateBeforeValue, attr: attrURL},
		},
		{
			`<a href=x`,
			context{state: stateURL, delim: delimSpaceOrTagEnd, urlPart: urlPartPreQuery, attr: attrURL},
		},
		{
			`<a href=x `,
			context{state: stateTag},
		},
		{
			`<a href=>`,
			context{state: stateText},
		},
		{
			`<a href=x>`,
			context{state: stateText},
		},
		{
			`<a href ='`,
			context{state: stateURL, delim: delimSingleQuote, attr: attrURL},
		},
		{
			`<a href=''`,
			context{state: stateTag},
		},
		{
			`<a href= "`,
			context{state: stateURL, delim: delimDoubleQuote, attr: attrURL},
		},
		{
			`<a href=""`,
			context{state: stateTag},
		},
		{
			`<a title="`,
			context{state: stateAttr, delim: delimDoubleQuote},
		},
		{
			`<a HREF='http:`,
			context{state: stateURL, delim: delimSingleQuote, urlPart: urlPartPreQuery, attr: attrURL},
		},
		{
			`<a Href='/`,
			context{state: stateURL, delim: delimSingleQuote, urlPart: urlPartPreQuery, attr: attrURL},
		},
		{
			`<a href='"`,
			context{state: stateURL, delim: delimSingleQuote, urlPart: urlPartPreQuery, attr: attrURL},
		},
		{
			`<a href="'`,
			context{state: stateURL, delim: delimDoubleQuote, urlPart: urlPartPreQuery, attr: attrURL},
		},
		{
			`<a href='&apos;`,
			context{state: stateURL, delim: delimSingleQuote, urlPart: urlPartPreQuery, attr: attrURL},
		},
		{
			`<a href="&quot;`,
			context{state: stateURL, delim: delimDoubleQuote, urlPart: urlPartPreQuery, attr: attrURL},
		},
		{
			`<a href="&#34;`,
			context{state: stateURL, delim: delimDoubleQuote, urlPart: urlPartPreQuery, attr: attrURL},
		},
		{
			`<a href=&quot;`,
			context{state: stateURL, delim: delimSpaceOrTagEnd, urlPart: urlPartPreQuery, attr: attrURL},
		},
		{
			`<img alt="1">`,
			context{state: stateText},
		},
		{
			`<img alt="1>"`,
			context{state: stateTag},
		},
		{
			`<img alt="1>">`,
			context{state: stateText},
		},
		{
			`<input checked type="checkbox"`,
			context{state: stateTag},
		},
		{
			`<a onclick="`,
			context{state: stateJS, delim: delimDoubleQuote, attr: attrScript},
		},
		{
			`<a onclick="//foo`,
			context{state: stateJSLineCmt, delim: delimDoubleQuote, attr: attrScript},
		},
		{
			"<a onclick='//\n",
			context{state: stateJS, delim: delimSingleQuote, attr: attrScript},
		},
		{
			"<a onclick='//\r\n",
			context{state: stateJS, delim: delimSingleQuote, attr: attrScript},
		},
		{
			"<a onclick='//\u2028",
			context{state: stateJS, delim: delimSingleQuote, attr: attrScript},
		},
		{
			`<a onclick="/*`,
			context{state: stateJSBlockCmt, delim: delimDoubleQuote, attr: attrScript},
		},
		{
			`<a onclick="/*/`,
			context{state: stateJSBlockCmt, delim: delimDoubleQuote, attr: attrScript},
		},
		{
			`<a onclick="/**/`,
			context{state: stateJS, delim: delimDoubleQuote, attr: attrScript},
		},
		{
			`<a onkeypress="&quot;`,
			context{state: stateJSDqStr, delim: delimDoubleQuote, attr: attrScript},
		},
		{
			`<a onclick='&quot;foo&quot;`,
			context{state: stateJS, delim: delimSingleQuote, jsCtx: jsCtxDivOp, attr: attrScript},
		},
		{
			`<a onclick=&#39;foo&#39;`,
			context{state: stateJS, delim: delimSpaceOrTagEnd, jsCtx: jsCtxDivOp, attr: attrScript},
		},
		{
			`<a onclick=&#39;foo`,
			context{state: stateJSSqStr, delim: delimSpaceOrTagEnd, attr: attrScript},
		},
		{
			`<a onclick="&quot;foo'`,
			context{state: stateJSDqStr, delim: delimDoubleQuote, attr: attrScript},
		},
		{
			`<a onclick="'foo&quot;`,
			context{state: stateJSSqStr, delim: delimDoubleQuote, attr: attrScript},
		},
		{
			`<A ONCLICK="'`,
			context{state: stateJSSqStr, delim: delimDoubleQuote, attr: attrScript},
		},
		{
			`<a onclick="/`,
			context{state: stateJSRegexp, delim: delimDoubleQuote, attr: attrScript},
		},
		{
			`<a onclick="'foo'`,
			context{state: stateJS, delim: delimDoubleQuote, jsCtx: jsCtxDivOp, attr: attrScript},
		},
		{
			`<a onclick="'foo\'`,
			context{state: stateJSSqStr, delim: delimDoubleQuote, attr: attrScript},
		},
		{
			`<a onclick="'foo\'`,
			context{state: stateJSSqStr, delim: delimDoubleQuote, attr: attrScript},
		},
		{
			`<a onclick="/foo/`,
			context{state: stateJS, delim: delimDoubleQuote, jsCtx: jsCtxDivOp, attr: attrScript},
		},
		{
			`<script>/foo/ /=`,
			context{state: stateJS, element: elementScript},
		},
		{
			`<a onclick="1 /foo`,
			context{state: stateJS, delim: delimDoubleQuote, jsCtx: jsCtxDivOp, attr: attrScript},
		},
		{
			`<a onclick="1 /*c*/ /foo`,
			context{state: stateJS, delim: delimDoubleQuote, jsCtx: jsCtxDivOp, attr: attrScript},
		},
		{
			`<a onclick="/foo[/]`,
			context{state: stateJSRegexp, delim: delimDoubleQuote, attr: attrScript},
		},
		{
			`<a onclick="/foo\/`,
			context{state: stateJSRegexp, delim: delimDoubleQuote, attr: attrScript},
		},
		{
			`<a onclick="/foo/`,
			context{state: stateJS, delim: delimDoubleQuote, jsCtx: jsCtxDivOp, attr: attrScript},
		},
		{
			`<input checked style="`,
			context{state: stateCSS, delim: delimDoubleQuote, attr: attrStyle},
		},
		{
			`<a style="//`,
			context{state: stateCSSLineCmt, delim: delimDoubleQuote, attr: attrStyle},
		},
		{
			`<a style="//</script>`,
			context{state: stateCSSLineCmt, delim: delimDoubleQuote, attr: attrStyle},
		},
		{
			"<a style='//\n",
			context{state: stateCSS, delim: delimSingleQuote, attr: attrStyle},
		},
		{
			"<a style='//\r",
			context{state: stateCSS, delim: delimSingleQuote, attr: attrStyle},
		},
		{
			`<a style="/*`,
			context{state: stateCSSBlockCmt, delim: delimDoubleQuote, attr: attrStyle},
		},
		{
			`<a style="/*/`,
			context{state: stateCSSBlockCmt, delim: delimDoubleQuote, attr: attrStyle},
		},
		{
			`<a style="/**/`,
			context{state: stateCSS, delim: delimDoubleQuote, attr: attrStyle},
		},
		{
			`<a style="background: '`,
			context{state: stateCSSSqStr, delim: delimDoubleQuote, attr: attrStyle},
		},
		{
			`<a style="background: &quot;`,
			context{state: stateCSSDqStr, delim: delimDoubleQuote, attr: attrStyle},
		},
		{
			`<a style="background: '/foo?img=`,
			context{state: stateCSSSqStr, delim: delimDoubleQuote, urlPart: urlPartQueryOrFrag, attr: attrStyle},
		},
		{
			`<a style="background: '/`,
			context{state: stateCSSSqStr, delim: delimDoubleQuote, urlPart: urlPartPreQuery, attr: attrStyle},
		},
		{
			`<a style="background: url(&#x22;/`,
			context{state: stateCSSDqURL, delim: delimDoubleQuote, urlPart: urlPartPreQuery, attr: attrStyle},
		},
		{
			`<a style="background: url('/`,
			context{state: stateCSSSqURL, delim: delimDoubleQuote, urlPart: urlPartPreQuery, attr: attrStyle},
		},
		{
			`<a style="background: url('/)`,
			context{state: stateCSSSqURL, delim: delimDoubleQuote, urlPart: urlPartPreQuery, attr: attrStyle},
		},
		{
			`<a style="background: url('/ `,
			context{state: stateCSSSqURL, delim: delimDoubleQuote, urlPart: urlPartPreQuery, attr: attrStyle},
		},
		{
			`<a style="background: url(/`,
			context{state: stateCSSURL, delim: delimDoubleQuote, urlPart: urlPartPreQuery, attr: attrStyle},
		},
		{
			`<a style="background: url( `,
			context{state: stateCSSURL, delim: delimDoubleQuote, attr: attrStyle},
		},
		{
			`<a style="background: url( /image?name=`,
			context{state: stateCSSURL, delim: delimDoubleQuote, urlPart: urlPartQueryOrFrag, attr: attrStyle},
		},
		{
			`<a style="background: url(x)`,
			context{state: stateCSS, delim: delimDoubleQuote, attr: attrStyle},
		},
		{
			`<a style="background: url('x'`,
			context{state: stateCSS, delim: delimDoubleQuote, attr: attrStyle},
		},
		{
			`<a style="background: url( x `,
			context{state: stateCSS, delim: delimDoubleQuote, attr: attrStyle},
		},
		{
			`<!-- foo`,
			context{state: stateHTMLCmt},
		},
		{
			`<!-->`,
			context{state: stateHTMLCmt},
		},
		{
			`<!--->`,
			context{state: stateHTMLCmt},
		},
		{
			`<!-- foo -->`,
			context{state: stateText},
		},
		{
			`<script`,
			context{state: stateTag, element: elementScript},
		},
		{
			`<script `,
			context{state: stateTag, element: elementScript},
		},
		{
			`<script src="foo.js" `,
			context{state: stateTag, element: elementScript},
		},
		{
			`<script src='foo.js' `,
			context{state: stateTag, element: elementScript},
		},
		{
			`<script type=text/javascript `,
			context{state: stateTag, element: elementScript},
		},
		{
			`<script>`,
			context{state: stateJS, jsCtx: jsCtxRegexp, element: elementScript},
		},
		{
			`<script>foo`,
			context{state: stateJS, jsCtx: jsCtxDivOp, element: elementScript},
		},
		{
			`<script>foo</script>`,
			context{state: stateText},
		},
		{
			`<script>foo</script><!--`,
			context{state: stateHTMLCmt},
		},
		{
			`<script>document.write("<p>foo</p>");`,
			context{state: stateJS, element: elementScript},
		},
		{
			`<script>document.write("<p>foo<\/script>");`,
			context{state: stateJS, element: elementScript},
		},
		{
			`<script>document.write("<script>alert(1)</script>");`,
			context{state: stateText},
		},
		{
			`<script type="text/template">`,
			context{state: stateText},
		},
		// covering issue 19968
		{
			`<script type="TEXT/JAVASCRIPT">`,
			context{state: stateJS, element: elementScript},
		},
		// covering issue 19965
		{
			`<script TYPE="text/template">`,
			context{state: stateText},
		},
		{
			`<script type="notjs">`,
			context{state: stateText},
		},
		{
			`<Script>`,
			context{state: stateJS, element: elementScript},
		},
		{
			`<SCRIPT>foo`,
			context{state: stateJS, jsCtx: jsCtxDivOp, element: elementScript},
		},
		{
			`<textarea>value`,
			context{state: stateRCDATA, element: elementTextarea},
		},
		{
			`<textarea>value</TEXTAREA>`,
			context{state: stateText},
		},
		{
			`<textarea name=html><b`,
			context{state: stateRCDATA, element: elementTextarea},
		},
		{
			`<title>value`,
			context{state: stateRCDATA, element: elementTitle},
		},
		{
			`<style>value`,
			context{state: stateCSS, element: elementStyle},
		},
		{
			`<a xlink:href`,
			context{state: stateAttrName, attr: attrURL},
		},
		{
			`<a xmlns`,
			context{state: stateAttrName, attr: attrURL},
		},
		{
			`<a xmlns:foo`,
			context{state: stateAttrName, attr: attrURL},
		},
		{
			`<a xmlnsxyz`,
			context{state: stateAttrName},
		},
		{
			`<a data-url`,
			context{state: stateAttrName, attr: attrURL},
		},
		{
			`<a data-iconUri`,
			context{state: stateAttrName, attr: attrURL},
		},
		{
			`<a data-urlItem`,
			context{state: stateAttrName, attr: attrURL},
		},
		{
			`<a g:`,
			context{state: stateAttrName},
		},
		{
			`<a g:url`,
			context{state: stateAttrName, attr: attrURL},
		},
		{
			`<a g:iconUri`,
			context{state: stateAttrName, attr: attrURL},
		},
		{
			`<a g:urlItem`,
			context{state: stateAttrName, attr: attrURL},
		},
		{
			`<a g:value`,
			context{state: stateAttrName},
		},
		{
			`<a svg:style='`,
			context{state: stateCSS, delim: delimSingleQuote, attr: attrStyle},
		},
		{
			`<svg:font-face`,
			context{state: stateTag},
		},
		{
			`<svg:a svg:onclick="`,
			context{state: stateJS, delim: delimDoubleQuote, attr: attrScript},
		},
		{
			`<svg:a svg:onclick="x()">`,
			context{},
		},
	}

	for _, test := range tests {
		b, e := []byte(test.input), makeEscaper(nil)
		c := e.escapeText(context{}, &parse.TextNode{NodeType: parse.NodeText, Text: b})
		if !test.output.eq(c) {
			t.Errorf("input %q: want context\n\t%v\ngot\n\t%v", test.input, test.output, c)
			continue
		}
		if test.input != string(b) {
			t.Errorf("input %q: text node was modified: want %q got %q", test.input, test.input, b)
			continue
		}
	}
}

func TestEnsurePipelineContains(t *testing.T) {
	tests := []struct {
		input, output string
		ids           []string
	}{
		{
			"{{.X}}",
			".X",
			[]string{},
		},
		{
			"{{.X | html}}",
			".X | html",
			[]string{},
		},
		{
			"{{.X}}",
			".X | html",
			[]string{"html"},
		},
		{
			"{{html .X}}",
			"_eval_args_ .X | html | urlquery",
			[]string{"html", "urlquery"},
		},
		{
			"{{html .X .Y .Z}}",
			"_eval_args_ .X .Y .Z | html | urlquery",
			[]string{"html", "urlquery"},
		},
		{
			"{{.X | print}}",
			".X | print | urlquery",
			[]string{"urlquery"},
		},
		{
			"{{.X | print | urlquery}}",
			".X | print | urlquery",
			[]string{"urlquery"},
		},
		{
			"{{.X | urlquery}}",
			".X | html | urlquery",
			[]string{"html", "urlquery"},
		},
		{
			"{{.X | print 2 | .f 3}}",
			".X | print 2 | .f 3 | urlquery | html",
			[]string{"urlquery", "html"},
		},
		{
			// covering issue 10801
			"{{.X | println.x }}",
			".X | println.x | urlquery | html",
			[]string{"urlquery", "html"},
		},
		{
			// covering issue 10801
			"{{.X | (print 12 | println).x }}",
			".X | (print 12 | println).x | urlquery | html",
			[]string{"urlquery", "html"},
		},
		// The following test cases ensure that the merging of internal escapers
		// with the predefined "html" and "urlquery" escapers is correct.
		{
			"{{.X | urlquery}}",
			".X | _html_template_urlfilter | urlquery",
			[]string{"_html_template_urlfilter", "_html_template_urlnormalizer"},
		},
		{
			"{{.X | urlquery}}",
			".X | urlquery | _html_template_urlfilter | _html_template_cssescaper",
			[]string{"_html_template_urlfilter", "_html_template_cssescaper"},
		},
		{
			"{{.X | urlquery}}",
			".X | urlquery",
			[]string{"_html_template_urlnormalizer"},
		},
		{
			"{{.X | urlquery}}",
			".X | urlquery",
			[]string{"_html_template_urlescaper"},
		},
		{
			"{{.X | html}}",
			".X | html",
			[]string{"_html_template_htmlescaper"},
		},
		{
			"{{.X | html}}",
			".X | html",
			[]string{"_html_template_rcdataescaper"},
		},
	}
	for i, test := range tests {
		tmpl := template.Must(template.New("test").Parse(test.input))
		action, ok := (tmpl.Tree.Root.Nodes[0].(*parse.ActionNode))
		if !ok {
			t.Errorf("First node is not an action: %s", test.input)
			continue
		}
		pipe := action.Pipe
		originalIDs := make([]string, len(test.ids))
		copy(originalIDs, test.ids)
		ensurePipelineContains(pipe, test.ids)
		got := pipe.String()
		if got != test.output {
			t.Errorf("#%d: %s, %v: want\n\t%s\ngot\n\t%s", i, test.input, originalIDs, test.output, got)
		}
	}
}

func TestEscapeMalformedPipelines(t *testing.T) {
	tests := []string{
		"{{ 0 | $ }}",
		"{{ 0 | $ | urlquery }}",
		"{{ 0 | (nil) }}",
		"{{ 0 | (nil) | html }}",
	}
	for _, test := range tests {
		var b bytes.Buffer
		tmpl, err := New("test").Parse(test)
		if err != nil {
			t.Errorf("failed to parse set: %q", err)
		}
		err = tmpl.Execute(&b, nil)
		if err == nil {
			t.Errorf("Expected error for %q", test)
		}
	}
}

func TestEscapeErrorsNotIgnorable(t *testing.T) {
	var b bytes.Buffer
	tmpl, _ := New("dangerous").Parse("<a")
	err := tmpl.Execute(&b, nil)
	if err == nil {
		t.Errorf("Expected error")
	} else if b.Len() != 0 {
		t.Errorf("Emitted output despite escaping failure")
	}
}

func TestEscapeSetErrorsNotIgnorable(t *testing.T) {
	var b bytes.Buffer
	tmpl, err := New("root").Parse(`{{define "t"}}<a{{end}}`)
	if err != nil {
		t.Errorf("failed to parse set: %q", err)
	}
	err = tmpl.ExecuteTemplate(&b, "t", nil)
	if err == nil {
		t.Errorf("Expected error")
	} else if b.Len() != 0 {
		t.Errorf("Emitted output despite escaping failure")
	}
}

func TestRedundantFuncs(t *testing.T) {
	inputs := []any{
		"\x00\x01\x02\x03\x04\x05\x06\x07\x08\t\n\x0b\x0c\r\x0e\x0f" +
			"\x10\x11\x12\x13\x14\x15\x16\x17\x18\x19\x1a\x1b\x1c\x1d\x1e\x1f" +
			` !"#$%&'()*+,-./` +
			`0123456789:;<=>?` +
			`@ABCDEFGHIJKLMNO` +
			`PQRSTUVWXYZ[\]^_` +
			"`abcdefghijklmno" +
			"pqrstuvwxyz{|}~\x7f" +
			"\u00A0\u0100\u2028\u2029\ufeff\ufdec\ufffd\uffff\U0001D11E" +
			"&amp;%22\\",
		htmltemplate.CSS(`a[href =~ "//example.com"]#foo`),
		htmltemplate.HTML(`Hello, <b>World</b> &amp;tc!`),
		htmltemplate.HTMLAttr(` dir="ltr"`),
		htmltemplate.JS(`c && alert("Hello, World!");`),
		htmltemplate.JSStr(`Hello, World & O'Reilly\x21`),
		htmltemplate.URL(`greeting=H%69&addressee=(World)`),
	}

	for n0, m := range redundantFuncs {
		f0 := funcMap[n0].(func(...any) string)
		for n1 := range m {
			f1 := funcMap[n1].(func(...any) string)
			for _, input := range inputs {
				want := f0(input)
				if got := f1(want); want != got {
					t.Errorf("%s %s with %T %q: want\n\t%q,\ngot\n\t%q", n0, n1, input, input, want, got)
				}
			}
		}
	}
}

func TestIndirectPrint(t *testing.T) {
	a := 3
	ap := &a
	b := "hello"
	bp := &b
	bpp := &bp
	tmpl := Must(New("t").Parse(`{{.}}`))
	var buf strings.Builder
	err := tmpl.Execute(&buf, ap)
	if err != nil {
		t.Errorf("Unexpected error: %s", err)
	} else if buf.String() != "3" {
		t.Errorf(`Expected "3"; got %q`, buf.String())
	}
	buf.Reset()
	err = tmpl.Execute(&buf, bpp)
	if err != nil {
		t.Errorf("Unexpected error: %s", err)
	} else if buf.String() != "hello" {
		t.Errorf(`Expected "hello"; got %q`, buf.String())
	}
}

// This is a test for issue 3272.
func TestEmptyTemplateHTML(t *testing.T) {
	page := Must(New("page").ParseFiles(os.DevNull))
	if err := page.ExecuteTemplate(os.Stdout, "page", "nothing"); err == nil {
		t.Fatal("expected error")
	}
}

type Issue7379 int

func (Issue7379) SomeMethod(x int) string {
	return fmt.Sprintf("<%d>", x)
}

// This is a test for issue 7379: type assertion error caused panic, and then
// the code to handle the panic breaks escaping. It's hard to see the second
// problem once the first is fixed, but its fix is trivial so we let that go. See
// the discussion for issue 7379.
func TestPipeToMethodIsEscaped(t *testing.T) {
	tmpl := Must(New("x").Parse("<html>{{0 | .SomeMethod}}</html>\n"))
	tryExec := func() string {
		defer func() {
			panicValue := recover()
			if panicValue != nil {
				t.Errorf("panicked: %v\n", panicValue)
			}
		}()
<<<<<<< HEAD
		var b bytes.Buffer
		//nolint
=======
		var b strings.Builder
>>>>>>> e127d3e5
		tmpl.Execute(&b, Issue7379(0))
		return b.String()
	}
	for i := 0; i < 3; i++ {
		str := tryExec()
		const expect = "<html>&lt;0&gt;</html>\n"
		if str != expect {
			t.Errorf("expected %q got %q", expect, str)
		}
	}
}

// Unlike text/template, html/template crashed if given an incomplete
// template, that is, a template that had been named but not given any content.
// This is issue #10204.
func TestErrorOnUndefined(t *testing.T) {
	tmpl := New("undefined")

	err := tmpl.Execute(nil, nil)
	if err == nil {
		t.Error("expected error")
	} else if !strings.Contains(err.Error(), "incomplete") {
		t.Errorf("expected error about incomplete template; got %s", err)
	}
}

// This covers issue #20842.
func TestIdempotentExecute(t *testing.T) {
	tmpl := Must(New("").
		Parse(`{{define "main"}}<body>{{template "hello"}}</body>{{end}}`))
	Must(tmpl.
		Parse(`{{define "hello"}}Hello, {{"Ladies & Gentlemen!"}}{{end}}`))
	got := new(strings.Builder)
	var err error
	// Ensure that "hello" produces the same output when executed twice.
	want := "Hello, Ladies &amp; Gentlemen!"
	for i := 0; i < 2; i++ {
		err = tmpl.ExecuteTemplate(got, "hello", nil)
		if err != nil {
			t.Errorf("unexpected error: %s", err)
		}
		if got.String() != want {
			t.Errorf("after executing template \"hello\", got:\n\t%q\nwant:\n\t%q\n", got.String(), want)
		}
		got.Reset()
	}
	// Ensure that the implicit re-execution of "hello" during the execution of
	// "main" does not cause the output of "hello" to change.
	err = tmpl.ExecuteTemplate(got, "main", nil)
	if err != nil {
		t.Errorf("unexpected error: %s", err)
	}
	// If the HTML escaper is added again to the action {{"Ladies & Gentlemen!"}},
	// we would expected to see the ampersand overescaped to "&amp;amp;".
	want = "<body>Hello, Ladies &amp; Gentlemen!</body>"
	if got.String() != want {
		t.Errorf("after executing template \"main\", got:\n\t%q\nwant:\n\t%q\n", got.String(), want)
	}
}

func BenchmarkEscapedExecute(b *testing.B) {
	tmpl := Must(New("t").Parse(`<a onclick="alert('{{.}}')">{{.}}</a>`))
	var buf bytes.Buffer
	b.ResetTimer()
	for i := 0; i < b.N; i++ {
		//nolint
		tmpl.Execute(&buf, "foo & 'bar' & baz")
		buf.Reset()
	}
}

// Covers issue 22780.
func TestOrphanedTemplate(t *testing.T) {
	t1 := Must(New("foo").Parse(`<a href="{{.}}">link1</a>`))
	t2 := Must(t1.New("foo").Parse(`bar`))

	var b strings.Builder
	const wantError = `template: "foo" is an incomplete or empty template`
	if err := t1.Execute(&b, "javascript:alert(1)"); err == nil {
		t.Fatal("expected error executing t1")
	} else if gotError := err.Error(); gotError != wantError {
		t.Fatalf("got t1 execution error:\n\t%s\nwant:\n\t%s", gotError, wantError)
	}
	b.Reset()
	if err := t2.Execute(&b, nil); err != nil {
		t.Fatalf("error executing t2: %s", err)
	}
	const want = "bar"
	if got := b.String(); got != want {
		t.Fatalf("t2 rendered %q, want %q", got, want)
	}
}

// Covers issue 21844.
func TestAliasedParseTreeDoesNotOverescape(t *testing.T) {
	const (
		tmplText = `{{.}}`
		data     = `<baz>`
		want     = `&lt;baz&gt;`
	)
	// Templates "foo" and "bar" both alias the same underlying parse tree.
	tpl := Must(New("foo").Parse(tmplText))
	if _, err := tpl.AddParseTree("bar", tpl.Tree); err != nil {
		t.Fatalf("AddParseTree error: %v", err)
	}
	var b1, b2 strings.Builder
	if err := tpl.ExecuteTemplate(&b1, "foo", data); err != nil {
		t.Fatalf(`ExecuteTemplate failed for "foo": %v`, err)
	}
	if err := tpl.ExecuteTemplate(&b2, "bar", data); err != nil {
		t.Fatalf(`ExecuteTemplate failed for "foo": %v`, err)
	}
	got1, got2 := b1.String(), b2.String()
	if got1 != want {
		t.Fatalf(`Template "foo" rendered %q, want %q`, got1, want)
	}
	if got1 != got2 {
		t.Fatalf(`Template "foo" and "bar" rendered %q and %q respectively, expected equal values`, got1, got2)
	}
}<|MERGE_RESOLUTION|>--- conflicted
+++ resolved
@@ -1874,12 +1874,8 @@
 				t.Errorf("panicked: %v\n", panicValue)
 			}
 		}()
-<<<<<<< HEAD
-		var b bytes.Buffer
 		//nolint
-=======
 		var b strings.Builder
->>>>>>> e127d3e5
 		tmpl.Execute(&b, Issue7379(0))
 		return b.String()
 	}
