--- conflicted
+++ resolved
@@ -875,11 +875,7 @@
 		if err != nil {
 			t.Fatalf("delim %q text %q parse err %s", left, text, err)
 		}
-<<<<<<< HEAD
-		b := new(bytes.Buffer)
-=======
 		var b = new(strings.Builder)
->>>>>>> e32a493b
 		err = tmpl.Execute(b, value)
 		if err != nil {
 			t.Fatalf("delim %q exec err %s", left, err)
@@ -1230,13 +1226,8 @@
 }
 
 func TestComparison(t *testing.T) {
-<<<<<<< HEAD
-	b := new(bytes.Buffer)
-	cmpStruct := struct {
-=======
 	b := new(strings.Builder)
 	var cmpStruct = struct {
->>>>>>> e32a493b
 		Uthree, Ufour  uint
 		NegOne, Three  int
 		Ptr, NilPtr    *int
