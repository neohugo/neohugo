--- conflicted
+++ resolved
@@ -453,13 +453,8 @@
 
 	// A non-empty interface should print like an empty interface.
 	want := new(bytes.Buffer)
-<<<<<<< HEAD
-	data := struct{ E interface{} }{}
+	data := struct{ E any }{}
 	tmpl.Execute(want, data) //nolint TODO may check error
-=======
-	data := struct{ E any }{}
-	tmpl.Execute(want, data)
->>>>>>> 004bec2e
 
 	if !bytes.Equal(want.Bytes(), got.Bytes()) {
 		t.Errorf("expected %q got %q", want.String(), got.String())
