// Copyright 2016 The Go Authors. All rights reserved.
// Use of this source code is governed by a BSD-style
// license that can be found in the LICENSE file.

//go:build !windows
<<<<<<< HEAD
// +build !windows
=======
>>>>>>> 004bec2e

package testenv

import (
	"runtime"
)

func hasSymlink() (ok bool, reason string) {
	switch runtime.GOOS {
	case "android", "plan9":
		return false, ""
	}

	return true, ""
}<|MERGE_RESOLUTION|>--- conflicted
+++ resolved
@@ -3,10 +3,6 @@
 // license that can be found in the LICENSE file.
 
 //go:build !windows
-<<<<<<< HEAD
-// +build !windows
-=======
->>>>>>> 004bec2e
 
 package testenv
 
