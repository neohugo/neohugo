// Copyright 2015 The Go Authors. All rights reserved.
// Use of this source code is governed by a BSD-style
// license that can be found in the LICENSE file.

// Package testenv provides information about what functionality
// is available in different testing environments run by the Go team.
//
// It is an internal package because these details are specific
// to the Go team's test setup (on build.golang.org) and not
// fundamental to tests in general.
package testenv

import (
	"errors"
	"flag"
<<<<<<< HEAD
=======
	"fmt"

	"github.com/gohugoio/hugo/tpl/internal/go_templates/cfg"

>>>>>>> e127d3e5
	"os"
	"os/exec"
	"path/filepath"
	"runtime"
	"strconv"
	"strings"
	"sync"
	"testing"
<<<<<<< HEAD
	"time"

	"github.com/neohugo/neohugo/tpl/internal/go_templates/cfg"
=======
>>>>>>> e127d3e5
)

// Builder reports the name of the builder running this test
// (for example, "linux-amd64" or "windows-386-gce").
// If the test is not running on the build infrastructure,
// Builder returns the empty string.
func Builder() string {
	return os.Getenv("GO_BUILDER_NAME")
}

// HasGoBuild reports whether the current system can build programs with “go build”
// and then run them with os.StartProcess or exec.Command.
func HasGoBuild() bool {
	if os.Getenv("GO_GCFLAGS") != "" {
		// It's too much work to require every caller of the go command
		// to pass along "-gcflags="+os.Getenv("GO_GCFLAGS").
		// For now, if $GO_GCFLAGS is set, report that we simply can't
		// run go build.
		return false
	}
	switch runtime.GOOS {
	case "android", "js", "ios":
		return false
	}
	return true
}

// MustHaveGoBuild checks that the current system can build programs with “go build”
// and then run them with os.StartProcess or exec.Command.
// If not, MustHaveGoBuild calls t.Skip with an explanation.
func MustHaveGoBuild(t testing.TB) {
	if os.Getenv("GO_GCFLAGS") != "" {
		t.Skipf("skipping test: 'go build' not compatible with setting $GO_GCFLAGS")
	}
	if !HasGoBuild() {
		t.Skipf("skipping test: 'go build' not available on %s/%s", runtime.GOOS, runtime.GOARCH)
	}
}

// HasGoRun reports whether the current system can run programs with “go run.”
func HasGoRun() bool {
	// For now, having go run and having go build are the same.
	return HasGoBuild()
}

// MustHaveGoRun checks that the current system can run programs with “go run.”
// If not, MustHaveGoRun calls t.Skip with an explanation.
func MustHaveGoRun(t testing.TB) {
	if !HasGoRun() {
		t.Skipf("skipping test: 'go run' not available on %s/%s", runtime.GOOS, runtime.GOARCH)
	}
}

// GoToolPath reports the path to the Go tool.
// It is a convenience wrapper around GoTool.
// If the tool is unavailable GoToolPath calls t.Skip.
// If the tool should be available and isn't, GoToolPath calls t.Fatal.
func GoToolPath(t testing.TB) string {
	MustHaveGoBuild(t)
	path, err := GoTool()
	if err != nil {
		t.Fatal(err)
	}
	// Add all environment variables that affect the Go command to test metadata.
	// Cached test results will be invalidate when these variables change.
	// See golang.org/issue/32285.
	for _, envVar := range strings.Fields(cfg.KnownEnv) {
		os.Getenv(envVar)
	}
	return path
}

var (
	gorootOnce sync.Once
	gorootPath string
	gorootErr  error
)

func findGOROOT() (string, error) {
	gorootOnce.Do(func() {
		gorootPath = runtime.GOROOT()
		if gorootPath != "" {
			// If runtime.GOROOT() is non-empty, assume that it is valid.
			//
			// (It might not be: for example, the user may have explicitly set GOROOT
			// to the wrong directory, or explicitly set GOROOT_FINAL but not GOROOT
			// and hasn't moved the tree to GOROOT_FINAL yet. But those cases are
			// rare, and if that happens the user can fix what they broke.)
			return
		}

		// runtime.GOROOT doesn't know where GOROOT is (perhaps because the test
		// binary was built with -trimpath, or perhaps because GOROOT_FINAL was set
		// without GOROOT and the tree hasn't been moved there yet).
		//
		// Since this is internal/testenv, we can cheat and assume that the caller
		// is a test of some package in a subdirectory of GOROOT/src. ('go test'
		// runs the test in the directory containing the packaged under test.) That
		// means that if we start walking up the tree, we should eventually find
		// GOROOT/src/go.mod, and we can report the parent directory of that.

		cwd, err := os.Getwd()
		if err != nil {
			gorootErr = fmt.Errorf("finding GOROOT: %w", err)
			return
		}

		dir := cwd
		for {
			parent := filepath.Dir(dir)
			if parent == dir {
				// dir is either "." or only a volume name.
				gorootErr = fmt.Errorf("failed to locate GOROOT/src in any parent directory")
				return
			}

			if base := filepath.Base(dir); base != "src" {
				dir = parent
				continue // dir cannot be GOROOT/src if it doesn't end in "src".
			}

			b, err := os.ReadFile(filepath.Join(dir, "go.mod"))
			if err != nil {
				if os.IsNotExist(err) {
					dir = parent
					continue
				}
				gorootErr = fmt.Errorf("finding GOROOT: %w", err)
				return
			}
			goMod := string(b)

			for goMod != "" {
				var line string
				line, goMod, _ = strings.Cut(goMod, "\n")
				fields := strings.Fields(line)
				if len(fields) >= 2 && fields[0] == "module" && fields[1] == "std" {
					// Found "module std", which is the module declaration in GOROOT/src!
					gorootPath = parent
					return
				}
			}
		}
	})

	return gorootPath, gorootErr
}

// GOROOT reports the path to the directory containing the root of the Go
// project source tree. This is normally equivalent to runtime.GOROOT, but
// works even if the test binary was built with -trimpath.
//
// If GOROOT cannot be found, GOROOT skips t if t is non-nil,
// or panics otherwise.
func GOROOT(t testing.TB) string {
	path, err := findGOROOT()
	if err != nil {
		if t == nil {
			panic(err)
		}
		t.Helper()
		t.Skip(err)
	}
	return path
}

// GoTool reports the path to the Go tool.
func GoTool() (string, error) {
	if !HasGoBuild() {
		return "", errors.New("platform cannot run go tool")
	}
	var exeSuffix string
	if runtime.GOOS == "windows" {
		exeSuffix = ".exe"
	}
	goroot, err := findGOROOT()
	if err != nil {
		return "", fmt.Errorf("cannot find go tool: %w", err)
	}
	path := filepath.Join(goroot, "bin", "go"+exeSuffix)
	if _, err := os.Stat(path); err == nil {
		return path, nil
	}
	goBin, err := exec.LookPath("go" + exeSuffix)
	if err != nil {
		return "", errors.New("cannot find go tool: " + err.Error())
	}
	return goBin, nil
}

// HasSrc reports whether the entire source tree is available under GOROOT.
func HasSrc() bool {
	switch runtime.GOOS {
	case "ios":
		return false
	}
	return true
}

// HasExternalNetwork reports whether the current system can use
// external (non-localhost) networks.
func HasExternalNetwork() bool {
	return !testing.Short() && runtime.GOOS != "js"
}

// MustHaveExternalNetwork checks that the current system can use
// external (non-localhost) networks.
// If not, MustHaveExternalNetwork calls t.Skip with an explanation.
func MustHaveExternalNetwork(t testing.TB) {
	if runtime.GOOS == "js" {
		t.Skipf("skipping test: no external network on %s", runtime.GOOS)
	}
	if testing.Short() {
		t.Skipf("skipping test: no external network in -short mode")
	}
}

var haveCGO bool

// HasCGO reports whether the current system can use cgo.
func HasCGO() bool {
	return haveCGO
}

// MustHaveCGO calls t.Skip if cgo is not available.
func MustHaveCGO(t testing.TB) {
	if !haveCGO {
		t.Skipf("skipping test: no cgo")
	}
}

// HasSymlink reports whether the current system can use os.Symlink.
func HasSymlink() bool {
	ok, _ := hasSymlink()
	return ok
}

// MustHaveSymlink reports whether the current system can use os.Symlink.
// If not, MustHaveSymlink calls t.Skip with an explanation.
func MustHaveSymlink(t testing.TB) {
	ok, reason := hasSymlink()
	if !ok {
		t.Skipf("skipping test: cannot make symlinks on %s/%s%s", runtime.GOOS, runtime.GOARCH, reason)
	}
}

// HasLink reports whether the current system can use os.Link.
func HasLink() bool {
	// From Android release M (Marshmallow), hard linking files is blocked
	// and an attempt to call link() on a file will return EACCES.
	// - https://code.google.com/p/android-developer-preview/issues/detail?id=3150
	return runtime.GOOS != "plan9" && runtime.GOOS != "android"
}

// MustHaveLink reports whether the current system can use os.Link.
// If not, MustHaveLink calls t.Skip with an explanation.
func MustHaveLink(t testing.TB) {
	if !HasLink() {
		t.Skipf("skipping test: hardlinks are not supported on %s/%s", runtime.GOOS, runtime.GOARCH)
	}
}

var flaky = flag.Bool("flaky", false, "run known-flaky tests too")

func SkipFlaky(t testing.TB, issue int) {
	t.Helper()
	if !*flaky {
		t.Skipf("skipping known flaky test without the -flaky flag; see golang.org/issue/%d", issue)
	}
}

func SkipFlakyNet(t testing.TB) {
	t.Helper()
	if v, _ := strconv.ParseBool(os.Getenv("GO_BUILDER_FLAKY_NET")); v {
		t.Skip("skipping test on builder known to have frequent network failures")
	}
}

// CPUIsSlow reports whether the CPU running the test is suspected to be slow.
func CPUIsSlow() bool {
	switch runtime.GOARCH {
	case "arm", "mips", "mipsle", "mips64", "mips64le":
		return true
	}
	return false
}

// SkipIfShortAndSlow skips t if -short is set and the CPU running the test is
// suspected to be slow.
//
// (This is useful for CPU-intensive tests that otherwise complete quickly.)
func SkipIfShortAndSlow(t testing.TB) {
	if testing.Short() && CPUIsSlow() {
		t.Helper()
		t.Skipf("skipping test in -short mode on %s", runtime.GOARCH)
	}
}

// SkipIfOptimizationOff skips t if optimization is disabled.
func SkipIfOptimizationOff(t testing.TB) {
	if OptimizationOff() {
		t.Helper()
		t.Skip("skipping test with optimization disabled")
	}
}<|MERGE_RESOLUTION|>--- conflicted
+++ resolved
@@ -13,13 +13,10 @@
 import (
 	"errors"
 	"flag"
-<<<<<<< HEAD
-=======
 	"fmt"
 
-	"github.com/gohugoio/hugo/tpl/internal/go_templates/cfg"
-
->>>>>>> e127d3e5
+	"github.com/neohugo/neohugo/tpl/internal/go_templates/cfg"
+
 	"os"
 	"os/exec"
 	"path/filepath"
@@ -28,12 +25,6 @@
 	"strings"
 	"sync"
 	"testing"
-<<<<<<< HEAD
-	"time"
-
-	"github.com/neohugo/neohugo/tpl/internal/go_templates/cfg"
-=======
->>>>>>> e127d3e5
 )
 
 // Builder reports the name of the builder running this test
