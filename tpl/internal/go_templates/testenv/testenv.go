--- conflicted
+++ resolved
@@ -23,11 +23,7 @@
 	"sync"
 	"testing"
 
-<<<<<<< HEAD
 	"github.com/neohugo/neohugo/tpl/internal/go_templates/cfg"
-=======
-	"github.com/gohugoio/hugo/tpl/internal/go_templates/cfg"
->>>>>>> cd59216d
 )
 
 // Builder reports the name of the builder running this test
