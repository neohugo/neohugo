// Copyright 2011 The Go Authors. All rights reserved.
// Use of this source code is governed by a BSD-style
// license that can be found in the LICENSE file.

package template

import (
	"errors"
	"fmt"
	"github.com/gohugoio/hugo/tpl/internal/go_templates/fmtsort"
	"github.com/gohugoio/hugo/tpl/internal/go_templates/texttemplate/parse"
	"io"
	"reflect"
	"runtime"
	"strings"
<<<<<<< HEAD

	"github.com/neohugo/neohugo/tpl/internal/go_templates/fmtsort"
	"github.com/neohugo/neohugo/tpl/internal/go_templates/texttemplate/parse"
=======
>>>>>>> 004bec2e
)

// maxExecDepth specifies the maximum stack depth of templates within
// templates. This limit is only practically reached by accidentally
// recursive template invocations. This limit allows us to return
// an error instead of triggering a stack overflow.
var maxExecDepth = initMaxExecDepth()

func initMaxExecDepth() int {
	if runtime.GOARCH == "wasm" {
		return 1000
	}
	return 100000
}

// state represents the state of an execution. It's not part of the
// template so that multiple executions of the same template
// can execute in parallel.
//type stateOld struct {
//tmpl  *Template
//wr    io.Writer
//node  parse.Node // current node, for errors
//vars  []variable // push-down stack of variable values.
//depth int        // the height of the stack of executing templates.
//}

// variable holds the dynamic value of a variable such as $, $x etc.
type variable struct {
	name  string
	value reflect.Value
}

// push pushes a new variable on the stack.
func (s *state) push(name string, value reflect.Value) {
	s.vars = append(s.vars, variable{name, value})
}

// mark returns the length of the variable stack.
func (s *state) mark() int {
	return len(s.vars)
}

// pop pops the variable stack up to the mark.
func (s *state) pop(mark int) {
	s.vars = s.vars[0:mark]
}

// setVar overwrites the last declared variable with the given name.
// Used by variable assignments.
func (s *state) setVar(name string, value reflect.Value) {
	for i := s.mark() - 1; i >= 0; i-- {
		if s.vars[i].name == name {
			s.vars[i].value = value
			return
		}
	}
	s.errorf("undefined variable: %s", name)
}

// setTopVar overwrites the top-nth variable on the stack. Used by range iterations.
func (s *state) setTopVar(n int, value reflect.Value) {
	s.vars[len(s.vars)-n].value = value
}

// varValue returns the value of the named variable.
func (s *state) varValue(name string) reflect.Value {
	for i := s.mark() - 1; i >= 0; i-- {
		if s.vars[i].name == name {
			return s.vars[i].value
		}
	}
	s.errorf("undefined variable: %s", name)
	return zero
}

var zero reflect.Value

type missingValType struct{}

var missingVal = reflect.ValueOf(missingValType{})

// at marks the state to be on node n, for error reporting.
func (s *state) at(node parse.Node) {
	s.node = node
}

// doublePercent returns the string with %'s replaced by %%, if necessary,
// so it can be used safely inside a Printf format string.
func doublePercent(str string) string {
	return strings.ReplaceAll(str, "%", "%%")
}

// TODO: It would be nice if ExecError was more broken down, but
// the way ErrorContext embeds the template name makes the
// processing too clumsy.

// ExecError is the custom error type returned when Execute has an
// error evaluating its template. (If a write error occurs, the actual
// error is returned; it will not be of type ExecError.)
type ExecError struct {
	Name string // Name of template.
	Err  error  // Pre-formatted error.
}

func (e ExecError) Error() string {
	return e.Err.Error()
}

func (e ExecError) Unwrap() error {
	return e.Err
}

// errorf records an ExecError and terminates processing.
func (s *state) errorf(format string, args ...any) {
	name := doublePercent(s.tmpl.Name())
	if s.node == nil {
		format = fmt.Sprintf("template: %s: %s", name, format)
	} else {
		location, context := s.tmpl.ErrorContext(s.node)
		format = fmt.Sprintf("template: %s: executing %q at <%s>: %s", location, name, doublePercent(context), format)
	}
	panic(ExecError{
		Name: s.tmpl.Name(),
		Err:  fmt.Errorf(format, args...),
	})
}

// writeError is the wrapper type used internally when Execute has an
// error writing to its output. We strip the wrapper in errRecover.
// Note that this is not an implementation of error, so it cannot escape
// from the package as an error value.
type writeError struct {
	Err error // Original error.
}

func (s *state) writeError(err error) {
	panic(writeError{
		Err: err,
	})
}

// errRecover is the handler that turns panics into returns from the top
// level of Parse.
func errRecover(errp *error) {
	e := recover()
	if e != nil {
		switch err := e.(type) {
		case runtime.Error:
			panic(e)
		case writeError:
			*errp = err.Err // Strip the wrapper.
		case ExecError:
			*errp = err // Keep the wrapper.
		default:
			panic(e)
		}
	}
}

// ExecuteTemplate applies the template associated with t that has the given name
// to the specified data object and writes the output to wr.
// If an error occurs executing the template or writing its output,
// execution stops, but partial results may already have been written to
// the output writer.
// A template may be executed safely in parallel, although if parallel
// executions share a Writer the output may be interleaved.
func (t *Template) ExecuteTemplate(wr io.Writer, name string, data any) error {
	tmpl := t.Lookup(name)
	if tmpl == nil {
		return fmt.Errorf("template: no template %q associated with template %q", name, t.name)
	}
	return tmpl.Execute(wr, data)
}

// Execute applies a parsed template to the specified data object,
// and writes the output to wr.
// If an error occurs executing the template or writing its output,
// execution stops, but partial results may already have been written to
// the output writer.
// A template may be executed safely in parallel, although if parallel
// executions share a Writer the output may be interleaved.
//
// If data is a reflect.Value, the template applies to the concrete
// value that the reflect.Value holds, as in fmt.Print.
func (t *Template) Execute(wr io.Writer, data any) error {
	return t.execute(wr, data)
}

func (t *Template) execute(wr io.Writer, data any) (err error) {
	defer errRecover(&err)
	value, ok := data.(reflect.Value)
	if !ok {
		value = reflect.ValueOf(data)
	}
	state := &state{
		tmpl: t,
		wr:   wr,
		vars: []variable{{"$", value}},
	}
	if t.Tree == nil || t.Root == nil {
		state.errorf("%q is an incomplete or empty template", t.Name())
	}
	state.walk(value, t.Root)
	return
}

// DefinedTemplates returns a string listing the defined templates,
// prefixed by the string "; defined templates are: ". If there are none,
// it returns the empty string. For generating an error message here
// and in html/template.
func (t *Template) DefinedTemplates() string {
	if t.common == nil {
		return ""
	}
	var b strings.Builder
	t.muTmpl.RLock()
	defer t.muTmpl.RUnlock()
	for name, tmpl := range t.tmpl {
		if tmpl.Tree == nil || tmpl.Root == nil {
			continue
		}
		if b.Len() == 0 {
			b.WriteString("; defined templates are: ")
		} else {
			b.WriteString(", ")
		}
		fmt.Fprintf(&b, "%q", name)
	}
	return b.String()
}

// Sentinel errors for use with panic to signal early exits from range loops.
var (
	walkBreak    = errors.New("break")
	walkContinue = errors.New("continue")
)

// Walk functions step through the major pieces of the template structure,
// generating output as they go.
func (s *state) walk(dot reflect.Value, node parse.Node) {
	s.at(node)
	switch node := node.(type) {
	case *parse.ActionNode:
		// Do not pop variables so they persist until next end.
		// Also, if the action declares variables, don't print the result.
		val := s.evalPipeline(dot, node.Pipe)
		if len(node.Pipe.Decl) == 0 {
			s.printValue(node, val)
		}
	case *parse.BreakNode:
		panic(walkBreak)
	case *parse.CommentNode:
	case *parse.ContinueNode:
		panic(walkContinue)
	case *parse.IfNode:
		s.walkIfOrWith(parse.NodeIf, dot, node.Pipe, node.List, node.ElseList)
	case *parse.ListNode:
		for _, node := range node.Nodes {
			s.walk(dot, node)
		}
	case *parse.RangeNode:
		s.walkRange(dot, node)
	case *parse.TemplateNode:
		s.walkTemplate(dot, node)
	case *parse.TextNode:
		if _, err := s.wr.Write(node.Text); err != nil {
			s.writeError(err)
		}
	case *parse.WithNode:
		s.walkIfOrWith(parse.NodeWith, dot, node.Pipe, node.List, node.ElseList)
	default:
		s.errorf("unknown node: %s", node)
	}
}

// walkIfOrWith walks an 'if' or 'with' node. The two control structures
// are identical in behavior except that 'with' sets dot.
func (s *state) walkIfOrWith(typ parse.NodeType, dot reflect.Value, pipe *parse.PipeNode, list, elseList *parse.ListNode) {
	defer s.pop(s.mark())
	val := s.evalPipeline(dot, pipe)
	truth, ok := isTrue(indirectInterface(val))
	if !ok {
		s.errorf("if/with can't use %v", val)
	}
	if truth {
		if typ == parse.NodeWith {
			s.walk(val, list)
		} else {
			s.walk(dot, list)
		}
	} else if elseList != nil {
		s.walk(dot, elseList)
	}
}

// IsTrue reports whether the value is 'true', in the sense of not the zero of its type,
// and whether the value has a meaningful truth value. This is the definition of
// truth used by if and other such actions.
func IsTrue(val any) (truth, ok bool) {
	return isTrue(reflect.ValueOf(val))
}

<<<<<<< HEAD
//func isTrueOld(val reflect.Value) (truth, ok bool) {
//if !val.IsValid() {
//// Something like var x interface{}, never set. It's a form of nil.
//return false, true
//}
//switch val.Kind() {
//case reflect.Array, reflect.Map, reflect.Slice, reflect.String:
//truth = val.Len() > 0
//case reflect.Bool:
//truth = val.Bool()
//case reflect.Complex64, reflect.Complex128:
//truth = val.Complex() != 0
//case reflect.Chan, reflect.Func, reflect.Ptr, reflect.Interface:
//truth = !val.IsNil()
//case reflect.Int, reflect.Int8, reflect.Int16, reflect.Int32, reflect.Int64:
//truth = val.Int() != 0
//case reflect.Float32, reflect.Float64:
//truth = val.Float() != 0
//case reflect.Uint, reflect.Uint8, reflect.Uint16, reflect.Uint32, reflect.Uint64, reflect.Uintptr:
//truth = val.Uint() != 0
//case reflect.Struct:
//truth = true // Struct values are always true.
//default:
//return
//}
//return truth, true
//}
=======
func isTrueOld(val reflect.Value) (truth, ok bool) {
	if !val.IsValid() {
		// Something like var x interface{}, never set. It's a form of nil.
		return false, true
	}
	switch val.Kind() {
	case reflect.Array, reflect.Map, reflect.Slice, reflect.String:
		truth = val.Len() > 0
	case reflect.Bool:
		truth = val.Bool()
	case reflect.Complex64, reflect.Complex128:
		truth = val.Complex() != 0
	case reflect.Chan, reflect.Func, reflect.Pointer, reflect.Interface:
		truth = !val.IsNil()
	case reflect.Int, reflect.Int8, reflect.Int16, reflect.Int32, reflect.Int64:
		truth = val.Int() != 0
	case reflect.Float32, reflect.Float64:
		truth = val.Float() != 0
	case reflect.Uint, reflect.Uint8, reflect.Uint16, reflect.Uint32, reflect.Uint64, reflect.Uintptr:
		truth = val.Uint() != 0
	case reflect.Struct:
		truth = true // Struct values are always true.
	default:
		return
	}
	return truth, true
}
>>>>>>> 004bec2e

func (s *state) walkRange(dot reflect.Value, r *parse.RangeNode) {
	s.at(r)
	defer func() {
		if r := recover(); r != nil && r != walkBreak {
			panic(r)
		}
	}()
	defer s.pop(s.mark())
	val, _ := indirect(s.evalPipeline(dot, r.Pipe))
	// mark top of stack before any variables in the body are pushed.
	mark := s.mark()
	oneIteration := func(index, elem reflect.Value) {
		// Set top var (lexically the second if there are two) to the element.
		if len(r.Pipe.Decl) > 0 {
			s.setTopVar(1, elem)
		}
		// Set next var (lexically the first if there are two) to the index.
		if len(r.Pipe.Decl) > 1 {
			s.setTopVar(2, index)
		}
		defer s.pop(mark)
		defer func() {
			// Consume panic(walkContinue)
			if r := recover(); r != nil && r != walkContinue {
				panic(r)
			}
		}()
		s.walk(elem, r.List)
	}
	switch val.Kind() {
	case reflect.Array, reflect.Slice:
		if val.Len() == 0 {
			break
		}
		for i := 0; i < val.Len(); i++ {
			oneIteration(reflect.ValueOf(i), val.Index(i))
		}
		return
	case reflect.Map:
		if val.Len() == 0 {
			break
		}
		om := fmtsort.Sort(val)
		for i, key := range om.Key {
			oneIteration(key, om.Value[i])
		}
		return
	case reflect.Chan:
		if val.IsNil() {
			break
		}
		if val.Type().ChanDir() == reflect.SendDir {
			s.errorf("range over send-only channel %v", val)
			break
		}
		i := 0
		for ; ; i++ {
			elem, ok := val.Recv()
			if !ok {
				break
			}
			oneIteration(reflect.ValueOf(i), elem)
		}
		if i == 0 {
			break
		}
		return
	case reflect.Invalid:
		break // An invalid value is likely a nil map, etc. and acts like an empty map.
	default:
		s.errorf("range can't iterate over %v", val)
	}
	if r.ElseList != nil {
		s.walk(dot, r.ElseList)
	}
}

func (s *state) walkTemplate(dot reflect.Value, t *parse.TemplateNode) {
	s.at(t)
	tmpl := s.tmpl.Lookup(t.Name)
	if tmpl == nil {
		s.errorf("template %q not defined", t.Name)
	}
	if s.depth == maxExecDepth {
		s.errorf("exceeded maximum template depth (%v)", maxExecDepth)
	}
	// Variables declared by the pipeline persist.
	dot = s.evalPipeline(dot, t.Pipe)
	newState := *s
	newState.depth++
	newState.tmpl = tmpl
	// No dynamic scoping: template invocations inherit no variables.
	newState.vars = []variable{{"$", dot}}
	newState.walk(dot, tmpl.Root)
}

// Eval functions evaluate pipelines, commands, and their elements and extract
// values from the data structure by examining fields, calling methods, and so on.
// The printing of those values happens only through walk functions.

// evalPipeline returns the value acquired by evaluating a pipeline. If the
// pipeline has a variable declaration, the variable will be pushed on the
// stack. Callers should therefore pop the stack after they are finished
// executing commands depending on the pipeline value.
func (s *state) evalPipeline(dot reflect.Value, pipe *parse.PipeNode) (value reflect.Value) {
	if pipe == nil {
		return
	}
	s.at(pipe)
	value = missingVal
	for _, cmd := range pipe.Cmds {
		value = s.evalCommand(dot, cmd, value) // previous value is this one's final arg.
		// If the object has type interface{}, dig down one level to the thing inside.
		if value.Kind() == reflect.Interface && value.Type().NumMethod() == 0 {
			value = reflect.ValueOf(value.Interface()) // lovely!
		}
	}
	for _, variable := range pipe.Decl {
		if pipe.IsAssign {
			s.setVar(variable.Ident[0], value)
		} else {
			s.push(variable.Ident[0], value)
		}
	}
	return value
}

func (s *state) notAFunction(args []parse.Node, final reflect.Value) {
	if len(args) > 1 || final != missingVal {
		s.errorf("can't give argument to non-function %s", args[0])
	}
}

func (s *state) evalCommand(dot reflect.Value, cmd *parse.CommandNode, final reflect.Value) reflect.Value {
	firstWord := cmd.Args[0]
	switch n := firstWord.(type) {
	case *parse.FieldNode:
		return s.evalFieldNode(dot, n, cmd.Args, final)
	case *parse.ChainNode:
		return s.evalChainNode(dot, n, cmd.Args, final)
	case *parse.IdentifierNode:
		// Must be a function.
		return s.evalFunction(dot, n, cmd, cmd.Args, final)
	case *parse.PipeNode:
		// Parenthesized pipeline. The arguments are all inside the pipeline; final must be absent.
		s.notAFunction(cmd.Args, final)
		return s.evalPipeline(dot, n)
	case *parse.VariableNode:
		return s.evalVariableNode(dot, n, cmd.Args, final)
	}
	s.at(firstWord)
	s.notAFunction(cmd.Args, final)
	switch word := firstWord.(type) {
	case *parse.BoolNode:
		return reflect.ValueOf(word.True)
	case *parse.DotNode:
		return dot
	case *parse.NilNode:
		s.errorf("nil is not a command")
	case *parse.NumberNode:
		return s.idealConstant(word)
	case *parse.StringNode:
		return reflect.ValueOf(word.Text)
	}
	s.errorf("can't evaluate command %q", firstWord)
	panic("not reached")
}

// idealConstant is called to return the value of a number in a context where
// we don't know the type. In that case, the syntax of the number tells us
// its type, and we use Go rules to resolve. Note there is no such thing as
// a uint ideal constant in this situation - the value must be of int type.
func (s *state) idealConstant(constant *parse.NumberNode) reflect.Value {
	// These are ideal constants but we don't know the type
	// and we have no context.  (If it was a method argument,
	// we'd know what we need.) The syntax guides us to some extent.
	s.at(constant)
	switch {
	case constant.IsComplex:
		return reflect.ValueOf(constant.Complex128) // incontrovertible.

	case constant.IsFloat &&
		!isHexInt(constant.Text) && !isRuneInt(constant.Text) &&
		strings.ContainsAny(constant.Text, ".eEpP"):
		return reflect.ValueOf(constant.Float64)

	case constant.IsInt:
		n := int(constant.Int64)
		if int64(n) != constant.Int64 {
			s.errorf("%s overflows int", constant.Text)
		}
		return reflect.ValueOf(n)

	case constant.IsUint:
		s.errorf("%s overflows int", constant.Text)
	}
	return zero
}

func isRuneInt(s string) bool {
	return len(s) > 0 && s[0] == '\''
}

func isHexInt(s string) bool {
	return len(s) > 2 && s[0] == '0' && (s[1] == 'x' || s[1] == 'X') && !strings.ContainsAny(s, "pP")
}

func (s *state) evalFieldNode(dot reflect.Value, field *parse.FieldNode, args []parse.Node, final reflect.Value) reflect.Value {
	s.at(field)
	return s.evalFieldChain(dot, dot, field, field.Ident, args, final)
}

func (s *state) evalChainNode(dot reflect.Value, chain *parse.ChainNode, args []parse.Node, final reflect.Value) reflect.Value {
	s.at(chain)
	if len(chain.Field) == 0 {
		s.errorf("internal error: no fields in evalChainNode")
	}
	if chain.Node.Type() == parse.NodeNil {
		s.errorf("indirection through explicit nil in %s", chain)
	}
	// (pipe).Field1.Field2 has pipe as .Node, fields as .Field. Eval the pipeline, then the fields.
	pipe := s.evalArg(dot, nil, chain.Node)
	return s.evalFieldChain(dot, pipe, chain, chain.Field, args, final)
}

func (s *state) evalVariableNode(dot reflect.Value, variable *parse.VariableNode, args []parse.Node, final reflect.Value) reflect.Value {
	// $x.Field has $x as the first ident, Field as the second. Eval the var, then the fields.
	s.at(variable)
	value := s.varValue(variable.Ident[0])
	if len(variable.Ident) == 1 {
		s.notAFunction(args, final)
		return value
	}
	return s.evalFieldChain(dot, value, variable, variable.Ident[1:], args, final)
}

// evalFieldChain evaluates .X.Y.Z possibly followed by arguments.
// dot is the environment in which to evaluate arguments, while
// receiver is the value being walked along the chain.
func (s *state) evalFieldChain(dot, receiver reflect.Value, node parse.Node, ident []string, args []parse.Node, final reflect.Value) reflect.Value {
	n := len(ident)
	for i := 0; i < n-1; i++ {
		receiver = s.evalField(dot, ident[i], node, nil, missingVal, receiver)
	}
	// Now if it's a method, it gets the arguments.
	return s.evalField(dot, ident[n-1], node, args, final, receiver)
}

<<<<<<< HEAD
//func (s *state) evalFunctionOld(dot reflect.Value, node *parse.IdentifierNode, cmd parse.Node, args []parse.Node, final reflect.Value) reflect.Value {
//s.at(node)
//name := node.Ident
//function, ok := findFunction(name, s.tmpl)
//if !ok {
//s.errorf("%q is not a defined function", name)
//}
//return s.evalCall(dot, function, cmd, name, args, final)
//}
=======
func (s *state) evalFunctionOld(dot reflect.Value, node *parse.IdentifierNode, cmd parse.Node, args []parse.Node, final reflect.Value) reflect.Value {
	s.at(node)
	name := node.Ident
	function, isBuiltin, ok := findFunction(name, s.tmpl)
	if !ok {
		s.errorf("%q is not a defined function", name)
	}
	return s.evalCall(dot, function, isBuiltin, cmd, name, args, final)
}
>>>>>>> 004bec2e

// evalField evaluates an expression like (.Field) or (.Field arg1 arg2).
// The 'final' argument represents the return value from the preceding
// value of the pipeline, if any.
<<<<<<< HEAD
//func (s *state) evalFieldOld(dot reflect.Value, fieldName string, node parse.Node, args []parse.Node, final, receiver reflect.Value) reflect.Value {
//if !receiver.IsValid() {
//if s.tmpl.option.missingKey == mapError { // Treat invalid value as missing map key.
//s.errorf("nil data; no entry for key %q", fieldName)
//}
//return zero
//}
//typ := receiver.Type()
//receiver, isNil := indirect(receiver)
//if receiver.Kind() == reflect.Interface && isNil {
//// Calling a method on a nil interface can't work. The
//// MethodByName method call below would panic.
//s.errorf("nil pointer evaluating %s.%s", typ, fieldName)
//return zero
//}

//// Unless it's an interface, need to get to a value of type *T to guarantee
//// we see all methods of T and *T.
//ptr := receiver
//if ptr.Kind() != reflect.Interface && ptr.Kind() != reflect.Ptr && ptr.CanAddr() {
//ptr = ptr.Addr()
//}
//if method := ptr.MethodByName(fieldName); method.IsValid() {
//return s.evalCall(dot, method, node, fieldName, args, final)
//}
//hasArgs := len(args) > 1 || final != missingVal
//// It's not a method; must be a field of a struct or an element of a map.
//switch receiver.Kind() {
//case reflect.Struct:
//tField, ok := receiver.Type().FieldByName(fieldName)
//if ok {
//field := receiver.FieldByIndex(tField.Index)
//if tField.PkgPath != "" { // field is unexported
//s.errorf("%s is an unexported field of struct type %s", fieldName, typ)
//}
//// If it's a function, we must call it.
//if hasArgs {
//s.errorf("%s has arguments but cannot be invoked as function", fieldName)
//}
//return field
//}
//case reflect.Map:
//// If it's a map, attempt to use the field name as a key.
//nameVal := reflect.ValueOf(fieldName)
//if nameVal.Type().AssignableTo(receiver.Type().Key()) {
//if hasArgs {
//s.errorf("%s is not a method but has arguments", fieldName)
//}
//result := receiver.MapIndex(nameVal)
//if !result.IsValid() {
//switch s.tmpl.option.missingKey {
//case mapInvalid:
//// Just use the invalid value.
//case mapZeroValue:
//result = reflect.Zero(receiver.Type().Elem())
//case mapError:
//s.errorf("map has no entry for key %q", fieldName)
//}
//}
//return result
//}
//case reflect.Ptr:
//etyp := receiver.Type().Elem()
//if etyp.Kind() == reflect.Struct {
//if _, ok := etyp.FieldByName(fieldName); !ok {
//// If there's no such field, say "can't evaluate"
//// instead of "nil pointer evaluating".
//break
//}
//}
//if isNil {
//s.errorf("nil pointer evaluating %s.%s", typ, fieldName)
//}
//}
//s.errorf("can't evaluate field %s in type %s", fieldName, typ)
//panic("not reached")
//}
=======
func (s *state) evalFieldOld(dot reflect.Value, fieldName string, node parse.Node, args []parse.Node, final, receiver reflect.Value) reflect.Value {
	if !receiver.IsValid() {
		if s.tmpl.option.missingKey == mapError { // Treat invalid value as missing map key.
			s.errorf("nil data; no entry for key %q", fieldName)
		}
		return zero
	}
	typ := receiver.Type()
	receiver, isNil := indirect(receiver)
	if receiver.Kind() == reflect.Interface && isNil {
		// Calling a method on a nil interface can't work. The
		// MethodByName method call below would panic.
		s.errorf("nil pointer evaluating %s.%s", typ, fieldName)
		return zero
	}

	// Unless it's an interface, need to get to a value of type *T to guarantee
	// we see all methods of T and *T.
	ptr := receiver
	if ptr.Kind() != reflect.Interface && ptr.Kind() != reflect.Pointer && ptr.CanAddr() {
		ptr = ptr.Addr()
	}
	if method := ptr.MethodByName(fieldName); method.IsValid() {
		return s.evalCall(dot, method, false, node, fieldName, args, final)
	}
	hasArgs := len(args) > 1 || final != missingVal
	// It's not a method; must be a field of a struct or an element of a map.
	switch receiver.Kind() {
	case reflect.Struct:
		tField, ok := receiver.Type().FieldByName(fieldName)
		if ok {
			field, err := receiver.FieldByIndexErr(tField.Index)
			if !tField.IsExported() {
				s.errorf("%s is an unexported field of struct type %s", fieldName, typ)
			}
			if err != nil {
				s.errorf("%v", err)
			}
			// If it's a function, we must call it.
			if hasArgs {
				s.errorf("%s has arguments but cannot be invoked as function", fieldName)
			}
			return field
		}
	case reflect.Map:
		// If it's a map, attempt to use the field name as a key.
		nameVal := reflect.ValueOf(fieldName)
		if nameVal.Type().AssignableTo(receiver.Type().Key()) {
			if hasArgs {
				s.errorf("%s is not a method but has arguments", fieldName)
			}
			result := receiver.MapIndex(nameVal)
			if !result.IsValid() {
				switch s.tmpl.option.missingKey {
				case mapInvalid:
					// Just use the invalid value.
				case mapZeroValue:
					result = reflect.Zero(receiver.Type().Elem())
				case mapError:
					s.errorf("map has no entry for key %q", fieldName)
				}
			}
			return result
		}
	case reflect.Pointer:
		etyp := receiver.Type().Elem()
		if etyp.Kind() == reflect.Struct {
			if _, ok := etyp.FieldByName(fieldName); !ok {
				// If there's no such field, say "can't evaluate"
				// instead of "nil pointer evaluating".
				break
			}
		}
		if isNil {
			s.errorf("nil pointer evaluating %s.%s", typ, fieldName)
		}
	}
	s.errorf("can't evaluate field %s in type %s", fieldName, typ)
	panic("not reached")
}
>>>>>>> 004bec2e

var (
	errorType        = reflect.TypeOf((*error)(nil)).Elem()
	fmtStringerType  = reflect.TypeOf((*fmt.Stringer)(nil)).Elem()
	reflectValueType = reflect.TypeOf((*reflect.Value)(nil)).Elem()
)

// evalCall executes a function or method call. If it's a method, fun already has the receiver bound, so
// it looks just like a function call. The arg list, if non-nil, includes (in the manner of the shell), arg[0]
// as the function itself.
<<<<<<< HEAD
//func (s *state) evalCallOld(dot, fun reflect.Value, node parse.Node, name string, args []parse.Node, final reflect.Value) reflect.Value {
//if args != nil {
//args = args[1:] // Zeroth arg is function name/node; not passed to function.
//}
//typ := fun.Type()
//numIn := len(args)
//if final != missingVal {
//numIn++
//}
//numFixed := len(args)
//if typ.IsVariadic() {
//numFixed = typ.NumIn() - 1 // last arg is the variadic one.
//if numIn < numFixed {
//s.errorf("wrong number of args for %s: want at least %d got %d", name, typ.NumIn()-1, len(args))
//}
//} else if numIn != typ.NumIn() {
//s.errorf("wrong number of args for %s: want %d got %d", name, typ.NumIn(), numIn)
//}
//if !goodFunc(typ) {
//// TODO: This could still be a confusing error; maybe goodFunc should provide info.
//s.errorf("can't call method/function %q with %d results", name, typ.NumOut())
//}
//// Build the arg list.
//argv := make([]reflect.Value, numIn)
//// Args must be evaluated. Fixed args first.
//i := 0
//for ; i < numFixed && i < len(args); i++ {
//argv[i] = s.evalArg(dot, typ.In(i), args[i])
//}
//// Now the ... args.
//if typ.IsVariadic() {
//argType := typ.In(typ.NumIn() - 1).Elem() // Argument is a slice.
//for ; i < len(args); i++ {
//argv[i] = s.evalArg(dot, argType, args[i])
//}
//}
//// Add final value if necessary.
//if final != missingVal {
//t := typ.In(typ.NumIn() - 1)
//if typ.IsVariadic() {
//if numIn-1 < numFixed {
//// The added final argument corresponds to a fixed parameter of the function.
//// Validate against the type of the actual parameter.
//t = typ.In(numIn - 1)
//} else {
//// The added final argument corresponds to the variadic part.
//// Validate against the type of the elements of the variadic slice.
//t = t.Elem()
//}
//}
//argv[i] = s.validateType(final, t)
//}
//v, err := safeCall(fun, argv)
//// If we have an error that is not nil, stop execution and return that
//// error to the caller.
//if err != nil {
//s.at(node)
//s.errorf("error calling %s: %v", name, err)
//}
//if v.Type() == reflectValueType {
//v = v.Interface().(reflect.Value)
//}
//return v
//}
=======
func (s *state) evalCallOld(dot, fun reflect.Value, isBuiltin bool, node parse.Node, name string, args []parse.Node, final reflect.Value) reflect.Value {
	if args != nil {
		args = args[1:] // Zeroth arg is function name/node; not passed to function.
	}
	typ := fun.Type()
	numIn := len(args)
	if final != missingVal {
		numIn++
	}
	numFixed := len(args)
	if typ.IsVariadic() {
		numFixed = typ.NumIn() - 1 // last arg is the variadic one.
		if numIn < numFixed {
			s.errorf("wrong number of args for %s: want at least %d got %d", name, typ.NumIn()-1, len(args))
		}
	} else if numIn != typ.NumIn() {
		s.errorf("wrong number of args for %s: want %d got %d", name, typ.NumIn(), numIn)
	}
	if !goodFunc(typ) {
		// TODO: This could still be a confusing error; maybe goodFunc should provide info.
		s.errorf("can't call method/function %q with %d results", name, typ.NumOut())
	}

	unwrap := func(v reflect.Value) reflect.Value {
		if v.Type() == reflectValueType {
			v = v.Interface().(reflect.Value)
		}
		return v
	}

	// Special case for builtin and/or, which short-circuit.
	if isBuiltin && (name == "and" || name == "or") {
		argType := typ.In(0)
		var v reflect.Value
		for _, arg := range args {
			v = s.evalArg(dot, argType, arg).Interface().(reflect.Value)
			if truth(v) == (name == "or") {
				// This value was already unwrapped
				// by the .Interface().(reflect.Value).
				return v
			}
		}
		if final != missingVal {
			// The last argument to and/or is coming from
			// the pipeline. We didn't short circuit on an earlier
			// argument, so we are going to return this one.
			// We don't have to evaluate final, but we do
			// have to check its type. Then, since we are
			// going to return it, we have to unwrap it.
			v = unwrap(s.validateType(final, argType))
		}
		return v
	}

	// Build the arg list.
	argv := make([]reflect.Value, numIn)
	// Args must be evaluated. Fixed args first.
	i := 0
	for ; i < numFixed && i < len(args); i++ {
		argv[i] = s.evalArg(dot, typ.In(i), args[i])
	}
	// Now the ... args.
	if typ.IsVariadic() {
		argType := typ.In(typ.NumIn() - 1).Elem() // Argument is a slice.
		for ; i < len(args); i++ {
			argv[i] = s.evalArg(dot, argType, args[i])
		}
	}
	// Add final value if necessary.
	if final != missingVal {
		t := typ.In(typ.NumIn() - 1)
		if typ.IsVariadic() {
			if numIn-1 < numFixed {
				// The added final argument corresponds to a fixed parameter of the function.
				// Validate against the type of the actual parameter.
				t = typ.In(numIn - 1)
			} else {
				// The added final argument corresponds to the variadic part.
				// Validate against the type of the elements of the variadic slice.
				t = t.Elem()
			}
		}
		argv[i] = s.validateType(final, t)
	}
	v, err := safeCall(fun, argv)
	// If we have an error that is not nil, stop execution and return that
	// error to the caller.
	if err != nil {
		s.at(node)
		s.errorf("error calling %s: %w", name, err)
	}
	return unwrap(v)
}
>>>>>>> 004bec2e

// canBeNil reports whether an untyped nil can be assigned to the type. See reflect.Zero.
func canBeNil(typ reflect.Type) bool {
	switch typ.Kind() {
	case reflect.Chan, reflect.Func, reflect.Interface, reflect.Map, reflect.Pointer, reflect.Slice:
		return true
	case reflect.Struct:
		return typ == reflectValueType
	}
	return false
}

// validateType guarantees that the value is valid and assignable to the type.
func (s *state) validateType(value reflect.Value, typ reflect.Type) reflect.Value {
	if !value.IsValid() {
		if typ == nil {
			// An untyped nil interface{}. Accept as a proper nil value.
			return reflect.ValueOf(nil)
		}
		if canBeNil(typ) {
			// Like above, but use the zero value of the non-nil type.
			return reflect.Zero(typ)
		}
		s.errorf("invalid value; expected %s", typ)
	}
	if typ == reflectValueType && value.Type() != typ {
		return reflect.ValueOf(value)
	}
	if typ != nil && !value.Type().AssignableTo(typ) {
		if value.Kind() == reflect.Interface && !value.IsNil() {
			value = value.Elem()
			if value.Type().AssignableTo(typ) {
				return value
			}
			// fallthrough
		}
		// Does one dereference or indirection work? We could do more, as we
		// do with method receivers, but that gets messy and method receivers
		// are much more constrained, so it makes more sense there than here.
		// Besides, one is almost always all you need.
		switch {
		case value.Kind() == reflect.Pointer && value.Type().Elem().AssignableTo(typ):
			value = value.Elem()
			if !value.IsValid() {
				s.errorf("dereference of nil pointer of type %s", typ)
			}
		case reflect.PointerTo(value.Type()).AssignableTo(typ) && value.CanAddr():
			value = value.Addr()
		default:
			s.errorf("wrong type for value; expected %s; got %s", typ, value.Type())
		}
	}
	return value
}

func (s *state) evalArg(dot reflect.Value, typ reflect.Type, n parse.Node) reflect.Value {
	s.at(n)
	switch arg := n.(type) {
	case *parse.DotNode:
		return s.validateType(dot, typ)
	case *parse.NilNode:
		if canBeNil(typ) {
			return reflect.Zero(typ)
		}
		s.errorf("cannot assign nil to %s", typ)
	case *parse.FieldNode:
		return s.validateType(s.evalFieldNode(dot, arg, []parse.Node{n}, missingVal), typ)
	case *parse.VariableNode:
		return s.validateType(s.evalVariableNode(dot, arg, nil, missingVal), typ)
	case *parse.PipeNode:
		return s.validateType(s.evalPipeline(dot, arg), typ)
	case *parse.IdentifierNode:
		return s.validateType(s.evalFunction(dot, arg, arg, nil, missingVal), typ)
	case *parse.ChainNode:
		return s.validateType(s.evalChainNode(dot, arg, nil, missingVal), typ)
	}
	switch typ.Kind() {
	case reflect.Bool:
		return s.evalBool(typ, n)
	case reflect.Complex64, reflect.Complex128:
		return s.evalComplex(typ, n)
	case reflect.Float32, reflect.Float64:
		return s.evalFloat(typ, n)
	case reflect.Int, reflect.Int8, reflect.Int16, reflect.Int32, reflect.Int64:
		return s.evalInteger(typ, n)
	case reflect.Interface:
		if typ.NumMethod() == 0 {
			return s.evalEmptyInterface(dot, n)
		}
	case reflect.Struct:
		if typ == reflectValueType {
			return reflect.ValueOf(s.evalEmptyInterface(dot, n))
		}
	case reflect.String:
		return s.evalString(typ, n)
	case reflect.Uint, reflect.Uint8, reflect.Uint16, reflect.Uint32, reflect.Uint64, reflect.Uintptr:
		return s.evalUnsignedInteger(typ, n)
	}
	s.errorf("can't handle %s for arg of type %s", n, typ)
	panic("not reached")
}

func (s *state) evalBool(typ reflect.Type, n parse.Node) reflect.Value {
	s.at(n)
	if n, ok := n.(*parse.BoolNode); ok {
		value := reflect.New(typ).Elem()
		value.SetBool(n.True)
		return value
	}
	s.errorf("expected bool; found %s", n)
	panic("not reached")
}

func (s *state) evalString(typ reflect.Type, n parse.Node) reflect.Value {
	s.at(n)
	if n, ok := n.(*parse.StringNode); ok {
		value := reflect.New(typ).Elem()
		value.SetString(n.Text)
		return value
	}
	s.errorf("expected string; found %s", n)
	panic("not reached")
}

func (s *state) evalInteger(typ reflect.Type, n parse.Node) reflect.Value {
	s.at(n)
	if n, ok := n.(*parse.NumberNode); ok && n.IsInt {
		value := reflect.New(typ).Elem()
		value.SetInt(n.Int64)
		return value
	}
	s.errorf("expected integer; found %s", n)
	panic("not reached")
}

func (s *state) evalUnsignedInteger(typ reflect.Type, n parse.Node) reflect.Value {
	s.at(n)
	if n, ok := n.(*parse.NumberNode); ok && n.IsUint {
		value := reflect.New(typ).Elem()
		value.SetUint(n.Uint64)
		return value
	}
	s.errorf("expected unsigned integer; found %s", n)
	panic("not reached")
}

func (s *state) evalFloat(typ reflect.Type, n parse.Node) reflect.Value {
	s.at(n)
	if n, ok := n.(*parse.NumberNode); ok && n.IsFloat {
		value := reflect.New(typ).Elem()
		value.SetFloat(n.Float64)
		return value
	}
	s.errorf("expected float; found %s", n)
	panic("not reached")
}

func (s *state) evalComplex(typ reflect.Type, n parse.Node) reflect.Value {
	if n, ok := n.(*parse.NumberNode); ok && n.IsComplex {
		value := reflect.New(typ).Elem()
		value.SetComplex(n.Complex128)
		return value
	}
	s.errorf("expected complex; found %s", n)
	panic("not reached")
}

func (s *state) evalEmptyInterface(dot reflect.Value, n parse.Node) reflect.Value {
	s.at(n)
	switch n := n.(type) {
	case *parse.BoolNode:
		return reflect.ValueOf(n.True)
	case *parse.DotNode:
		return dot
	case *parse.FieldNode:
		return s.evalFieldNode(dot, n, nil, missingVal)
	case *parse.IdentifierNode:
		return s.evalFunction(dot, n, n, nil, missingVal)
	case *parse.NilNode:
		// NilNode is handled in evalArg, the only place that calls here.
		s.errorf("evalEmptyInterface: nil (can't happen)")
	case *parse.NumberNode:
		return s.idealConstant(n)
	case *parse.StringNode:
		return reflect.ValueOf(n.Text)
	case *parse.VariableNode:
		return s.evalVariableNode(dot, n, nil, missingVal)
	case *parse.PipeNode:
		return s.evalPipeline(dot, n)
	}
	s.errorf("can't handle assignment of %s to empty interface argument", n)
	panic("not reached")
}

// indirect returns the item at the end of indirection, and a bool to indicate
// if it's nil. If the returned bool is true, the returned value's kind will be
// either a pointer or interface.
func indirect(v reflect.Value) (rv reflect.Value, isNil bool) {
	for ; v.Kind() == reflect.Pointer || v.Kind() == reflect.Interface; v = v.Elem() {
		if v.IsNil() {
			return v, true
		}
	}
	return v, false
}

// indirectInterface returns the concrete value in an interface value,
// or else the zero reflect.Value.
// That is, if v represents the interface value x, the result is the same as reflect.ValueOf(x):
// the fact that x was an interface value is forgotten.
func indirectInterface(v reflect.Value) reflect.Value {
	if v.Kind() != reflect.Interface {
		return v
	}
	if v.IsNil() {
		return reflect.Value{}
	}
	return v.Elem()
}

// printValue writes the textual representation of the value to the output of
// the template.
func (s *state) printValue(n parse.Node, v reflect.Value) {
	s.at(n)
	iface, ok := printableValue(v)
	if !ok {
		s.errorf("can't print %s of type %s", n, v.Type())
	}
	_, err := fmt.Fprint(s.wr, iface)
	if err != nil {
		s.writeError(err)
	}
}

// printableValue returns the, possibly indirected, interface value inside v that
// is best for a call to formatted printer.
func printableValue(v reflect.Value) (any, bool) {
	if v.Kind() == reflect.Pointer {
		v, _ = indirect(v) // fmt.Fprint handles nil.
	}
	if !v.IsValid() {
		return "<no value>", true
	}

	if !v.Type().Implements(errorType) && !v.Type().Implements(fmtStringerType) {
		if v.CanAddr() && (reflect.PointerTo(v.Type()).Implements(errorType) || reflect.PointerTo(v.Type()).Implements(fmtStringerType)) {
			v = v.Addr()
		} else {
			switch v.Kind() {
			case reflect.Chan, reflect.Func:
				return nil, false
			}
		}
	}
	return v.Interface(), true
}<|MERGE_RESOLUTION|>--- conflicted
+++ resolved
@@ -7,18 +7,13 @@
 import (
 	"errors"
 	"fmt"
-	"github.com/gohugoio/hugo/tpl/internal/go_templates/fmtsort"
-	"github.com/gohugoio/hugo/tpl/internal/go_templates/texttemplate/parse"
 	"io"
 	"reflect"
 	"runtime"
 	"strings"
-<<<<<<< HEAD
 
 	"github.com/neohugo/neohugo/tpl/internal/go_templates/fmtsort"
 	"github.com/neohugo/neohugo/tpl/internal/go_templates/texttemplate/parse"
-=======
->>>>>>> 004bec2e
 )
 
 // maxExecDepth specifies the maximum stack depth of templates within
@@ -37,13 +32,13 @@
 // state represents the state of an execution. It's not part of the
 // template so that multiple executions of the same template
 // can execute in parallel.
-//type stateOld struct {
-//tmpl  *Template
-//wr    io.Writer
-//node  parse.Node // current node, for errors
-//vars  []variable // push-down stack of variable values.
-//depth int        // the height of the stack of executing templates.
-//}
+type stateOld struct {
+	tmpl  *Template
+	wr    io.Writer
+	node  parse.Node // current node, for errors
+	vars  []variable // push-down stack of variable values.
+	depth int        // the height of the stack of executing templates.
+}
 
 // variable holds the dynamic value of a variable such as $, $x etc.
 type variable struct {
@@ -148,7 +143,7 @@
 
 // writeError is the wrapper type used internally when Execute has an
 // error writing to its output. We strip the wrapper in errRecover.
-// Note that this is not an implementation of error, so it cannot escape
+// Note that this is not an implementation o error, so it cannot escape
 // from the package as an error value.
 type writeError struct {
 	Err error // Original error.
@@ -321,35 +316,6 @@
 	return isTrue(reflect.ValueOf(val))
 }
 
-<<<<<<< HEAD
-//func isTrueOld(val reflect.Value) (truth, ok bool) {
-//if !val.IsValid() {
-//// Something like var x interface{}, never set. It's a form of nil.
-//return false, true
-//}
-//switch val.Kind() {
-//case reflect.Array, reflect.Map, reflect.Slice, reflect.String:
-//truth = val.Len() > 0
-//case reflect.Bool:
-//truth = val.Bool()
-//case reflect.Complex64, reflect.Complex128:
-//truth = val.Complex() != 0
-//case reflect.Chan, reflect.Func, reflect.Ptr, reflect.Interface:
-//truth = !val.IsNil()
-//case reflect.Int, reflect.Int8, reflect.Int16, reflect.Int32, reflect.Int64:
-//truth = val.Int() != 0
-//case reflect.Float32, reflect.Float64:
-//truth = val.Float() != 0
-//case reflect.Uint, reflect.Uint8, reflect.Uint16, reflect.Uint32, reflect.Uint64, reflect.Uintptr:
-//truth = val.Uint() != 0
-//case reflect.Struct:
-//truth = true // Struct values are always true.
-//default:
-//return
-//}
-//return truth, true
-//}
-=======
 func isTrueOld(val reflect.Value) (truth, ok bool) {
 	if !val.IsValid() {
 		// Something like var x interface{}, never set. It's a form of nil.
@@ -377,7 +343,6 @@
 	}
 	return truth, true
 }
->>>>>>> 004bec2e
 
 func (s *state) walkRange(dot reflect.Value, r *parse.RangeNode) {
 	s.at(r)
@@ -627,17 +592,6 @@
 	return s.evalField(dot, ident[n-1], node, args, final, receiver)
 }
 
-<<<<<<< HEAD
-//func (s *state) evalFunctionOld(dot reflect.Value, node *parse.IdentifierNode, cmd parse.Node, args []parse.Node, final reflect.Value) reflect.Value {
-//s.at(node)
-//name := node.Ident
-//function, ok := findFunction(name, s.tmpl)
-//if !ok {
-//s.errorf("%q is not a defined function", name)
-//}
-//return s.evalCall(dot, function, cmd, name, args, final)
-//}
-=======
 func (s *state) evalFunctionOld(dot reflect.Value, node *parse.IdentifierNode, cmd parse.Node, args []parse.Node, final reflect.Value) reflect.Value {
 	s.at(node)
 	name := node.Ident
@@ -647,90 +601,10 @@
 	}
 	return s.evalCall(dot, function, isBuiltin, cmd, name, args, final)
 }
->>>>>>> 004bec2e
 
 // evalField evaluates an expression like (.Field) or (.Field arg1 arg2).
 // The 'final' argument represents the return value from the preceding
 // value of the pipeline, if any.
-<<<<<<< HEAD
-//func (s *state) evalFieldOld(dot reflect.Value, fieldName string, node parse.Node, args []parse.Node, final, receiver reflect.Value) reflect.Value {
-//if !receiver.IsValid() {
-//if s.tmpl.option.missingKey == mapError { // Treat invalid value as missing map key.
-//s.errorf("nil data; no entry for key %q", fieldName)
-//}
-//return zero
-//}
-//typ := receiver.Type()
-//receiver, isNil := indirect(receiver)
-//if receiver.Kind() == reflect.Interface && isNil {
-//// Calling a method on a nil interface can't work. The
-//// MethodByName method call below would panic.
-//s.errorf("nil pointer evaluating %s.%s", typ, fieldName)
-//return zero
-//}
-
-//// Unless it's an interface, need to get to a value of type *T to guarantee
-//// we see all methods of T and *T.
-//ptr := receiver
-//if ptr.Kind() != reflect.Interface && ptr.Kind() != reflect.Ptr && ptr.CanAddr() {
-//ptr = ptr.Addr()
-//}
-//if method := ptr.MethodByName(fieldName); method.IsValid() {
-//return s.evalCall(dot, method, node, fieldName, args, final)
-//}
-//hasArgs := len(args) > 1 || final != missingVal
-//// It's not a method; must be a field of a struct or an element of a map.
-//switch receiver.Kind() {
-//case reflect.Struct:
-//tField, ok := receiver.Type().FieldByName(fieldName)
-//if ok {
-//field := receiver.FieldByIndex(tField.Index)
-//if tField.PkgPath != "" { // field is unexported
-//s.errorf("%s is an unexported field of struct type %s", fieldName, typ)
-//}
-//// If it's a function, we must call it.
-//if hasArgs {
-//s.errorf("%s has arguments but cannot be invoked as function", fieldName)
-//}
-//return field
-//}
-//case reflect.Map:
-//// If it's a map, attempt to use the field name as a key.
-//nameVal := reflect.ValueOf(fieldName)
-//if nameVal.Type().AssignableTo(receiver.Type().Key()) {
-//if hasArgs {
-//s.errorf("%s is not a method but has arguments", fieldName)
-//}
-//result := receiver.MapIndex(nameVal)
-//if !result.IsValid() {
-//switch s.tmpl.option.missingKey {
-//case mapInvalid:
-//// Just use the invalid value.
-//case mapZeroValue:
-//result = reflect.Zero(receiver.Type().Elem())
-//case mapError:
-//s.errorf("map has no entry for key %q", fieldName)
-//}
-//}
-//return result
-//}
-//case reflect.Ptr:
-//etyp := receiver.Type().Elem()
-//if etyp.Kind() == reflect.Struct {
-//if _, ok := etyp.FieldByName(fieldName); !ok {
-//// If there's no such field, say "can't evaluate"
-//// instead of "nil pointer evaluating".
-//break
-//}
-//}
-//if isNil {
-//s.errorf("nil pointer evaluating %s.%s", typ, fieldName)
-//}
-//}
-//s.errorf("can't evaluate field %s in type %s", fieldName, typ)
-//panic("not reached")
-//}
-=======
 func (s *state) evalFieldOld(dot reflect.Value, fieldName string, node parse.Node, args []parse.Node, final, receiver reflect.Value) reflect.Value {
 	if !receiver.IsValid() {
 		if s.tmpl.option.missingKey == mapError { // Treat invalid value as missing map key.
@@ -811,7 +685,6 @@
 	s.errorf("can't evaluate field %s in type %s", fieldName, typ)
 	panic("not reached")
 }
->>>>>>> 004bec2e
 
 var (
 	errorType        = reflect.TypeOf((*error)(nil)).Elem()
@@ -822,72 +695,6 @@
 // evalCall executes a function or method call. If it's a method, fun already has the receiver bound, so
 // it looks just like a function call. The arg list, if non-nil, includes (in the manner of the shell), arg[0]
 // as the function itself.
-<<<<<<< HEAD
-//func (s *state) evalCallOld(dot, fun reflect.Value, node parse.Node, name string, args []parse.Node, final reflect.Value) reflect.Value {
-//if args != nil {
-//args = args[1:] // Zeroth arg is function name/node; not passed to function.
-//}
-//typ := fun.Type()
-//numIn := len(args)
-//if final != missingVal {
-//numIn++
-//}
-//numFixed := len(args)
-//if typ.IsVariadic() {
-//numFixed = typ.NumIn() - 1 // last arg is the variadic one.
-//if numIn < numFixed {
-//s.errorf("wrong number of args for %s: want at least %d got %d", name, typ.NumIn()-1, len(args))
-//}
-//} else if numIn != typ.NumIn() {
-//s.errorf("wrong number of args for %s: want %d got %d", name, typ.NumIn(), numIn)
-//}
-//if !goodFunc(typ) {
-//// TODO: This could still be a confusing error; maybe goodFunc should provide info.
-//s.errorf("can't call method/function %q with %d results", name, typ.NumOut())
-//}
-//// Build the arg list.
-//argv := make([]reflect.Value, numIn)
-//// Args must be evaluated. Fixed args first.
-//i := 0
-//for ; i < numFixed && i < len(args); i++ {
-//argv[i] = s.evalArg(dot, typ.In(i), args[i])
-//}
-//// Now the ... args.
-//if typ.IsVariadic() {
-//argType := typ.In(typ.NumIn() - 1).Elem() // Argument is a slice.
-//for ; i < len(args); i++ {
-//argv[i] = s.evalArg(dot, argType, args[i])
-//}
-//}
-//// Add final value if necessary.
-//if final != missingVal {
-//t := typ.In(typ.NumIn() - 1)
-//if typ.IsVariadic() {
-//if numIn-1 < numFixed {
-//// The added final argument corresponds to a fixed parameter of the function.
-//// Validate against the type of the actual parameter.
-//t = typ.In(numIn - 1)
-//} else {
-//// The added final argument corresponds to the variadic part.
-//// Validate against the type of the elements of the variadic slice.
-//t = t.Elem()
-//}
-//}
-//argv[i] = s.validateType(final, t)
-//}
-//v, err := safeCall(fun, argv)
-//// If we have an error that is not nil, stop execution and return that
-//// error to the caller.
-//if err != nil {
-//s.at(node)
-//s.errorf("error calling %s: %v", name, err)
-//}
-//if v.Type() == reflectValueType {
-//v = v.Interface().(reflect.Value)
-//}
-//return v
-//}
-=======
 func (s *state) evalCallOld(dot, fun reflect.Value, isBuiltin bool, node parse.Node, name string, args []parse.Node, final reflect.Value) reflect.Value {
 	if args != nil {
 		args = args[1:] // Zeroth arg is function name/node; not passed to function.
@@ -981,7 +788,6 @@
 	}
 	return unwrap(v)
 }
->>>>>>> 004bec2e
 
 // canBeNil reports whether an untyped nil can be assigned to the type. See reflect.Zero.
 func canBeNil(typ reflect.Type) bool {
