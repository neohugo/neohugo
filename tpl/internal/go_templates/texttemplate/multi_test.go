--- conflicted
+++ resolved
@@ -466,15 +466,8 @@
 				t.Fatal(err)
 			}
 		}
-<<<<<<< HEAD
-		var buf bytes.Buffer
-		if err := res.Execute(&buf, 0); err != nil {
-			t.Fatal(err)
-		}
-=======
 		var buf strings.Builder
 		res.Execute(&buf, 0)
->>>>>>> e127d3e5
 		if buf.String() != "stylesheet" {
 			t.Fatalf("iteration %d: got %q; expected %q", i, buf.String(), "stylesheet")
 		}
