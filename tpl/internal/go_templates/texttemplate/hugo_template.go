--- conflicted
+++ resolved
@@ -99,8 +99,6 @@
 	t.helper.Init(ctx, p)
 
 	return tmpl.executeWithState(state, value)
-<<<<<<< HEAD
-=======
 }
 
 func (t *executer) Execute(p Preparer, wr io.Writer, data interface{}) error {
@@ -123,7 +121,6 @@
 	}
 
 	return tmpl.executeWithState(state, value)
->>>>>>> 9e76507d
 }
 
 // Prepare returns a template ready for execution.
