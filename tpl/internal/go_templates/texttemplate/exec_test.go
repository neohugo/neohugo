// Copyright 2011 The Go Authors. All rights reserved.
// Use of this source code is governed by a BSD-style
// license that can be found in the LICENSE file.

//go:build go1.13 && !windows
// +build go1.13,!windows

package template

import (
	"bytes"
	"errors"
	"flag"
	"fmt"
	"io"
	"reflect"
	"strings"
	"sync"
	"testing"
)

var debug = flag.Bool("debug", false, "show the errors produced by the tests")

// T has lots of interesting pieces to use to test execution.
type T struct {
	// Basics
	True        bool
	I           int
	U16         uint16
	X, S        string
	FloatZero   float64
	ComplexZero complex128
	// Nested structs.
	U *U
	// Struct with String method.
	V0     V
	V1, V2 *V
	// Struct with Error method.
	W0     W
	W1, W2 *W
	// Slices
	SI      []int
	SICap   []int
	SIEmpty []int
	SB      []bool
	// Arrays
	AI [3]int
	// Maps
	MSI      map[string]int
	MSIone   map[string]int // one element, for deterministic output
	MSIEmpty map[string]int
	MXI      map[any]int
	MII      map[int]int
	MI32S    map[int32]string
	MI64S    map[int64]string
	MUI32S   map[uint32]string
	MUI64S   map[uint64]string
	MI8S     map[int8]string
	MUI8S    map[uint8]string
	SMSI     []map[string]int
	// Empty interfaces; used to see if we can dig inside one.
	Empty0 any // nil
	Empty1 any
	Empty2 any
	Empty3 any
	Empty4 any
	// Non-empty interfaces.
	NonEmptyInterface         I
	NonEmptyInterfacePtS      *I
	NonEmptyInterfaceNil      I
	NonEmptyInterfaceTypedNil I
	// Stringer.
	Str fmt.Stringer
	Err error
	// Pointers
	PI  *int
	PS  *string
	PSI *[]int
	NIL *int
	// Function (not method)
	BinaryFunc      func(string, string) string
	VariadicFunc    func(...string) string
	VariadicFuncInt func(int, ...string) string
	NilOKFunc       func(*int) bool
	ErrFunc         func() (string, error)
	PanicFunc       func() string
	// Template to test evaluation of templates.
	Tmpl *Template
	// Unexported field; cannot be accessed by template.
	unexported int //nolint
}

type S []string

func (S) Method0() string {
	return "M0"
}

type U struct {
	V string
}

type V struct {
	j int
}

func (v *V) String() string {
	if v == nil {
		return "nilV"
	}
	return fmt.Sprintf("<%d>", v.j)
}

type W struct {
	k int
}

func (w *W) Error() string {
	if w == nil {
		return "nilW"
	}
	return fmt.Sprintf("[%d]", w.k)
}

var siVal = I(S{"a", "b"})

var tVal = &T{
	True:   true,
	I:      17,
	U16:    16,
	X:      "x",
	S:      "xyz",
	U:      &U{"v"},
	V0:     V{6666},
	V1:     &V{7777}, // leave V2 as nil
	W0:     W{888},
	W1:     &W{999}, // leave W2 as nil
	SI:     []int{3, 4, 5},
	SICap:  make([]int, 5, 10),
	AI:     [3]int{3, 4, 5},
	SB:     []bool{true, false},
	MSI:    map[string]int{"one": 1, "two": 2, "three": 3},
	MSIone: map[string]int{"one": 1},
	MXI:    map[any]int{"one": 1},
	MII:    map[int]int{1: 1},
	MI32S:  map[int32]string{1: "one", 2: "two"},
	MI64S:  map[int64]string{2: "i642", 3: "i643"},
	MUI32S: map[uint32]string{2: "u322", 3: "u323"},
	MUI64S: map[uint64]string{2: "ui642", 3: "ui643"},
	MI8S:   map[int8]string{2: "i82", 3: "i83"},
	MUI8S:  map[uint8]string{2: "u82", 3: "u83"},
	SMSI: []map[string]int{
		{"one": 1, "two": 2},
		{"eleven": 11, "twelve": 12},
	},
	Empty1:                    3,
	Empty2:                    "empty2",
	Empty3:                    []int{7, 8},
	Empty4:                    &U{"UinEmpty"},
	NonEmptyInterface:         &T{X: "x"},
	NonEmptyInterfacePtS:      &siVal,
	NonEmptyInterfaceTypedNil: (*T)(nil),
	Str:                       bytes.NewBuffer([]byte("foozle")),
	Err:                       errors.New("erroozle"),
	PI:                        newInt(23),
	PS:                        newString("a string"),
	PSI:                       newIntSlice(21, 22, 23),
	BinaryFunc:                func(a, b string) string { return fmt.Sprintf("[%s=%s]", a, b) },
	VariadicFunc:              func(s ...string) string { return fmt.Sprint("<", strings.Join(s, "+"), ">") },
	VariadicFuncInt:           func(a int, s ...string) string { return fmt.Sprint(a, "=<", strings.Join(s, "+"), ">") },
	NilOKFunc:                 func(s *int) bool { return s == nil },
	ErrFunc:                   func() (string, error) { return "bla", nil },
	PanicFunc:                 func() string { panic("test panic") },
	Tmpl:                      Must(New("x").Parse("test template")), // "x" is the value of .X
}

var tSliceOfNil = []*T{nil}

// A non-empty interface.
type I interface {
	Method0() string
}

var iVal I = tVal

// Helpers for creation.
func newInt(n int) *int {
	return &n
}

func newString(s string) *string {
	return &s
}

func newIntSlice(n ...int) *[]int {
	p := new([]int)
	*p = make([]int, len(n))
	copy(*p, n)
	return p
}

// Simple methods with and without arguments.
func (t *T) Method0() string {
	return "M0"
}

func (t *T) Method1(a int) int {
	return a
}

func (t *T) Method2(a uint16, b string) string {
	return fmt.Sprintf("Method2: %d %s", a, b)
}

func (t *T) Method3(v any) string {
	return fmt.Sprintf("Method3: %v", v)
}

func (t *T) Copy() *T {
	n := new(T)
	*n = *t
	return n
}

func (t *T) MAdd(a int, b []int) []int {
	v := make([]int, len(b))
	for i, x := range b {
		v[i] = x + a
	}
	return v
}

var myError = errors.New("my error")

// MyError returns a value and an error according to its argument.
func (t *T) MyError(error bool) (bool, error) {
	if error {
		return true, myError
	}
	return false, nil
}

// A few methods to test chaining.
func (t *T) GetU() *U {
	return t.U
}

func (u *U) TrueFalse(b bool) string {
	if b {
		return "true"
	}
	return ""
}

func typeOf(arg any) string {
	return fmt.Sprintf("%T", arg)
}

type execTest struct {
	name   string
	input  string
	output string
	data   any
	ok     bool
}

// bigInt and bigUint are hex string representing numbers either side
// of the max int boundary.
// We do it this way so the test doesn't depend on ints being 32 bits.
var (
	bigInt  = fmt.Sprintf("0x%x", int(1<<uint(reflect.TypeOf(0).Bits()-1)-1))
	bigUint = fmt.Sprintf("0x%x", uint(1<<uint(reflect.TypeOf(0).Bits()-1)))
)

var execTests = []execTest{
	// Trivial cases.
	{"empty", "", "", nil, true},
	{"text", "some text", "some text", nil, true},
	{"nil action", "{{nil}}", "", nil, false},

	// Ideal constants.
	{"ideal int", "{{typeOf 3}}", "int", 0, true},
	{"ideal float", "{{typeOf 1.0}}", "float64", 0, true},
	{"ideal exp float", "{{typeOf 1e1}}", "float64", 0, true},
	{"ideal complex", "{{typeOf 1i}}", "complex128", 0, true},
	{"ideal int", "{{typeOf " + bigInt + "}}", "int", 0, true},
	{"ideal too big", "{{typeOf " + bigUint + "}}", "", 0, false},
	{"ideal nil without type", "{{nil}}", "", 0, false},

	// Fields of structs.
	{".X", "-{{.X}}-", "-x-", tVal, true},
	{".U.V", "-{{.U.V}}-", "-v-", tVal, true},
	{".unexported", "{{.unexported}}", "", tVal, false},

	// Fields on maps.
	{"map .one", "{{.MSI.one}}", "1", tVal, true},
	{"map .two", "{{.MSI.two}}", "2", tVal, true},
	{"map .NO", "{{.MSI.NO}}", "<no value>", tVal, true},
	{"map .one interface", "{{.MXI.one}}", "1", tVal, true},
	{"map .WRONG args", "{{.MSI.one 1}}", "", tVal, false},
	{"map .WRONG type", "{{.MII.one}}", "", tVal, false},

	// Dots of all kinds to test basic evaluation.
	{"dot int", "<{{.}}>", "<13>", 13, true},
	{"dot uint", "<{{.}}>", "<14>", uint(14), true},
	{"dot float", "<{{.}}>", "<15.1>", 15.1, true},
	{"dot bool", "<{{.}}>", "<true>", true, true},
	{"dot complex", "<{{.}}>", "<(16.2-17i)>", 16.2 - 17i, true},
	{"dot string", "<{{.}}>", "<hello>", "hello", true},
	{"dot slice", "<{{.}}>", "<[-1 -2 -3]>", []int{-1, -2, -3}, true},
	{"dot map", "<{{.}}>", "<map[two:22]>", map[string]int{"two": 22}, true},
	{"dot struct", "<{{.}}>", "<{7 seven}>", struct {
		a int
		b string
	}{7, "seven"}, true},

	// Variables.
	{"$ int", "{{$}}", "123", 123, true},
	{"$.I", "{{$.I}}", "17", tVal, true},
	{"$.U.V", "{{$.U.V}}", "v", tVal, true},
	{"declare in action", "{{$x := $.U.V}}{{$x}}", "v", tVal, true},
	{"simple assignment", "{{$x := 2}}{{$x = 3}}{{$x}}", "3", tVal, true},
	{
		"nested assignment",
		"{{$x := 2}}{{if true}}{{$x = 3}}{{end}}{{$x}}",
		"3", tVal, true,
	},
	{
		"nested assignment changes the last declaration",
		"{{$x := 1}}{{if true}}{{$x := 2}}{{if true}}{{$x = 3}}{{end}}{{end}}{{$x}}",
		"1", tVal, true,
	},

	// Type with String method.
	{"V{6666}.String()", "-{{.V0}}-", "-<6666>-", tVal, true},
	{"&V{7777}.String()", "-{{.V1}}-", "-<7777>-", tVal, true},
	{"(*V)(nil).String()", "-{{.V2}}-", "-nilV-", tVal, true},

	// Type with Error method.
	{"W{888}.Error()", "-{{.W0}}-", "-[888]-", tVal, true},
	{"&W{999}.Error()", "-{{.W1}}-", "-[999]-", tVal, true},
	{"(*W)(nil).Error()", "-{{.W2}}-", "-nilW-", tVal, true},

	// Pointers.
	{"*int", "{{.PI}}", "23", tVal, true},
	{"*string", "{{.PS}}", "a string", tVal, true},
	{"*[]int", "{{.PSI}}", "[21 22 23]", tVal, true},
	{"*[]int[1]", "{{index .PSI 1}}", "22", tVal, true},
	{"NIL", "{{.NIL}}", "<nil>", tVal, true},

	// Empty interfaces holding values.
	{"empty nil", "{{.Empty0}}", "<no value>", tVal, true},
	{"empty with int", "{{.Empty1}}", "3", tVal, true},
	{"empty with string", "{{.Empty2}}", "empty2", tVal, true},
	{"empty with slice", "{{.Empty3}}", "[7 8]", tVal, true},
	{"empty with struct", "{{.Empty4}}", "{UinEmpty}", tVal, true},
	{"empty with struct, field", "{{.Empty4.V}}", "UinEmpty", tVal, true},

	// Edge cases with <no value> with an interface value
	{"field on interface", "{{.foo}}", "<no value>", nil, true},
	{"field on parenthesized interface", "{{(.).foo}}", "<no value>", nil, true},

	// Issue 31810: Parenthesized first element of pipeline with arguments.
	// See also TestIssue31810.
	{"unparenthesized non-function", "{{1 2}}", "", nil, false},
	{"parenthesized non-function", "{{(1) 2}}", "", nil, false},
	{"parenthesized non-function with no args", "{{(1)}}", "1", nil, true}, // This is fine.

	// Method calls.
	{".Method0", "-{{.Method0}}-", "-M0-", tVal, true},
	{".Method1(1234)", "-{{.Method1 1234}}-", "-1234-", tVal, true},
	{".Method1(.I)", "-{{.Method1 .I}}-", "-17-", tVal, true},
	{".Method2(3, .X)", "-{{.Method2 3 .X}}-", "-Method2: 3 x-", tVal, true},
	{".Method2(.U16, `str`)", "-{{.Method2 .U16 `str`}}-", "-Method2: 16 str-", tVal, true},
	{".Method2(.U16, $x)", "{{if $x := .X}}-{{.Method2 .U16 $x}}{{end}}-", "-Method2: 16 x-", tVal, true},
	{".Method3(nil constant)", "-{{.Method3 nil}}-", "-Method3: <nil>-", tVal, true},
	{".Method3(nil value)", "-{{.Method3 .MXI.unset}}-", "-Method3: <nil>-", tVal, true},
	{"method on var", "{{if $x := .}}-{{$x.Method2 .U16 $x.X}}{{end}}-", "-Method2: 16 x-", tVal, true},
	{
		"method on chained var",
		"{{range .MSIone}}{{if $.U.TrueFalse $.True}}{{$.U.TrueFalse $.True}}{{else}}WRONG{{end}}{{end}}",
		"true", tVal, true,
	},
	{
		"chained method",
		"{{range .MSIone}}{{if $.GetU.TrueFalse $.True}}{{$.U.TrueFalse $.True}}{{else}}WRONG{{end}}{{end}}",
		"true", tVal, true,
	},
	{
		"chained method on variable",
		"{{with $x := .}}{{with .SI}}{{$.GetU.TrueFalse $.True}}{{end}}{{end}}",
		"true", tVal, true,
	},
	{".NilOKFunc not nil", "{{call .NilOKFunc .PI}}", "false", tVal, true},
	{".NilOKFunc nil", "{{call .NilOKFunc nil}}", "true", tVal, true},
	{"method on nil value from slice", "-{{range .}}{{.Method1 1234}}{{end}}-", "-1234-", tSliceOfNil, true},
	{"method on typed nil interface value", "{{.NonEmptyInterfaceTypedNil.Method0}}", "M0", tVal, true},

	// Function call builtin.
	{".BinaryFunc", "{{call .BinaryFunc `1` `2`}}", "[1=2]", tVal, true},
	{".VariadicFunc0", "{{call .VariadicFunc}}", "<>", tVal, true},
	{".VariadicFunc2", "{{call .VariadicFunc `he` `llo`}}", "<he+llo>", tVal, true},
	{".VariadicFuncInt", "{{call .VariadicFuncInt 33 `he` `llo`}}", "33=<he+llo>", tVal, true},
	{"if .BinaryFunc call", "{{ if .BinaryFunc}}{{call .BinaryFunc `1` `2`}}{{end}}", "[1=2]", tVal, true},
	{"if not .BinaryFunc call", "{{ if not .BinaryFunc}}{{call .BinaryFunc `1` `2`}}{{else}}No{{end}}", "No", tVal, true},
	{"Interface Call", `{{stringer .S}}`, "foozle", map[string]any{"S": bytes.NewBufferString("foozle")}, true},
	{".ErrFunc", "{{call .ErrFunc}}", "bla", tVal, true},
	{"call nil", "{{call nil}}", "", tVal, false},

	// Erroneous function calls (check args).
	{".BinaryFuncTooFew", "{{call .BinaryFunc `1`}}", "", tVal, false},
	{".BinaryFuncTooMany", "{{call .BinaryFunc `1` `2` `3`}}", "", tVal, false},
	{".BinaryFuncBad0", "{{call .BinaryFunc 1 3}}", "", tVal, false},
	{".BinaryFuncBad1", "{{call .BinaryFunc `1` 3}}", "", tVal, false},
	{".VariadicFuncBad0", "{{call .VariadicFunc 3}}", "", tVal, false},
	{".VariadicFuncIntBad0", "{{call .VariadicFuncInt}}", "", tVal, false},
	{".VariadicFuncIntBad`", "{{call .VariadicFuncInt `x`}}", "", tVal, false},
	{".VariadicFuncNilBad", "{{call .VariadicFunc nil}}", "", tVal, false},

	// Pipelines.
	{"pipeline", "-{{.Method0 | .Method2 .U16}}-", "-Method2: 16 M0-", tVal, true},
	{"pipeline func", "-{{call .VariadicFunc `llo` | call .VariadicFunc `he` }}-", "-<he+<llo>>-", tVal, true},

	// Nil values aren't missing arguments.
	{"nil pipeline", "{{ .Empty0 | call .NilOKFunc }}", "true", tVal, true},
	{"nil call arg", "{{ call .NilOKFunc .Empty0 }}", "true", tVal, true},
	{"bad nil pipeline", "{{ .Empty0 | .VariadicFunc }}", "", tVal, false},

	// Parenthesized expressions
	{"parens in pipeline", "{{printf `%d %d %d` (1) (2 | add 3) (add 4 (add 5 6))}}", "1 5 15", tVal, true},

	// Parenthesized expressions with field accesses
	{"parens: $ in paren", "{{($).X}}", "x", tVal, true},
	{"parens: $.GetU in paren", "{{($.GetU).V}}", "v", tVal, true},
	{"parens: $ in paren in pipe", "{{($ | echo).X}}", "x", tVal, true},
	{"parens: spaces and args", `{{(makemap "up" "down" "left" "right").left}}`, "right", tVal, true},

	// If.
	{"if true", "{{if true}}TRUE{{end}}", "TRUE", tVal, true},
	{"if false", "{{if false}}TRUE{{else}}FALSE{{end}}", "FALSE", tVal, true},
	{"if nil", "{{if nil}}TRUE{{end}}", "", tVal, false},
	{"if on typed nil interface value", "{{if .NonEmptyInterfaceTypedNil}}TRUE{{ end }}", "", tVal, true},
	{"if 1", "{{if 1}}NON-ZERO{{else}}ZERO{{end}}", "NON-ZERO", tVal, true},
	{"if 0", "{{if 0}}NON-ZERO{{else}}ZERO{{end}}", "ZERO", tVal, true},
	{"if 1.5", "{{if 1.5}}NON-ZERO{{else}}ZERO{{end}}", "NON-ZERO", tVal, true},
	{"if 0.0", "{{if .FloatZero}}NON-ZERO{{else}}ZERO{{end}}", "ZERO", tVal, true},
	{"if 1.5i", "{{if 1.5i}}NON-ZERO{{else}}ZERO{{end}}", "NON-ZERO", tVal, true},
	{"if 0.0i", "{{if .ComplexZero}}NON-ZERO{{else}}ZERO{{end}}", "ZERO", tVal, true},
	{"if emptystring", "{{if ``}}NON-EMPTY{{else}}EMPTY{{end}}", "EMPTY", tVal, true},
	{"if string", "{{if `notempty`}}NON-EMPTY{{else}}EMPTY{{end}}", "NON-EMPTY", tVal, true},
	{"if emptyslice", "{{if .SIEmpty}}NON-EMPTY{{else}}EMPTY{{end}}", "EMPTY", tVal, true},
	{"if slice", "{{if .SI}}NON-EMPTY{{else}}EMPTY{{end}}", "NON-EMPTY", tVal, true},
	{"if emptymap", "{{if .MSIEmpty}}NON-EMPTY{{else}}EMPTY{{end}}", "EMPTY", tVal, true},
	{"if map", "{{if .MSI}}NON-EMPTY{{else}}EMPTY{{end}}", "NON-EMPTY", tVal, true},
	{"if map unset", "{{if .MXI.none}}NON-ZERO{{else}}ZERO{{end}}", "ZERO", tVal, true},
	{"if map not unset", "{{if not .MXI.none}}ZERO{{else}}NON-ZERO{{end}}", "ZERO", tVal, true},
	{"if $x with $y int", "{{if $x := true}}{{with $y := .I}}{{$x}},{{$y}}{{end}}{{end}}", "true,17", tVal, true},
	{"if $x with $x int", "{{if $x := true}}{{with $x := .I}}{{$x}},{{end}}{{$x}}{{end}}", "17,true", tVal, true},
	{"if else if", "{{if false}}FALSE{{else if true}}TRUE{{end}}", "TRUE", tVal, true},
	{"if else chain", "{{if eq 1 3}}1{{else if eq 2 3}}2{{else if eq 3 3}}3{{end}}", "3", tVal, true},

	// Print etc.
	{"print", `{{print "hello, print"}}`, "hello, print", tVal, true},
	{"print 123", `{{print 1 2 3}}`, "1 2 3", tVal, true},
	{"print nil", `{{print nil}}`, "<nil>", tVal, true},
	{"println", `{{println 1 2 3}}`, "1 2 3\n", tVal, true},
	{"printf int", `{{printf "%04x" 127}}`, "007f", tVal, true},
	{"printf float", `{{printf "%g" 3.5}}`, "3.5", tVal, true},
	{"printf complex", `{{printf "%g" 1+7i}}`, "(1+7i)", tVal, true},
	{"printf string", `{{printf "%s" "hello"}}`, "hello", tVal, true},
	{"printf function", `{{printf "%#q" zeroArgs}}`, "`zeroArgs`", tVal, true},
	{"printf field", `{{printf "%s" .U.V}}`, "v", tVal, true},
	{"printf method", `{{printf "%s" .Method0}}`, "M0", tVal, true},
	{"printf dot", `{{with .I}}{{printf "%d" .}}{{end}}`, "17", tVal, true},
	{"printf var", `{{with $x := .I}}{{printf "%d" $x}}{{end}}`, "17", tVal, true},
	{"printf lots", `{{printf "%d %s %g %s" 127 "hello" 7-3i .Method0}}`, "127 hello (7-3i) M0", tVal, true},

	// HTML.
	{
		"html", `{{html "<script>alert(\"XSS\");</script>"}}`,
		"&lt;script&gt;alert(&#34;XSS&#34;);&lt;/script&gt;", nil, true,
	},
	{
		"html pipeline", `{{printf "<script>alert(\"XSS\");</script>" | html}}`,
		"&lt;script&gt;alert(&#34;XSS&#34;);&lt;/script&gt;", nil, true,
	},
	{"html", `{{html .PS}}`, "a string", tVal, true},
	{"html typed nil", `{{html .NIL}}`, "&lt;nil&gt;", tVal, true},
	{"html untyped nil", `{{html .Empty0}}`, "&lt;no value&gt;", tVal, true},

	// JavaScript.
	{"js", `{{js .}}`, `It\'d be nice.`, `It'd be nice.`, true},

	// URL query.
	{"urlquery", `{{"http://www.example.org/"|urlquery}}`, "http%3A%2F%2Fwww.example.org%2F", nil, true},

	// Booleans
	{"not", "{{not true}} {{not false}}", "false true", nil, true},
	{"and", "{{and false 0}} {{and 1 0}} {{and 0 true}} {{and 1 1}}", "false 0 0 1", nil, true},
	{"or", "{{or 0 0}} {{or 1 0}} {{or 0 true}} {{or 1 1}}", "0 1 true 1", nil, true},
	{"or short-circuit", "{{or 0 1 (die)}}", "1", nil, true},
	{"and short-circuit", "{{and 1 0 (die)}}", "0", nil, true},
	{"or short-circuit2", "{{or 0 0 (die)}}", "", nil, false},
	{"and short-circuit2", "{{and 1 1 (die)}}", "", nil, false},
	{"and pipe-true", "{{1 | and 1}}", "1", nil, true},
	{"and pipe-false", "{{0 | and 1}}", "0", nil, true},
	{"or pipe-true", "{{1 | or 0}}", "1", nil, true},
	{"or pipe-false", "{{0 | or 0}}", "0", nil, true},
	{"and undef", "{{and 1 .Unknown}}", "<no value>", nil, true},
	{"or undef", "{{or 0 .Unknown}}", "<no value>", nil, true},
	{"boolean if", "{{if and true 1 `hi`}}TRUE{{else}}FALSE{{end}}", "TRUE", tVal, true},
	{"boolean if not", "{{if and true 1 `hi` | not}}TRUE{{else}}FALSE{{end}}", "FALSE", nil, true},
	{"boolean if pipe", "{{if true | not | and 1}}TRUE{{else}}FALSE{{end}}", "FALSE", nil, true},

	// Indexing.
	{"slice[0]", "{{index .SI 0}}", "3", tVal, true},
	{"slice[1]", "{{index .SI 1}}", "4", tVal, true},
	{"slice[HUGE]", "{{index .SI 10}}", "", tVal, false},
	{"slice[WRONG]", "{{index .SI `hello`}}", "", tVal, false},
	{"slice[nil]", "{{index .SI nil}}", "", tVal, false},
	{"map[one]", "{{index .MSI `one`}}", "1", tVal, true},
	{"map[two]", "{{index .MSI `two`}}", "2", tVal, true},
	{"map[NO]", "{{index .MSI `XXX`}}", "0", tVal, true},
	{"map[nil]", "{{index .MSI nil}}", "", tVal, false},
	{"map[``]", "{{index .MSI ``}}", "0", tVal, true},
	{"map[WRONG]", "{{index .MSI 10}}", "", tVal, false},
	{"double index", "{{index .SMSI 1 `eleven`}}", "11", tVal, true},
	{"nil[1]", "{{index nil 1}}", "", tVal, false},
	{"map MI64S", "{{index .MI64S 2}}", "i642", tVal, true},
	{"map MI32S", "{{index .MI32S 2}}", "two", tVal, true},
	{"map MUI64S", "{{index .MUI64S 3}}", "ui643", tVal, true},
	{"map MI8S", "{{index .MI8S 3}}", "i83", tVal, true},
	{"map MUI8S", "{{index .MUI8S 2}}", "u82", tVal, true},
	{"index of an interface field", "{{index .Empty3 0}}", "7", tVal, true},

	// Slicing.
	{"slice[:]", "{{slice .SI}}", "[3 4 5]", tVal, true},
	{"slice[1:]", "{{slice .SI 1}}", "[4 5]", tVal, true},
	{"slice[1:2]", "{{slice .SI 1 2}}", "[4]", tVal, true},
	{"slice[-1:]", "{{slice .SI -1}}", "", tVal, false},
	{"slice[1:-2]", "{{slice .SI 1 -2}}", "", tVal, false},
	{"slice[1:2:-1]", "{{slice .SI 1 2 -1}}", "", tVal, false},
	{"slice[2:1]", "{{slice .SI 2 1}}", "", tVal, false},
	{"slice[2:2:1]", "{{slice .SI 2 2 1}}", "", tVal, false},
	{"out of range", "{{slice .SI 4 5}}", "", tVal, false},
	{"out of range", "{{slice .SI 2 2 5}}", "", tVal, false},
	{"len(s) < indexes < cap(s)", "{{slice .SICap 6 10}}", "[0 0 0 0]", tVal, true},
	{"len(s) < indexes < cap(s)", "{{slice .SICap 6 10 10}}", "[0 0 0 0]", tVal, true},
	{"indexes > cap(s)", "{{slice .SICap 10 11}}", "", tVal, false},
	{"indexes > cap(s)", "{{slice .SICap 6 10 11}}", "", tVal, false},
	{"array[:]", "{{slice .AI}}", "[3 4 5]", tVal, true},
	{"array[1:]", "{{slice .AI 1}}", "[4 5]", tVal, true},
	{"array[1:2]", "{{slice .AI 1 2}}", "[4]", tVal, true},
	{"string[:]", "{{slice .S}}", "xyz", tVal, true},
	{"string[0:1]", "{{slice .S 0 1}}", "x", tVal, true},
	{"string[1:]", "{{slice .S 1}}", "yz", tVal, true},
	{"string[1:2]", "{{slice .S 1 2}}", "y", tVal, true},
	{"out of range", "{{slice .S 1 5}}", "", tVal, false},
	{"3-index slice of string", "{{slice .S 1 2 2}}", "", tVal, false},
	{"slice of an interface field", "{{slice .Empty3 0 1}}", "[7]", tVal, true},

	// Len.
	{"slice", "{{len .SI}}", "3", tVal, true},
	{"map", "{{len .MSI }}", "3", tVal, true},
	{"len of int", "{{len 3}}", "", tVal, false},
	{"len of nothing", "{{len .Empty0}}", "", tVal, false},
	{"len of an interface field", "{{len .Empty3}}", "2", tVal, true},

	// With.
	{"with true", "{{with true}}{{.}}{{end}}", "true", tVal, true},
	{"with false", "{{with false}}{{.}}{{else}}FALSE{{end}}", "FALSE", tVal, true},
	{"with 1", "{{with 1}}{{.}}{{else}}ZERO{{end}}", "1", tVal, true},
	{"with 0", "{{with 0}}{{.}}{{else}}ZERO{{end}}", "ZERO", tVal, true},
	{"with 1.5", "{{with 1.5}}{{.}}{{else}}ZERO{{end}}", "1.5", tVal, true},
	{"with 0.0", "{{with .FloatZero}}{{.}}{{else}}ZERO{{end}}", "ZERO", tVal, true},
	{"with 1.5i", "{{with 1.5i}}{{.}}{{else}}ZERO{{end}}", "(0+1.5i)", tVal, true},
	{"with 0.0i", "{{with .ComplexZero}}{{.}}{{else}}ZERO{{end}}", "ZERO", tVal, true},
	{"with emptystring", "{{with ``}}{{.}}{{else}}EMPTY{{end}}", "EMPTY", tVal, true},
	{"with string", "{{with `notempty`}}{{.}}{{else}}EMPTY{{end}}", "notempty", tVal, true},
	{"with emptyslice", "{{with .SIEmpty}}{{.}}{{else}}EMPTY{{end}}", "EMPTY", tVal, true},
	{"with slice", "{{with .SI}}{{.}}{{else}}EMPTY{{end}}", "[3 4 5]", tVal, true},
	{"with emptymap", "{{with .MSIEmpty}}{{.}}{{else}}EMPTY{{end}}", "EMPTY", tVal, true},
	{"with map", "{{with .MSIone}}{{.}}{{else}}EMPTY{{end}}", "map[one:1]", tVal, true},
	{"with empty interface, struct field", "{{with .Empty4}}{{.V}}{{end}}", "UinEmpty", tVal, true},
	{"with $x int", "{{with $x := .I}}{{$x}}{{end}}", "17", tVal, true},
	{"with $x struct.U.V", "{{with $x := $}}{{$x.U.V}}{{end}}", "v", tVal, true},
	{"with variable and action", "{{with $x := $}}{{$y := $.U.V}}{{$y}}{{end}}", "v", tVal, true},
	{"with on typed nil interface value", "{{with .NonEmptyInterfaceTypedNil}}TRUE{{ end }}", "", tVal, true},

	// Range.
	{"range []int", "{{range .SI}}-{{.}}-{{end}}", "-3--4--5-", tVal, true},
	{"range empty no else", "{{range .SIEmpty}}-{{.}}-{{end}}", "", tVal, true},
	{"range []int else", "{{range .SI}}-{{.}}-{{else}}EMPTY{{end}}", "-3--4--5-", tVal, true},
	{"range empty else", "{{range .SIEmpty}}-{{.}}-{{else}}EMPTY{{end}}", "EMPTY", tVal, true},
	{"range []int break else", "{{range .SI}}-{{.}}-{{break}}NOTREACHED{{else}}EMPTY{{end}}", "-3-", tVal, true},
	{"range []int continue else", "{{range .SI}}-{{.}}-{{continue}}NOTREACHED{{else}}EMPTY{{end}}", "-3--4--5-", tVal, true},
	{"range []bool", "{{range .SB}}-{{.}}-{{end}}", "-true--false-", tVal, true},
	{"range []int method", "{{range .SI | .MAdd .I}}-{{.}}-{{end}}", "-20--21--22-", tVal, true},
	{"range map", "{{range .MSI}}-{{.}}-{{end}}", "-1--3--2-", tVal, true},
	{"range empty map no else", "{{range .MSIEmpty}}-{{.}}-{{end}}", "", tVal, true},
	{"range map else", "{{range .MSI}}-{{.}}-{{else}}EMPTY{{end}}", "-1--3--2-", tVal, true},
	{"range empty map else", "{{range .MSIEmpty}}-{{.}}-{{else}}EMPTY{{end}}", "EMPTY", tVal, true},
	{"range empty interface", "{{range .Empty3}}-{{.}}-{{else}}EMPTY{{end}}", "-7--8-", tVal, true},
	{"range empty nil", "{{range .Empty0}}-{{.}}-{{end}}", "", tVal, true},
	{"range $x SI", "{{range $x := .SI}}<{{$x}}>{{end}}", "<3><4><5>", tVal, true},
	{"range $x $y SI", "{{range $x, $y := .SI}}<{{$x}}={{$y}}>{{end}}", "<0=3><1=4><2=5>", tVal, true},
	{"range $x MSIone", "{{range $x := .MSIone}}<{{$x}}>{{end}}", "<1>", tVal, true},
	{"range $x $y MSIone", "{{range $x, $y := .MSIone}}<{{$x}}={{$y}}>{{end}}", "<one=1>", tVal, true},
	{"range $x PSI", "{{range $x := .PSI}}<{{$x}}>{{end}}", "<21><22><23>", tVal, true},
	{"declare in range", "{{range $x := .PSI}}<{{$foo:=$x}}{{$x}}>{{end}}", "<21><22><23>", tVal, true},
	{"range count", `{{range $i, $x := count 5}}[{{$i}}]{{$x}}{{end}}`, "[0]a[1]b[2]c[3]d[4]e", tVal, true},
	{"range nil count", `{{range $i, $x := count 0}}{{else}}empty{{end}}`, "empty", tVal, true},

	// Cute examples.
	{"or as if true", `{{or .SI "slice is empty"}}`, "[3 4 5]", tVal, true},
	{"or as if false", `{{or .SIEmpty "slice is empty"}}`, "slice is empty", tVal, true},

	// Error handling.
	{"error method, error", "{{.MyError true}}", "", tVal, false},
	{"error method, no error", "{{.MyError false}}", "false", tVal, true},

	// Numbers
	{"decimal", "{{print 1234}}", "1234", tVal, true},
	{"decimal _", "{{print 12_34}}", "1234", tVal, true},
	{"binary", "{{print 0b101}}", "5", tVal, true},
	{"binary _", "{{print 0b_1_0_1}}", "5", tVal, true},
	{"BINARY", "{{print 0B101}}", "5", tVal, true},
	{"octal0", "{{print 0377}}", "255", tVal, true},
	{"octal", "{{print 0o377}}", "255", tVal, true},
	{"octal _", "{{print 0o_3_7_7}}", "255", tVal, true},
	{"OCTAL", "{{print 0O377}}", "255", tVal, true},
	{"hex", "{{print 0x123}}", "291", tVal, true},
	{"hex _", "{{print 0x1_23}}", "291", tVal, true},
	{"HEX", "{{print 0X123ABC}}", "1194684", tVal, true},
	{"float", "{{print 123.4}}", "123.4", tVal, true},
	{"float _", "{{print 0_0_1_2_3.4}}", "123.4", tVal, true},
	{"hex float", "{{print +0x1.ep+2}}", "7.5", tVal, true},
	{"hex float _", "{{print +0x_1.e_0p+0_2}}", "7.5", tVal, true},
	{"HEX float", "{{print +0X1.EP+2}}", "7.5", tVal, true},
	{"print multi", "{{print 1_2_3_4 7.5_00_00_00}}", "1234 7.5", tVal, true},
	{"print multi2", "{{print 1234 0x0_1.e_0p+02}}", "1234 7.5", tVal, true},

	// Fixed bugs.
	// Must separate dot and receiver; otherwise args are evaluated with dot set to variable.
	{"bug0", "{{range .MSIone}}{{if $.Method1 .}}X{{end}}{{end}}", "X", tVal, true},
	// Do not loop endlessly in indirect for non-empty interfaces.
	// The bug appears with *interface only; looped forever.
	{"bug1", "{{.Method0}}", "M0", &iVal, true},
	// Was taking address of interface field, so method set was empty.
	{"bug2", "{{$.NonEmptyInterface.Method0}}", "M0", tVal, true},
	// Struct values were not legal in with - mere oversight.
	{"bug3", "{{with $}}{{.Method0}}{{end}}", "M0", tVal, true},
	// Nil interface values in if.
	{"bug4", "{{if .Empty0}}non-nil{{else}}nil{{end}}", "nil", tVal, true},
	// Stringer.
	{"bug5", "{{.Str}}", "foozle", tVal, true},
	{"bug5a", "{{.Err}}", "erroozle", tVal, true},
	// Args need to be indirected and dereferenced sometimes.
	{"bug6a", "{{vfunc .V0 .V1}}", "vfunc", tVal, true},
	{"bug6b", "{{vfunc .V0 .V0}}", "vfunc", tVal, true},
	{"bug6c", "{{vfunc .V1 .V0}}", "vfunc", tVal, true},
	{"bug6d", "{{vfunc .V1 .V1}}", "vfunc", tVal, true},
	// Legal parse but illegal execution: non-function should have no arguments.
	{"bug7a", "{{3 2}}", "", tVal, false},
	{"bug7b", "{{$x := 1}}{{$x 2}}", "", tVal, false},
	{"bug7c", "{{$x := 1}}{{3 | $x}}", "", tVal, false},
	// Pipelined arg was not being type-checked.
	{"bug8a", "{{3|oneArg}}", "", tVal, false},
	{"bug8b", "{{4|dddArg 3}}", "", tVal, false},
	// A bug was introduced that broke map lookups for lower-case names.
	{"bug9", "{{.cause}}", "neglect", map[string]string{"cause": "neglect"}, true},
	// Field chain starting with function did not work.
	{"bug10", "{{mapOfThree.three}}-{{(mapOfThree).three}}", "3-3", 0, true},
	// Dereferencing nil pointer while evaluating function arguments should not panic. Issue 7333.
	{"bug11", "{{valueString .PS}}", "", T{}, false},
	// 0xef gave constant type float64. Issue 8622.
	{"bug12xe", "{{printf `%T` 0xef}}", "int", T{}, true},
	{"bug12xE", "{{printf `%T` 0xEE}}", "int", T{}, true},
	{"bug12Xe", "{{printf `%T` 0Xef}}", "int", T{}, true},
	{"bug12XE", "{{printf `%T` 0XEE}}", "int", T{}, true},
	// Chained nodes did not work as arguments. Issue 8473.
	{"bug13", "{{print (.Copy).I}}", "17", tVal, true},
	// Didn't protect against nil or literal values in field chains.
	{"bug14a", "{{(nil).True}}", "", tVal, false},
	{"bug14b", "{{$x := nil}}{{$x.anything}}", "", tVal, false},
	{"bug14c", `{{$x := (1.0)}}{{$y := ("hello")}}{{$x.anything}}{{$y.true}}`, "", tVal, false},
	// Didn't call validateType on function results. Issue 10800.
	{"bug15", "{{valueString returnInt}}", "", tVal, false},
	// Variadic function corner cases. Issue 10946.
	{"bug16a", "{{true|printf}}", "", tVal, false},
	{"bug16b", "{{1|printf}}", "", tVal, false},
	{"bug16c", "{{1.1|printf}}", "", tVal, false},
	{"bug16d", "{{'x'|printf}}", "", tVal, false},
	{"bug16e", "{{0i|printf}}", "", tVal, false},
	{"bug16f", "{{true|twoArgs \"xxx\"}}", "", tVal, false},
	{"bug16g", "{{\"aaa\" |twoArgs \"bbb\"}}", "twoArgs=bbbaaa", tVal, true},
	{"bug16h", "{{1|oneArg}}", "", tVal, false},
	{"bug16i", "{{\"aaa\"|oneArg}}", "oneArg=aaa", tVal, true},
	{"bug16j", "{{1+2i|printf \"%v\"}}", "(1+2i)", tVal, true},
	{"bug16k", "{{\"aaa\"|printf }}", "aaa", tVal, true},
	{"bug17a", "{{.NonEmptyInterface.X}}", "x", tVal, true},
	{"bug17b", "-{{.NonEmptyInterface.Method1 1234}}-", "-1234-", tVal, true},
	{"bug17c", "{{len .NonEmptyInterfacePtS}}", "2", tVal, true},
	{"bug17d", "{{index .NonEmptyInterfacePtS 0}}", "a", tVal, true},
	{"bug17e", "{{range .NonEmptyInterfacePtS}}-{{.}}-{{end}}", "-a--b-", tVal, true},

	// More variadic function corner cases. Some runes would get evaluated
	// as constant floats instead of ints. Issue 34483.
	{"bug18a", "{{eq . '.'}}", "true", '.', true},
	{"bug18b", "{{eq . 'e'}}", "true", 'e', true},
	{"bug18c", "{{eq . 'P'}}", "true", 'P', true},
}

func zeroArgs() string {
	return "zeroArgs"
}

func oneArg(a string) string {
	return "oneArg=" + a
}

func twoArgs(a, b string) string {
	return "twoArgs=" + a + b
}

func dddArg(a int, b ...string) string {
	return fmt.Sprintln(a, b)
}

// count returns a channel that will deliver n sequential 1-letter strings starting at "a"
func count(n int) chan string {
	if n == 0 {
		return nil
	}
	c := make(chan string)
	go func() {
		for i := 0; i < n; i++ {
			c <- "abcdefghijklmnop"[i : i+1]
		}
		close(c)
	}()
	return c
}

// vfunc takes a *V and a V
func vfunc(V, *V) string {
	return "vfunc"
}

// valueString takes a string, not a pointer.
func valueString(v string) string {
	return "value is ignored"
}

// returnInt returns an int
func returnInt() int {
	return 7
}

func add(args ...int) int {
	sum := 0
	for _, x := range args {
		sum += x
	}
	return sum
}

func echo(arg any) any {
	return arg
}

func makemap(arg ...string) map[string]string {
	if len(arg)%2 != 0 {
		panic("bad makemap")
	}
	m := make(map[string]string)
	for i := 0; i < len(arg); i += 2 {
		m[arg[i]] = arg[i+1]
	}
	return m
}

func stringer(s fmt.Stringer) string {
	return s.String()
}

func mapOfThree() any {
	return map[string]int{"three": 3}
}

func testExecute(execTests []execTest, template *Template, t *testing.T) {
	b := new(bytes.Buffer)
	funcs := FuncMap{
		"add":         add,
		"count":       count,
		"dddArg":      dddArg,
		"die":         func() bool { panic("die") },
		"echo":        echo,
		"makemap":     makemap,
		"mapOfThree":  mapOfThree,
		"oneArg":      oneArg,
		"returnInt":   returnInt,
		"stringer":    stringer,
		"twoArgs":     twoArgs,
		"typeOf":      typeOf,
		"valueString": valueString,
		"vfunc":       vfunc,
		"zeroArgs":    zeroArgs,
	}
	for _, test := range execTests {
		var tmpl *Template
		var err error
		if template == nil {
			tmpl, err = New(test.name).Funcs(funcs).Parse(test.input)
		} else {
			tmpl, err = template.New(test.name).Funcs(funcs).Parse(test.input)
		}
		if err != nil {
			t.Errorf("%s: parse error: %s", test.name, err)
			continue
		}
		b.Reset()
		err = tmpl.Execute(b, test.data)
		switch {
		case !test.ok && err == nil:
			t.Errorf("%s: expected error; got none", test.name)
			continue
		case test.ok && err != nil:
			t.Errorf("%s: unexpected execute error: %s", test.name, err)
			continue
		case !test.ok && err != nil:
			// expected error, got one
			if *debug {
				fmt.Printf("%s: %s\n\t%s\n", test.name, test.input, err)
			}
		}
		result := b.String()
		if result != test.output {
			t.Errorf("%s: expected\n\t%q\ngot\n\t%q", test.name, test.output, result)
		}
	}
}

func TestExecute(t *testing.T) {
	testExecute(execTests, nil, t)
}

var delimPairs = []string{
	"", "", // default
	"{{", "}}", // same as default
	"<<", ">>", // distinct
	"|", "|", // same
	"(日)", "(本)", // peculiar
}

func TestDelims(t *testing.T) {
	const hello = "Hello, world"
	value := struct{ Str string }{hello}
	for i := 0; i < len(delimPairs); i += 2 {
		text := ".Str"
		left := delimPairs[i+0]
		trueLeft := left
		right := delimPairs[i+1]
		trueRight := right
		if left == "" { // default case
			trueLeft = "{{"
		}
		if right == "" { // default case
			trueRight = "}}"
		}
		text = trueLeft + text + trueRight
		// Now add a comment
		text += trueLeft + "/*comment*/" + trueRight
		// Now add  an action containing a string.
		text += trueLeft + `"` + trueLeft + `"` + trueRight
		// At this point text looks like `{{.Str}}{{/*comment*/}}{{"{{"}}`.
		tmpl, err := New("delims").Delims(left, right).Parse(text)
		if err != nil {
			t.Fatalf("delim %q text %q parse err %s", left, text, err)
		}
		b := new(bytes.Buffer)
		err = tmpl.Execute(b, value)
		if err != nil {
			t.Fatalf("delim %q exec err %s", left, err)
		}
		if b.String() != hello+trueLeft {
			t.Errorf("expected %q got %q", hello+trueLeft, b.String())
		}
	}
}

// Check that an error from a method flows back to the top.
func TestExecuteError(t *testing.T) {
	b := new(bytes.Buffer)
	tmpl := New("error")
	_, err := tmpl.Parse("{{.MyError true}}")
	if err != nil {
		t.Fatalf("parse error: %s", err)
	}
	err = tmpl.Execute(b, tVal)
	if err == nil {
		t.Errorf("expected error; got none")
	} else if !strings.Contains(err.Error(), myError.Error()) {
		if *debug {
			fmt.Printf("test execute error: %s\n", err)
		}
		t.Errorf("expected myError; got %s", err)
	}
}

const execErrorText = `line 1
line 2
line 3
{{template "one" .}}
{{define "one"}}{{template "two" .}}{{end}}
{{define "two"}}{{template "three" .}}{{end}}
{{define "three"}}{{index "hi" $}}{{end}}`

// Check that an error from a nested template contains all the relevant information.
func TestExecError(t *testing.T) {
	tmpl, err := New("top").Parse(execErrorText)
	if err != nil {
		t.Fatal("parse error:", err)
	}
	var b bytes.Buffer
	err = tmpl.Execute(&b, 5) // 5 is out of range indexing "hi"
	if err == nil {
		t.Fatal("expected error")
	}
	const want = `template: top:7:20: executing "three" at <index "hi" $>: error calling index: index out of range: 5`
	got := err.Error()
	if got != want {
		t.Errorf("expected\n%q\ngot\n%q", want, got)
	}
}

type CustomError struct{}

func (*CustomError) Error() string { return "heyo !" }

// Check that a custom error can be returned.
func TestExecError_CustomError(t *testing.T) {
	failingFunc := func() (string, error) {
		return "", &CustomError{}
	}
	tmpl := Must(New("top").Funcs(FuncMap{
		"err": failingFunc,
	}).Parse("{{ err }}"))

	var b bytes.Buffer
	err := tmpl.Execute(&b, nil)

	var e *CustomError
	if !errors.As(err, &e) {
		t.Fatalf("expected custom error; got %s", err)
	}
}

func TestJSEscaping(t *testing.T) {
	testCases := []struct {
		in, exp string
	}{
		{`a`, `a`},
		{`'foo`, `\'foo`},
		{`Go "jump" \`, `Go \"jump\" \\`},
		{`Yukihiro says "今日は世界"`, `Yukihiro says \"今日は世界\"`},
		{"unprintable \uFDFF", `unprintable \uFDFF`},
		{`<html>`, `\u003Chtml\u003E`},
		{`no = in attributes`, `no \u003D in attributes`},
		{`&#x27; does not become HTML entity`, `\u0026#x27; does not become HTML entity`},
	}
	for _, tc := range testCases {
		s := JSEscapeString(tc.in)
		if s != tc.exp {
			t.Errorf("JS escaping [%s] got [%s] want [%s]", tc.in, s, tc.exp)
		}
	}
}

// A nice example: walk a binary tree.

type Tree struct {
	Val         int
	Left, Right *Tree
}

// Use different delimiters to test Set.Delims.
// Also test the trimming of leading and trailing spaces.
const treeTemplate = `
	(- define "tree" -)
	[
		(- .Val -)
		(- with .Left -)
			(template "tree" . -)
		(- end -)
		(- with .Right -)
			(- template "tree" . -)
		(- end -)
	]
	(- end -)
`

func TestTree(t *testing.T) {
	tree := &Tree{
		1,
		&Tree{
			2, &Tree{
				3,
				&Tree{
					4, nil, nil,
				},
				nil,
			},
			&Tree{
				5,
				&Tree{
					6, nil, nil,
				},
				nil,
			},
		},
		&Tree{
			7,
			&Tree{
				8,
				&Tree{
					9, nil, nil,
				},
				nil,
			},
			&Tree{
				10,
				&Tree{
					11, nil, nil,
				},
				nil,
			},
		},
	}
	tmpl, err := New("root").Delims("(", ")").Parse(treeTemplate)
	if err != nil {
		t.Fatal("parse error:", err)
	}
	var b bytes.Buffer
	const expect = "[1[2[3[4]][5[6]]][7[8[9]][10[11]]]]"
	// First by looking up the template.
	err = tmpl.Lookup("tree").Execute(&b, tree)
	if err != nil {
		t.Fatal("exec error:", err)
	}
	result := b.String()
	if result != expect {
		t.Errorf("expected %q got %q", expect, result)
	}
	// Then direct to execution.
	b.Reset()
	err = tmpl.ExecuteTemplate(&b, "tree", tree)
	if err != nil {
		t.Fatal("exec error:", err)
	}
	result = b.String()
	if result != expect {
		t.Errorf("expected %q got %q", expect, result)
	}
}

//nolint
func TestExecuteOnNewTemplate(t *testing.T) {
	// This is issue 3872.
	New("Name").Templates()
	// This is issue 11379.
	new(Template).Templates()
	new(Template).Parse("")
	new(Template).New("abc").Parse("")
	new(Template).Execute(nil, nil)                // returns an error (but does not crash)
	new(Template).ExecuteTemplate(nil, "XXX", nil) // returns an error (but does not crash)
}

const testTemplates = `{{define "one"}}one{{end}}{{define "two"}}two{{end}}`

func TestMessageForExecuteEmpty(t *testing.T) {
	// Test a truly empty template.
	tmpl := New("empty")
	var b bytes.Buffer
	err := tmpl.Execute(&b, 0)
	if err == nil {
		t.Fatal("expected initial error")
	}
	got := err.Error()
	want := `template: empty: "empty" is an incomplete or empty template`
	if got != want {
		t.Errorf("expected error %s got %s", want, got)
	}
	// Add a non-empty template to check that the error is helpful.
	tests, err := New("").Parse(testTemplates)
	if err != nil {
		t.Fatal(err)
	}
	_, err = tmpl.AddParseTree("secondary", tests.Tree)
	if err != nil {
		t.Fatal(err)
	}
	err = tmpl.Execute(&b, 0)
	if err == nil {
		t.Fatal("expected second error")
	}
	got = err.Error()
	want = `template: empty: "empty" is an incomplete or empty template`
	if got != want {
		t.Errorf("expected error %s got %s", want, got)
	}
	// Make sure we can execute the secondary.
	err = tmpl.ExecuteTemplate(&b, "secondary", 0)
	if err != nil {
		t.Fatal(err)
	}
}

func TestFinalForPrintf(t *testing.T) {
	tmpl, err := New("").Parse(`{{"x" | printf}}`)
	if err != nil {
		t.Fatal(err)
	}
	var b bytes.Buffer
	err = tmpl.Execute(&b, 0)
	if err != nil {
		t.Fatal(err)
	}
}

type cmpTest struct {
	expr  string
	truth string
	ok    bool
}

var cmpTests = []cmpTest{
	{"eq true true", "true", true},
	{"eq true false", "false", true},
	{"eq 1+2i 1+2i", "true", true},
	{"eq 1+2i 1+3i", "false", true},
	{"eq 1.5 1.5", "true", true},
	{"eq 1.5 2.5", "false", true},
	{"eq 1 1", "true", true},
	{"eq 1 2", "false", true},
	{"eq `xy` `xy`", "true", true},
	{"eq `xy` `xyz`", "false", true},
	{"eq .Uthree .Uthree", "true", true},
	{"eq .Uthree .Ufour", "false", true},
	{"eq 3 4 5 6 3", "true", true},
	{"eq 3 4 5 6 7", "false", true},
	{"ne true true", "false", true},
	{"ne true false", "true", true},
	{"ne 1+2i 1+2i", "false", true},
	{"ne 1+2i 1+3i", "true", true},
	{"ne 1.5 1.5", "false", true},
	{"ne 1.5 2.5", "true", true},
	{"ne 1 1", "false", true},
	{"ne 1 2", "true", true},
	{"ne `xy` `xy`", "false", true},
	{"ne `xy` `xyz`", "true", true},
	{"ne .Uthree .Uthree", "false", true},
	{"ne .Uthree .Ufour", "true", true},
	{"lt 1.5 1.5", "false", true},
	{"lt 1.5 2.5", "true", true},
	{"lt 1 1", "false", true},
	{"lt 1 2", "true", true},
	{"lt `xy` `xy`", "false", true},
	{"lt `xy` `xyz`", "true", true},
	{"lt .Uthree .Uthree", "false", true},
	{"lt .Uthree .Ufour", "true", true},
	{"le 1.5 1.5", "true", true},
	{"le 1.5 2.5", "true", true},
	{"le 2.5 1.5", "false", true},
	{"le 1 1", "true", true},
	{"le 1 2", "true", true},
	{"le 2 1", "false", true},
	{"le `xy` `xy`", "true", true},
	{"le `xy` `xyz`", "true", true},
	{"le `xyz` `xy`", "false", true},
	{"le .Uthree .Uthree", "true", true},
	{"le .Uthree .Ufour", "true", true},
	{"le .Ufour .Uthree", "false", true},
	{"gt 1.5 1.5", "false", true},
	{"gt 1.5 2.5", "false", true},
	{"gt 1 1", "false", true},
	{"gt 2 1", "true", true},
	{"gt 1 2", "false", true},
	{"gt `xy` `xy`", "false", true},
	{"gt `xy` `xyz`", "false", true},
	{"gt .Uthree .Uthree", "false", true},
	{"gt .Uthree .Ufour", "false", true},
	{"gt .Ufour .Uthree", "true", true},
	{"ge 1.5 1.5", "true", true},
	{"ge 1.5 2.5", "false", true},
	{"ge 2.5 1.5", "true", true},
	{"ge 1 1", "true", true},
	{"ge 1 2", "false", true},
	{"ge 2 1", "true", true},
	{"ge `xy` `xy`", "true", true},
	{"ge `xy` `xyz`", "false", true},
	{"ge `xyz` `xy`", "true", true},
	{"ge .Uthree .Uthree", "true", true},
	{"ge .Uthree .Ufour", "false", true},
	{"ge .Ufour .Uthree", "true", true},
	// Mixing signed and unsigned integers.
	{"eq .Uthree .Three", "true", true},
	{"eq .Three .Uthree", "true", true},
	{"le .Uthree .Three", "true", true},
	{"le .Three .Uthree", "true", true},
	{"ge .Uthree .Three", "true", true},
	{"ge .Three .Uthree", "true", true},
	{"lt .Uthree .Three", "false", true},
	{"lt .Three .Uthree", "false", true},
	{"gt .Uthree .Three", "false", true},
	{"gt .Three .Uthree", "false", true},
	{"eq .Ufour .Three", "false", true},
	{"lt .Ufour .Three", "false", true},
	{"gt .Ufour .Three", "true", true},
	{"eq .NegOne .Uthree", "false", true},
	{"eq .Uthree .NegOne", "false", true},
	{"ne .NegOne .Uthree", "true", true},
	{"ne .Uthree .NegOne", "true", true},
	{"lt .NegOne .Uthree", "true", true},
	{"lt .Uthree .NegOne", "false", true},
	{"le .NegOne .Uthree", "true", true},
	{"le .Uthree .NegOne", "false", true},
	{"gt .NegOne .Uthree", "false", true},
	{"gt .Uthree .NegOne", "true", true},
	{"ge .NegOne .Uthree", "false", true},
	{"ge .Uthree .NegOne", "true", true},
	{"eq (index `x` 0) 'x'", "true", true}, // The example that triggered this rule.
	{"eq (index `x` 0) 'y'", "false", true},
	{"eq .V1 .V2", "true", true},
	{"eq .Ptr .Ptr", "true", true},
	{"eq .Ptr .NilPtr", "false", true},
	{"eq .NilPtr .NilPtr", "true", true},
	{"eq .Iface1 .Iface1", "true", true},
	{"eq .Iface1 .NilIface", "false", true},
	{"eq .NilIface .NilIface", "true", true},
	{"eq .NilIface .Iface1", "false", true},
	{"eq .NilIface 0", "false", true},
	{"eq 0 .NilIface", "false", true},
	// Errors
	{"eq `xy` 1", "", false},       // Different types.
	{"eq 2 2.0", "", false},        // Different types.
	{"lt true true", "", false},    // Unordered types.
	{"lt 1+0i 1+0i", "", false},    // Unordered types.
	{"eq .Ptr 1", "", false},       // Incompatible types.
	{"eq .Ptr .NegOne", "", false}, // Incompatible types.
	{"eq .Map .Map", "", false},    // Uncomparable types.
	{"eq .Map .V1", "", false},     // Uncomparable types.
}

func TestComparison(t *testing.T) {
	b := new(bytes.Buffer)
<<<<<<< HEAD
	cmpStruct := struct {
		Uthree, Ufour  uint
		NegOne, Three  int
		Ptr, NilPtr    *int
		Map            map[int]int
		V1, V2         V
		Iface1, Iface2 fmt.Stringer
=======
	var cmpStruct = struct {
		Uthree, Ufour    uint
		NegOne, Three    int
		Ptr, NilPtr      *int
		Map              map[int]int
		V1, V2           V
		Iface1, NilIface fmt.Stringer
>>>>>>> 004bec2e
	}{
		Uthree: 3,
		Ufour:  4,
		NegOne: -1,
		Three:  3,
		Ptr:    new(int),
		Iface1: b,
	}
	for _, test := range cmpTests {
		text := fmt.Sprintf("{{if %s}}true{{else}}false{{end}}", test.expr)
		tmpl, err := New("empty").Parse(text)
		if err != nil {
			t.Fatalf("%q: %s", test.expr, err)
		}
		b.Reset()
		err = tmpl.Execute(b, &cmpStruct)
		if test.ok && err != nil {
			t.Errorf("%s errored incorrectly: %s", test.expr, err)
			continue
		}
		if !test.ok && err == nil {
			t.Errorf("%s did not error", test.expr)
			continue
		}
		if b.String() != test.truth {
			t.Errorf("%s: want %s; got %s", test.expr, test.truth, b.String())
		}
	}
}

func TestMissingMapKey(t *testing.T) {
	data := map[string]int{
		"x": 99,
	}
	tmpl, err := New("t1").Parse("{{.x}} {{.y}}")
	if err != nil {
		t.Fatal(err)
	}
	var b bytes.Buffer
	// By default, just get "<no value>"
	err = tmpl.Execute(&b, data)
	if err != nil {
		t.Fatal(err)
	}
	want := "99 <no value>"
	got := b.String()
	if got != want {
		t.Errorf("got %q; expected %q", got, want)
	}
	// Same if we set the option explicitly to the default.
	tmpl.Option("missingkey=default")
	b.Reset()
	err = tmpl.Execute(&b, data)
	if err != nil {
		t.Fatal("default:", err)
	}
	want = "99 <no value>"
	got = b.String()
	if got != want {
		t.Errorf("got %q; expected %q", got, want)
	}
	// Next we ask for a zero value
	tmpl.Option("missingkey=zero")
	b.Reset()
	err = tmpl.Execute(&b, data)
	if err != nil {
		t.Fatal("zero:", err)
	}
	want = "99 0"
	got = b.String()
	if got != want {
		t.Errorf("got %q; expected %q", got, want)
	}
	// Now we ask for an error.
	tmpl.Option("missingkey=error")
	err = tmpl.Execute(&b, data)
	if err == nil {
		t.Errorf("expected error; got none")
	}
	// same Option, but now a nil interface: ask for an error
	err = tmpl.Execute(&b, nil)
	t.Log(err)
	if err == nil {
		t.Errorf("expected error for nil-interface; got none")
	}
}

// Test that the error message for multiline unterminated string
// refers to the line number of the opening quote.
func TestUnterminatedStringError(t *testing.T) {
	_, err := New("X").Parse("hello\n\n{{`unterminated\n\n\n\n}}\n some more\n\n")
	if err == nil {
		t.Fatal("expected error")
	}
	str := err.Error()
	if !strings.Contains(str, "X:3: unterminated raw quoted string") {
		t.Fatalf("unexpected error: %s", str)
	}
}

const alwaysErrorText = "always be failing"

var alwaysError = errors.New(alwaysErrorText)

type ErrorWriter int

func (e ErrorWriter) Write(p []byte) (int, error) {
	return 0, alwaysError
}

func TestExecuteGivesExecError(t *testing.T) {
	// First, a non-execution error shouldn't be an ExecError.
	tmpl, err := New("X").Parse("hello")
	if err != nil {
		t.Fatal(err)
	}
	err = tmpl.Execute(ErrorWriter(0), 0)
	if err == nil {
		t.Fatal("expected error; got none")
	}
	if err.Error() != alwaysErrorText {
		t.Errorf("expected %q error; got %q", alwaysErrorText, err)
	}
	// This one should be an ExecError.
	tmpl, err = New("X").Parse("hello, {{.X.Y}}")
	if err != nil {
		t.Fatal(err)
	}
	err = tmpl.Execute(io.Discard, 0)
	if err == nil {
		t.Fatal("expected error; got none")
	}
	eerr, ok := err.(ExecError)
	if !ok {
		t.Fatalf("did not expect ExecError %s", eerr)
	}
	expect := "field X in type int"
	if !strings.Contains(err.Error(), expect) {
		t.Errorf("expected %q; got %q", expect, err)
	}
}

func funcNameTestFunc() int {
	return 0
}

func TestGoodFuncNames(t *testing.T) {
	names := []string{
		"_",
		"a",
		"a1",
		"a1",
		"Ӵ",
	}
	for _, name := range names {
		tmpl := New("X").Funcs(
			FuncMap{
				name: funcNameTestFunc,
			},
		)
		if tmpl == nil {
			t.Fatalf("nil result for %q", name)
		}
	}
}

func TestBadFuncNames(t *testing.T) {
	names := []string{
		"",
		"2",
		"a-b",
	}
	for _, name := range names {
		testBadFuncName(name, t)
	}
}

func testBadFuncName(name string, t *testing.T) {
	t.Helper()
	defer func() {
		recover() //nolint
	}()
	New("X").Funcs(
		FuncMap{
			name: funcNameTestFunc,
		},
	)
	// If we get here, the name did not cause a panic, which is how Funcs
	// reports an error.
	t.Errorf("%q succeeded incorrectly as function name", name)
}

func TestBlock(t *testing.T) {
	const (
		input   = `a({{block "inner" .}}bar({{.}})baz{{end}})b`
		want    = `a(bar(hello)baz)b`
		overlay = `{{define "inner"}}foo({{.}})bar{{end}}`
		want2   = `a(foo(goodbye)bar)b`
	)
	tmpl, err := New("outer").Parse(input)
	if err != nil {
		t.Fatal(err)
	}
	tmpl2, err := Must(tmpl.Clone()).Parse(overlay)
	if err != nil {
		t.Fatal(err)
	}

	var buf bytes.Buffer
	if err := tmpl.Execute(&buf, "hello"); err != nil {
		t.Fatal(err)
	}
	if got := buf.String(); got != want {
		t.Errorf("got %q, want %q", got, want)
	}

	buf.Reset()
	if err := tmpl2.Execute(&buf, "goodbye"); err != nil {
		t.Fatal(err)
	}
	if got := buf.String(); got != want2 {
		t.Errorf("got %q, want %q", got, want2)
	}
}

func TestEvalFieldErrors(t *testing.T) {
	tests := []struct {
		name, src string
		value     any
		want      string
	}{
		{
			// Check that calling an invalid field on nil pointer
			// prints a field error instead of a distracting nil
			// pointer error. https://golang.org/issue/15125
			"MissingFieldOnNil",
			"{{.MissingField}}",
			(*T)(nil),
			"can't evaluate field MissingField in type *template.T",
		},
		{
			"MissingFieldOnNonNil",
			"{{.MissingField}}",
			&T{},
			"can't evaluate field MissingField in type *template.T",
		},
		{
			"ExistingFieldOnNil",
			"{{.X}}",
			(*T)(nil),
			"nil pointer evaluating *template.T.X",
		},
		{
			"MissingKeyOnNilMap",
			"{{.MissingKey}}",
			(*map[string]string)(nil),
			"nil pointer evaluating *map[string]string.MissingKey",
		},
		{
			"MissingKeyOnNilMapPtr",
			"{{.MissingKey}}",
			(*map[string]string)(nil),
			"nil pointer evaluating *map[string]string.MissingKey",
		},
		{
			"MissingKeyOnMapPtrToNil",
			"{{.MissingKey}}",
			&map[string]string{},
			"<nil>",
		},
	}
	for _, tc := range tests {
		t.Run(tc.name, func(t *testing.T) {
			tmpl := Must(New("tmpl").Parse(tc.src))
			err := tmpl.Execute(io.Discard, tc.value)
			got := "<nil>"
			if err != nil {
				got = err.Error()
			}
			if !strings.HasSuffix(got, tc.want) {
				t.Fatalf("got error %q, want %q", got, tc.want)
			}
		})
	}
}

func TestMaxExecDepth(t *testing.T) {
	if testing.Short() {
		t.Skip("skipping in -short mode")
	}
	tmpl := Must(New("tmpl").Parse(`{{template "tmpl" .}}`))
	err := tmpl.Execute(io.Discard, nil)
	got := "<nil>"
	if err != nil {
		got = err.Error()
	}
	const want = "exceeded maximum template depth"
	if !strings.Contains(got, want) {
		t.Errorf("got error %q; want %q", got, want)
	}
}

func TestAddrOfIndex(t *testing.T) {
	// golang.org/issue/14916.
	// Before index worked on reflect.Values, the .String could not be
	// found on the (incorrectly unaddressable) V value,
	// in contrast to range, which worked fine.
	// Also testing that passing a reflect.Value to tmpl.Execute works.
	texts := []string{
		`{{range .}}{{.String}}{{end}}`,
		`{{with index . 0}}{{.String}}{{end}}`,
	}
	for _, text := range texts {
		tmpl := Must(New("tmpl").Parse(text))
		var buf bytes.Buffer
		err := tmpl.Execute(&buf, reflect.ValueOf([]V{{1}}))
		if err != nil {
			t.Fatalf("%s: Execute: %v", text, err)
		}
		if buf.String() != "<1>" {
			t.Fatalf("%s: template output = %q, want %q", text, &buf, "<1>")
		}
	}
}

func TestInterfaceValues(t *testing.T) {
	// golang.org/issue/17714.
	// Before index worked on reflect.Values, interface values
	// were always implicitly promoted to the underlying value,
	// except that nil interfaces were promoted to the zero reflect.Value.
	// Eliminating a round trip to interface{} and back to reflect.Value
	// eliminated this promotion, breaking these cases.
	tests := []struct {
		text string
		out  string
	}{
		{`{{index .Nil 1}}`, "ERROR: index of untyped nil"},
		{`{{index .Slice 2}}`, "2"},
		{`{{index .Slice .Two}}`, "2"},
		{`{{call .Nil 1}}`, "ERROR: call of nil"},
		{`{{call .PlusOne 1}}`, "2"},
		{`{{call .PlusOne .One}}`, "2"},
		{`{{and (index .Slice 0) true}}`, "0"},
		{`{{and .Zero true}}`, "0"},
		{`{{and (index .Slice 1) false}}`, "false"},
		{`{{and .One false}}`, "false"},
		{`{{or (index .Slice 0) false}}`, "false"},
		{`{{or .Zero false}}`, "false"},
		{`{{or (index .Slice 1) true}}`, "1"},
		{`{{or .One true}}`, "1"},
		{`{{not (index .Slice 0)}}`, "true"},
		{`{{not .Zero}}`, "true"},
		{`{{not (index .Slice 1)}}`, "false"},
		{`{{not .One}}`, "false"},
		{`{{eq (index .Slice 0) .Zero}}`, "true"},
		{`{{eq (index .Slice 1) .One}}`, "true"},
		{`{{ne (index .Slice 0) .Zero}}`, "false"},
		{`{{ne (index .Slice 1) .One}}`, "false"},
		{`{{ge (index .Slice 0) .One}}`, "false"},
		{`{{ge (index .Slice 1) .Zero}}`, "true"},
		{`{{gt (index .Slice 0) .One}}`, "false"},
		{`{{gt (index .Slice 1) .Zero}}`, "true"},
		{`{{le (index .Slice 0) .One}}`, "true"},
		{`{{le (index .Slice 1) .Zero}}`, "false"},
		{`{{lt (index .Slice 0) .One}}`, "true"},
		{`{{lt (index .Slice 1) .Zero}}`, "false"},
	}

	for _, tt := range tests {
		tmpl := Must(New("tmpl").Parse(tt.text))
		var buf bytes.Buffer
		err := tmpl.Execute(&buf, map[string]any{
			"PlusOne": func(n int) int {
				return n + 1
			},
			"Slice": []int{0, 1, 2, 3},
			"One":   1,
			"Two":   2,
			"Nil":   nil,
			"Zero":  0,
		})
		if strings.HasPrefix(tt.out, "ERROR:") {
			e := strings.TrimSpace(strings.TrimPrefix(tt.out, "ERROR:"))
			if err == nil || !strings.Contains(err.Error(), e) {
				t.Errorf("%s: Execute: %v, want error %q", tt.text, err, e)
			}
			continue
		}
		if err != nil {
			t.Errorf("%s: Execute: %v", tt.text, err)
			continue
		}
		if buf.String() != tt.out {
			t.Errorf("%s: template output = %q, want %q", tt.text, &buf, tt.out)
		}
	}
}

// Check that panics during calls are recovered and returned as errors.
func TestExecutePanicDuringCall(t *testing.T) {
	funcs := map[string]any{
		"doPanic": func() string {
			panic("custom panic string")
		},
	}
	tests := []struct {
		name    string
		input   string
		data    any
		wantErr string
	}{
		{
			"direct func call panics",
			"{{doPanic}}", (*T)(nil),
			`template: t:1:2: executing "t" at <doPanic>: error calling doPanic: custom panic string`,
		},
		{
			"indirect func call panics",
			"{{call doPanic}}", (*T)(nil),
			`template: t:1:7: executing "t" at <doPanic>: error calling doPanic: custom panic string`,
		},
		{
			"direct method call panics",
			"{{.GetU}}", (*T)(nil),
			`template: t:1:2: executing "t" at <.GetU>: error calling GetU: runtime error: invalid memory address or nil pointer dereference`,
		},
		{
			"indirect method call panics",
			"{{call .GetU}}", (*T)(nil),
			`template: t:1:7: executing "t" at <.GetU>: error calling GetU: runtime error: invalid memory address or nil pointer dereference`,
		},
		{
			"func field call panics",
			"{{call .PanicFunc}}", tVal,
			`template: t:1:2: executing "t" at <call .PanicFunc>: error calling call: test panic`,
		},
		{
			"method call on nil interface",
			"{{.NonEmptyInterfaceNil.Method0}}", tVal,
			`template: t:1:23: executing "t" at <.NonEmptyInterfaceNil.Method0>: nil pointer evaluating template.I.Method0`,
		},
	}
	for _, tc := range tests {
		b := new(bytes.Buffer)
		tmpl, err := New("t").Funcs(funcs).Parse(tc.input)
		if err != nil {
			t.Fatalf("parse error: %s", err)
		}
		err = tmpl.Execute(b, tc.data)
		if err == nil {
			t.Errorf("%s: expected error; got none", tc.name)
		} else if !strings.Contains(err.Error(), tc.wantErr) {
			if *debug {
				fmt.Printf("%s: test execute error: %s\n", tc.name, err)
			}
			t.Errorf("%s: expected error:\n%s\ngot:\n%s", tc.name, tc.wantErr, err)
		}
	}
}

// Issue 31810. Check that a parenthesized first argument behaves properly.
func TestIssue31810(t *testing.T) {
	// A simple value with no arguments is fine.
	var b bytes.Buffer
	const text = "{{ (.)  }}"
	tmpl, err := New("").Parse(text)
	if err != nil {
		t.Error(err)
	}
	err = tmpl.Execute(&b, "result")
	if err != nil {
		t.Error(err)
	}
	if b.String() != "result" {
		t.Errorf("%s got %q, expected %q", text, b.String(), "result")
	}

	// Even a plain function fails - need to use call.
	f := func() string { return "result" }
	b.Reset()
	err = tmpl.Execute(&b, f)
	if err == nil {
		t.Error("expected error with no call, got none")
	}

	// Works if the function is explicitly called.
	const textCall = "{{ (call .)  }}"
	tmpl, err = New("").Parse(textCall)
	if err != nil {
		t.Error(err)
	}
	b.Reset()
	err = tmpl.Execute(&b, f)
	if err != nil {
		t.Error(err)
	}
	if b.String() != "result" {
		t.Errorf("%s got %q, expected %q", textCall, b.String(), "result")
	}
}

// Issue 43065, range over send only channel
func TestIssue43065(t *testing.T) {
	var b bytes.Buffer
	tmp := Must(New("").Parse(`{{range .}}{{end}}`))
	ch := make(chan<- int)
	err := tmp.Execute(&b, ch)
	if err == nil {
		t.Error("expected err got nil")
	} else if !strings.Contains(err.Error(), "range over send-only channel") {
		t.Errorf("%s", err)
	}
}

// Issue 39807: data race in html/template & text/template
func TestIssue39807(t *testing.T) {
	var wg sync.WaitGroup

	tplFoo, err := New("foo").Parse(`{{ template "bar" . }}`)
	if err != nil {
		t.Error(err)
	}

	tplBar, err := New("bar").Parse("bar")
	if err != nil {
		t.Error(err)
	}

	gofuncs := 10
	numTemplates := 10

	for i := 1; i <= gofuncs; i++ {
		wg.Add(1)
		go func() {
			defer wg.Done()
			for j := 0; j < numTemplates; j++ {
				_, err := tplFoo.AddParseTree(tplBar.Name(), tplBar.Tree)
				if err != nil {
					t.Error(err)
				}
				err = tplFoo.Execute(io.Discard, nil)
				if err != nil {
					t.Error(err)
				}
			}
		}()
	}

	wg.Wait()
}

// Issue 48215: embedded nil pointer causes panic.
// Fixed by adding FieldByIndexErr to the reflect package.
func TestIssue48215(t *testing.T) {
	type A struct {
		S string
	}
	type B struct {
		*A
	}
	tmpl, err := New("").Parse(`{{ .S }}`)
	if err != nil {
		t.Fatal(err)
	}
	err = tmpl.Execute(io.Discard, B{})
	// We expect an error, not a panic.
	if err == nil {
		t.Fatal("did not get error for nil embedded struct")
	}
	if !strings.Contains(err.Error(), "reflect: indirection through nil pointer to embedded struct field A") {
		t.Fatal(err)
	}
}<|MERGE_RESOLUTION|>--- conflicted
+++ resolved
@@ -1254,23 +1254,13 @@
 
 func TestComparison(t *testing.T) {
 	b := new(bytes.Buffer)
-<<<<<<< HEAD
 	cmpStruct := struct {
-		Uthree, Ufour  uint
-		NegOne, Three  int
-		Ptr, NilPtr    *int
-		Map            map[int]int
-		V1, V2         V
-		Iface1, Iface2 fmt.Stringer
-=======
-	var cmpStruct = struct {
 		Uthree, Ufour    uint
 		NegOne, Three    int
 		Ptr, NilPtr      *int
 		Map              map[int]int
 		V1, V2           V
 		Iface1, NilIface fmt.Stringer
->>>>>>> 004bec2e
 	}{
 		Uthree: 3,
 		Ufour:  4,
