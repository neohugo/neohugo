--- conflicted
+++ resolved
@@ -5,25 +5,17 @@
 package template
 
 import (
-	"github.com/gohugoio/hugo/tpl/internal/go_templates/texttemplate/parse"
 	"reflect"
 	"sync"
-<<<<<<< HEAD
 
 	"github.com/neohugo/neohugo/tpl/internal/go_templates/texttemplate/parse"
-=======
->>>>>>> 004bec2e
 )
 
 // common holds the information shared by related templates.
 type common struct {
 	tmpl   map[string]*Template // Map from name to defined templates.
-<<<<<<< HEAD
+	muTmpl sync.RWMutex         // protects tmpl
 	option option               //nolint
-=======
-	muTmpl sync.RWMutex         // protects tmpl
-	option option
->>>>>>> 004bec2e
 	// We use two maps, one for parsing and one for execution.
 	// This separation makes the API cleaner since it doesn't
 	// expose reflection to the client.
