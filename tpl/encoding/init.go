--- conflicted
+++ resolved
@@ -14,15 +14,10 @@
 package encoding
 
 import (
-<<<<<<< HEAD
+	"context"
+
 	"github.com/neohugo/neohugo/deps"
 	"github.com/neohugo/neohugo/tpl/internal"
-=======
-	"context"
-
-	"github.com/gohugoio/hugo/deps"
-	"github.com/gohugoio/hugo/tpl/internal"
->>>>>>> cd59216d
 )
 
 const name = "encoding"
