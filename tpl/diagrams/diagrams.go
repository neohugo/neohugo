// Copyright 2022 The Hugo Authors. All rights reserved.
//
// Licensed under the Apache License, Version 2.0 (the "License");
// you may not use this file except in compliance with the License.
// You may obtain a copy of the License at
// http://www.apache.org/licenses/LICENSE-2.0
//
// Unless required by applicable law or agreed to in writing, software
// distributed under the License is distributed on an "AS IS" BASIS,
// WITHOUT WARRANTIES OR CONDITIONS OF ANY KIND, either express or implied.
// See the License for the specific language governing permissions and
// limitations under the License.

package diagrams

import (
	"html/template"
<<<<<<< HEAD
	"io"
	"strings"

	"github.com/bep/goat"
	"github.com/neohugo/neohugo/deps"
	"github.com/spf13/cast"
=======
>>>>>>> cd59216d
)

type SVGDiagram interface {
	// Wrapped returns the diagram as an SVG, including the <svg> container.
	Wrapped() template.HTML

	// Inner returns the inner markup of the SVG.
	// This allows for the <svg> container to be created manually.
	Inner() template.HTML

	// Width returns the width of the SVG.
	Width() int

	// Height returns the height of the SVG.
	Height() int
}<|MERGE_RESOLUTION|>--- conflicted
+++ resolved
@@ -15,15 +15,6 @@
 
 import (
 	"html/template"
-<<<<<<< HEAD
-	"io"
-	"strings"
-
-	"github.com/bep/goat"
-	"github.com/neohugo/neohugo/deps"
-	"github.com/spf13/cast"
-=======
->>>>>>> cd59216d
 )
 
 type SVGDiagram interface {
