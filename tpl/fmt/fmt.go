// Copyright 2017 The Hugo Authors. All rights reserved.
//
// Licensed under the Apache License, Version 2.0 (the "License");
// you may not use this file except in compliance with the License.
// You may obtain a copy of the License at
// http://www.apache.org/licenses/LICENSE-2.0
//
// Unless required by applicable law or agreed to in writing, software
// distributed under the License is distributed on an "AS IS" BASIS,
// WITHOUT WARRANTIES OR CONDITIONS OF ANY KIND, either express or implied.
// See the License for the specific language governing permissions and
// limitations under the License.

// Package fmt provides template functions for formatting strings.
package fmt

import (
	_fmt "fmt"

	"github.com/neohugo/neohugo/common/loggers"

	"github.com/neohugo/neohugo/deps"
	"github.com/neohugo/neohugo/helpers"
)

// New returns a new instance of the fmt-namespaced template functions.
func New(d *deps.Deps) *Namespace {
	ignorableLogger, ok := d.Log.(loggers.IgnorableLogger)
	if !ok {
		ignorableLogger = loggers.NewIgnorableLogger(d.Log)
	}

	distinctLogger := helpers.NewDistinctLogger(d.Log)
	ns := &Namespace{
		distinctLogger: ignorableLogger.Apply(distinctLogger),
	}

	d.BuildStartListeners.Add(func() {
		ns.distinctLogger.Reset()
	})

	return ns
}

// Namespace provides template functions for the "fmt" namespace.
type Namespace struct {
	distinctLogger loggers.IgnorableLogger
}

<<<<<<< HEAD
// Print returns a string representation args.
=======
// Print returns a string representation of args.
>>>>>>> e127d3e5
func (ns *Namespace) Print(args ...any) string {
	return _fmt.Sprint(args...)
}

<<<<<<< HEAD
// Printf returns a formatted string representation of args.
=======
// Printf returns string representation of args formatted with the layouut in format.
>>>>>>> e127d3e5
func (ns *Namespace) Printf(format string, args ...any) string {
	return _fmt.Sprintf(format, args...)
}

// Println returns string representation of args  ending with a newline.
func (ns *Namespace) Println(args ...any) string {
	return _fmt.Sprintln(args...)
}

// Errorf formats args according to a format specifier and logs an ERROR.
// It returns an empty string.
func (ns *Namespace) Errorf(format string, args ...any) string {
	ns.distinctLogger.Errorf(format, args...)
	return ""
}

// Erroridf formats args according to a format specifier and logs an ERROR and
<<<<<<< HEAD
// an information text that the error with the given ID can be suppressed in config.
=======
// an information text that the error with the given id can be suppressed in config.
>>>>>>> e127d3e5
// It returns an empty string.
func (ns *Namespace) Erroridf(id, format string, args ...any) string {
	ns.distinctLogger.Errorsf(id, format, args...)
	return ""
}

// Warnf formats args according to a format specifier and logs a WARNING.
// It returns an empty string.
func (ns *Namespace) Warnf(format string, args ...any) string {
	ns.distinctLogger.Warnf(format, args...)
	return ""
}<|MERGE_RESOLUTION|>--- conflicted
+++ resolved
@@ -47,20 +47,12 @@
 	distinctLogger loggers.IgnorableLogger
 }
 
-<<<<<<< HEAD
-// Print returns a string representation args.
-=======
 // Print returns a string representation of args.
->>>>>>> e127d3e5
 func (ns *Namespace) Print(args ...any) string {
 	return _fmt.Sprint(args...)
 }
 
-<<<<<<< HEAD
-// Printf returns a formatted string representation of args.
-=======
 // Printf returns string representation of args formatted with the layouut in format.
->>>>>>> e127d3e5
 func (ns *Namespace) Printf(format string, args ...any) string {
 	return _fmt.Sprintf(format, args...)
 }
@@ -78,11 +70,7 @@
 }
 
 // Erroridf formats args according to a format specifier and logs an ERROR and
-<<<<<<< HEAD
-// an information text that the error with the given ID can be suppressed in config.
-=======
 // an information text that the error with the given id can be suppressed in config.
->>>>>>> e127d3e5
 // It returns an empty string.
 func (ns *Namespace) Erroridf(id, format string, args ...any) string {
 	ns.distinctLogger.Errorsf(id, format, args...)
