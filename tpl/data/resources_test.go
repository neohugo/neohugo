--- conflicted
+++ resolved
@@ -23,31 +23,16 @@
 	"testing"
 	"time"
 
-<<<<<<< HEAD
-	"github.com/neohugo/neohugo/config/security"
-	"github.com/neohugo/neohugo/modules"
-=======
-	"github.com/gohugoio/hugo/config/testconfig"
->>>>>>> cd59216d
+	"github.com/neohugo/neohugo/config/testconfig"
 
 	"github.com/neohugo/neohugo/helpers"
 
 	qt "github.com/frankban/quicktest"
-<<<<<<< HEAD
 	"github.com/neohugo/neohugo/cache/filecache"
-	"github.com/neohugo/neohugo/common/hexec"
 	"github.com/neohugo/neohugo/common/loggers"
 	"github.com/neohugo/neohugo/config"
 	"github.com/neohugo/neohugo/deps"
 	"github.com/neohugo/neohugo/hugofs"
-	"github.com/neohugo/neohugo/langs"
-=======
-	"github.com/gohugoio/hugo/cache/filecache"
-	"github.com/gohugoio/hugo/common/loggers"
-	"github.com/gohugoio/hugo/config"
-	"github.com/gohugoio/hugo/deps"
-	"github.com/gohugoio/hugo/hugofs"
->>>>>>> cd59216d
 	"github.com/spf13/afero"
 )
 
@@ -198,38 +183,6 @@
 }
 
 func newDeps(cfg config.Provider) *deps.Deps {
-<<<<<<< HEAD
-	cfg.Set("resourceDir", "resources")
-	cfg.Set("dataDir", "resources")
-	cfg.Set("i18nDir", "i18n")
-	cfg.Set("assetDir", "assets")
-	cfg.Set("layoutDir", "layouts")
-	cfg.Set("archetypeDir", "archetypes")
-
-	_, err := langs.LoadLanguageSettings(cfg, nil)
-	if err != nil {
-		panic(err)
-	}
-	mod, err := modules.CreateProjectModule(cfg)
-	if err != nil {
-		panic(err)
-	}
-	cfg.Set("allModules", modules.Modules{mod})
-
-	ex := hexec.New(security.DefaultConfig)
-
-	logger := loggers.NewIgnorableLogger(loggers.NewErrorLogger(), "none")
-	cs, err := helpers.NewContentSpec(cfg, logger, afero.NewMemMapFs(), ex)
-	if err != nil {
-		panic(err)
-	}
-
-	fs := hugofs.NewMem(cfg)
-
-	p, err := helpers.NewPathSpec(fs, cfg, nil)
-	if err != nil {
-		panic(err)
-=======
 	conf := testconfig.GetTestConfig(nil, cfg)
 	logger := loggers.NewIgnorableLogger(loggers.NewErrorLogger(), nil)
 	fs := hugofs.NewFrom(afero.NewMemMapFs(), conf.BaseConfig())
@@ -238,7 +191,6 @@
 		Fs:   fs,
 		Log:  logger,
 		Conf: conf,
->>>>>>> cd59216d
 	}
 	if err := d.Init(); err != nil {
 		panic(err)
