// Copyright 2017 The Hugo Authors. All rights reserved.
//
// Licensed under the Apache License, Version 2.0 (the "License");
// you may not use this file except in compliance with the License.
// You may obtain a copy of the License at
// http://www.apache.org/licenses/LICENSE-2.0
//
// Unless required by applicable law or agreed to in writing, software
// distributed under the License is distributed on an "AS IS" BASIS,
// WITHOUT WARRANTIES OR CONDITIONS OF ANY KIND, either express or implied.
// See the License for the specific language governing permissions and
// limitations under the License.

package data

import (
	"bytes"
	"html/template"
	"net/http"
	"net/http/httptest"
	"path/filepath"
	"strings"
	"testing"

<<<<<<< HEAD
	"github.com/neohugo/neohugo/common/maps"
=======
	"github.com/gohugoio/hugo/common/maps"
>>>>>>> 3efc2e2a

	qt "github.com/frankban/quicktest"
)

func TestGetCSV(t *testing.T) {
	t.Parallel()
	c := qt.New(t)

	for i, test := range []struct {
		sep     string
		url     string
		content string
		expect  interface{}
	}{
		// Remotes
		{
			",",
			`http://success/`,
			"gomeetup,city\nyes,Sydney\nyes,San Francisco\nyes,Stockholm\n",
			[][]string{{"gomeetup", "city"}, {"yes", "Sydney"}, {"yes", "San Francisco"}, {"yes", "Stockholm"}},
		},
		{
			",",
			`http://error.extra.field/`,
			"gomeetup,city\nyes,Sydney\nyes,San Francisco\nyes,Stockholm,EXTRA\n",
			false,
		},
		{
			",",
			`http://nofound/404`,
			``,
			false,
		},

		// Locals
		{
			";",
			"pass/semi",
			"gomeetup;city\nyes;Sydney\nyes;San Francisco\nyes;Stockholm\n",
			[][]string{{"gomeetup", "city"}, {"yes", "Sydney"}, {"yes", "San Francisco"}, {"yes", "Stockholm"}},
		},
		{
			";",
			"fail/no-file",
			"",
			false,
		},
	} {
<<<<<<< HEAD
=======

>>>>>>> 3efc2e2a
		c.Run(test.url, func(c *qt.C) {
			msg := qt.Commentf("Test %d", i)

			ns := newTestNs()
<<<<<<< HEAD

			// Setup HTTP test server
			var srv *httptest.Server
			srv, ns.client = getTestServer(func(w http.ResponseWriter, r *http.Request) {
				if !hasHeaderValue(r.Header, "Accept", "text/csv") && !hasHeaderValue(r.Header, "Accept", "text/plain") {
					http.Error(w, http.StatusText(http.StatusBadRequest), http.StatusBadRequest)
					return
				}

				if r.URL.Path == "/404" {
					http.Error(w, http.StatusText(http.StatusNotFound), http.StatusNotFound)
					return
				}

				w.Header().Add("Content-type", "text/csv")

				_, err := w.Write([]byte(test.content))
				c.Assert(err, qt.IsNil)
			})
			defer func() { srv.Close() }()

			// Setup local test file for schema-less URLs
			if !strings.Contains(test.url, ":") && !strings.HasPrefix(test.url, "fail/") {
				f, err := ns.deps.Fs.Source.Create(filepath.Join(ns.deps.Cfg.GetString("workingDir"), test.url))
				c.Assert(err, qt.IsNil, msg)
				_, err = f.WriteString(test.content)
				c.Assert(err, qt.IsNil)
				f.Close()
			}

			// Get on with it
			got, err := ns.GetCSV(test.sep, test.url)

			if _, ok := test.expect.(bool); ok {
				c.Assert(int(ns.deps.Log.LogCounters().ErrorCounter.Count()), qt.Equals, 1)
				c.Assert(got, qt.IsNil)
				return
			}

=======

			// Setup HTTP test server
			var srv *httptest.Server
			srv, ns.client = getTestServer(func(w http.ResponseWriter, r *http.Request) {
				if !hasHeaderValue(r.Header, "Accept", "text/csv") && !hasHeaderValue(r.Header, "Accept", "text/plain") {
					http.Error(w, http.StatusText(http.StatusBadRequest), http.StatusBadRequest)
					return
				}

				if r.URL.Path == "/404" {
					http.Error(w, http.StatusText(http.StatusNotFound), http.StatusNotFound)
					return
				}

				w.Header().Add("Content-type", "text/csv")

				w.Write([]byte(test.content))
			})
			defer func() { srv.Close() }()

			// Setup local test file for schema-less URLs
			if !strings.Contains(test.url, ":") && !strings.HasPrefix(test.url, "fail/") {
				f, err := ns.deps.Fs.Source.Create(filepath.Join(ns.deps.Cfg.GetString("workingDir"), test.url))
				c.Assert(err, qt.IsNil, msg)
				f.WriteString(test.content)
				f.Close()
			}

			// Get on with it
			got, err := ns.GetCSV(test.sep, test.url)

			if _, ok := test.expect.(bool); ok {
				c.Assert(int(ns.deps.Log.LogCounters().ErrorCounter.Count()), qt.Equals, 1)
				c.Assert(got, qt.IsNil)
				return
			}

>>>>>>> 3efc2e2a
			c.Assert(err, qt.IsNil, msg)
			c.Assert(int(ns.deps.Log.LogCounters().ErrorCounter.Count()), qt.Equals, 0)
			c.Assert(got, qt.Not(qt.IsNil), msg)
			c.Assert(got, qt.DeepEquals, test.expect, msg)
		})
<<<<<<< HEAD
=======

>>>>>>> 3efc2e2a
	}
}

func TestGetJSON(t *testing.T) {
	t.Parallel()
	c := qt.New(t)

	for i, test := range []struct {
		url     string
		content string
		expect  interface{}
	}{
		{
			`http://success/`,
			`{"gomeetup":["Sydney","San Francisco","Stockholm"]}`,
			map[string]interface{}{"gomeetup": []interface{}{"Sydney", "San Francisco", "Stockholm"}},
		},
		{
			`http://malformed/`,
			`{gomeetup:["Sydney","San Francisco","Stockholm"]}`,
			false,
		},
		{
			`http://nofound/404`,
			``,
			false,
		},
		// Locals
		{
			"pass/semi",
			`{"gomeetup":["Sydney","San Francisco","Stockholm"]}`,
			map[string]interface{}{"gomeetup": []interface{}{"Sydney", "San Francisco", "Stockholm"}},
		},
		{
			"fail/no-file",
			"",
			false,
		},
		{
			`pass/üńīçøðê-url.json`,
			`{"gomeetup":["Sydney","San Francisco","Stockholm"]}`,
			map[string]interface{}{"gomeetup": []interface{}{"Sydney", "San Francisco", "Stockholm"}},
		},
	} {
<<<<<<< HEAD
		c.Run(test.url, func(c *qt.C) {
=======

		c.Run(test.url, func(c *qt.C) {

>>>>>>> 3efc2e2a
			msg := qt.Commentf("Test %d", i)
			ns := newTestNs()

			// Setup HTTP test server
			var srv *httptest.Server
			srv, ns.client = getTestServer(func(w http.ResponseWriter, r *http.Request) {
				if !hasHeaderValue(r.Header, "Accept", "application/json") {
					http.Error(w, http.StatusText(http.StatusBadRequest), http.StatusBadRequest)
					return
				}

				if r.URL.Path == "/404" {
					http.Error(w, http.StatusText(http.StatusNotFound), http.StatusNotFound)
					return
				}

				w.Header().Add("Content-type", "application/json")

<<<<<<< HEAD
				_, err := w.Write([]byte(test.content))
				c.Assert(err, qt.IsNil)
=======
				w.Write([]byte(test.content))
>>>>>>> 3efc2e2a
			})
			defer func() { srv.Close() }()

			// Setup local test file for schema-less URLs
			if !strings.Contains(test.url, ":") && !strings.HasPrefix(test.url, "fail/") {
				f, err := ns.deps.Fs.Source.Create(filepath.Join(ns.deps.Cfg.GetString("workingDir"), test.url))
				c.Assert(err, qt.IsNil, msg)
<<<<<<< HEAD
				_, err = f.WriteString(test.content)
				c.Assert(err, qt.IsNil)
=======
				f.WriteString(test.content)
>>>>>>> 3efc2e2a
				f.Close()
			}

			// Get on with it
			got, _ := ns.GetJSON(test.url)

			if _, ok := test.expect.(bool); ok {
				c.Assert(int(ns.deps.Log.LogCounters().ErrorCounter.Count()), qt.Equals, 1)
				return
			}

			c.Assert(int(ns.deps.Log.LogCounters().ErrorCounter.Count()), qt.Equals, 0, msg)
			c.Assert(got, qt.Not(qt.IsNil), msg)
			c.Assert(got, qt.DeepEquals, test.expect)
<<<<<<< HEAD
		})
	}
}

func TestHeaders(t *testing.T) {
	t.Parallel()
	c := qt.New(t)

	for _, test := range []struct {
		name    string
		headers interface{}
		assert  func(c *qt.C, headers string)
	}{
		{
			`Misc header variants`,
			map[string]interface{}{
				"Accept-Charset": "utf-8",
				"Max-forwards":   "10",
				"X-Int":          32,
				"X-Templ":        template.HTML("a"),
				"X-Multiple":     []string{"a", "b"},
				"X-MultipleInt":  []int{3, 4},
			},
			func(c *qt.C, headers string) {
				c.Assert(headers, qt.Contains, "Accept-Charset: utf-8")
				c.Assert(headers, qt.Contains, "Max-Forwards: 10")
				c.Assert(headers, qt.Contains, "X-Int: 32")
				c.Assert(headers, qt.Contains, "X-Templ: a")
				c.Assert(headers, qt.Contains, "X-Multiple: a")
				c.Assert(headers, qt.Contains, "X-Multiple: b")
				c.Assert(headers, qt.Contains, "X-Multipleint: 3")
				c.Assert(headers, qt.Contains, "X-Multipleint: 4")
				c.Assert(headers, qt.Contains, "User-Agent: Hugo Static Site Generator")
			},
		},
		{
			`Params`,
			maps.Params{
				"Accept-Charset": "utf-8",
			},
			func(c *qt.C, headers string) {
				c.Assert(headers, qt.Contains, "Accept-Charset: utf-8")
			},
		},
		{
			`Override User-Agent`,
			map[string]interface{}{
				"User-Agent": "007",
			},
			func(c *qt.C, headers string) {
				c.Assert(headers, qt.Contains, "User-Agent: 007")
			},
		},
	} {
		c.Run(test.name, func(c *qt.C) {
=======

		})
	}
}

func TestHeaders(t *testing.T) {
	t.Parallel()
	c := qt.New(t)

	for _, test := range []struct {
		name    string
		headers interface{}
		assert  func(c *qt.C, headers string)
	}{
		{
			`Misc header variants`,
			map[string]interface{}{
				"Accept-Charset": "utf-8",
				"Max-forwards":   "10",
				"X-Int":          32,
				"X-Templ":        template.HTML("a"),
				"X-Multiple":     []string{"a", "b"},
				"X-MultipleInt":  []int{3, 4},
			},
			func(c *qt.C, headers string) {
				c.Assert(headers, qt.Contains, "Accept-Charset: utf-8")
				c.Assert(headers, qt.Contains, "Max-Forwards: 10")
				c.Assert(headers, qt.Contains, "X-Int: 32")
				c.Assert(headers, qt.Contains, "X-Templ: a")
				c.Assert(headers, qt.Contains, "X-Multiple: a")
				c.Assert(headers, qt.Contains, "X-Multiple: b")
				c.Assert(headers, qt.Contains, "X-Multipleint: 3")
				c.Assert(headers, qt.Contains, "X-Multipleint: 4")
				c.Assert(headers, qt.Contains, "User-Agent: Hugo Static Site Generator")
			},
		},
		{
			`Params`,
			maps.Params{
				"Accept-Charset": "utf-8",
			},
			func(c *qt.C, headers string) {
				c.Assert(headers, qt.Contains, "Accept-Charset: utf-8")
			},
		},
		{
			`Override User-Agent`,
			map[string]interface{}{
				"User-Agent": "007",
			},
			func(c *qt.C, headers string) {
				c.Assert(headers, qt.Contains, "User-Agent: 007")
			},
		},
	} {

		c.Run(test.name, func(c *qt.C) {

>>>>>>> 3efc2e2a
			ns := newTestNs()

			// Setup HTTP test server
			var srv *httptest.Server
			var headers bytes.Buffer
			srv, ns.client = getTestServer(func(w http.ResponseWriter, r *http.Request) {
				c.Assert(r.URL.String(), qt.Equals, "http://gohugo.io/api?foo")
<<<<<<< HEAD
				_, err := w.Write([]byte("{}"))
				c.Assert(err, qt.IsNil)
				err = r.Header.Write(&headers)
				c.Assert(err, qt.IsNil)
=======
				w.Write([]byte("{}"))
				r.Header.Write(&headers)

>>>>>>> 3efc2e2a
			})
			defer func() { srv.Close() }()

			testFunc := func(fn func(args ...interface{}) error) {
				defer headers.Reset()
				err := fn("http://example.org/api", "?foo", test.headers)

				c.Assert(err, qt.IsNil)
				c.Assert(int(ns.deps.Log.LogCounters().ErrorCounter.Count()), qt.Equals, 0)
				test.assert(c, headers.String())
			}
<<<<<<< HEAD

			testFunc(func(args ...interface{}) error {
				_, err := ns.GetJSON(args...)
				return err
			})
			testFunc(func(args ...interface{}) error {
				_, err := ns.GetCSV(",", args...)
				return err
			})
		})
=======

			testFunc(func(args ...interface{}) error {
				_, err := ns.GetJSON(args...)
				return err
			})
			testFunc(func(args ...interface{}) error {
				_, err := ns.GetCSV(",", args...)
				return err
			})

		})

>>>>>>> 3efc2e2a
	}
}

func TestToURLAndHeaders(t *testing.T) {
	t.Parallel()
	c := qt.New(t)
	url, headers := toURLAndHeaders([]interface{}{"https://foo?id=", 32})
	c.Assert(url, qt.Equals, "https://foo?id=32")
	c.Assert(headers, qt.IsNil)

	url, headers = toURLAndHeaders([]interface{}{"https://foo?id=", 32, map[string]interface{}{"a": "b"}})
	c.Assert(url, qt.Equals, "https://foo?id=32")
	c.Assert(headers, qt.DeepEquals, map[string]interface{}{"a": "b"})
}

func TestParseCSV(t *testing.T) {
	t.Parallel()
	c := qt.New(t)

	for i, test := range []struct {
		csv []byte
		sep string
		exp string
		err bool
	}{
		{[]byte("a,b,c\nd,e,f\n"), "", "", true},
		{[]byte("a,b,c\nd,e,f\n"), "~/", "", true},
		{[]byte("a,b,c\nd,e,f"), "|", "a,b,cd,e,f", false},
		{[]byte("q,w,e\nd,e,f"), ",", "qwedef", false},
		{[]byte("a|b|c\nd|e|f|g"), "|", "abcdefg", true},
		{[]byte("z|y|c\nd|e|f"), "|", "zycdef", false},
	} {
		msg := qt.Commentf("Test %d: %v", i, test)

		csv, err := parseCSV(test.csv, test.sep)
		if test.err {
			c.Assert(err, qt.Not(qt.IsNil), msg)
			continue
		}
		c.Assert(err, qt.IsNil, msg)

		act := ""
		for _, v := range csv {
			act = act + strings.Join(v, "")
		}

		c.Assert(act, qt.Equals, test.exp, msg)
	}
}<|MERGE_RESOLUTION|>--- conflicted
+++ resolved
@@ -22,11 +22,7 @@
 	"strings"
 	"testing"
 
-<<<<<<< HEAD
-	"github.com/neohugo/neohugo/common/maps"
-=======
 	"github.com/gohugoio/hugo/common/maps"
->>>>>>> 3efc2e2a
 
 	qt "github.com/frankban/quicktest"
 )
@@ -75,15 +71,11 @@
 			false,
 		},
 	} {
-<<<<<<< HEAD
-=======
-
->>>>>>> 3efc2e2a
+
 		c.Run(test.url, func(c *qt.C) {
 			msg := qt.Commentf("Test %d", i)
 
 			ns := newTestNs()
-<<<<<<< HEAD
 
 			// Setup HTTP test server
 			var srv *httptest.Server
@@ -100,46 +92,6 @@
 
 				w.Header().Add("Content-type", "text/csv")
 
-				_, err := w.Write([]byte(test.content))
-				c.Assert(err, qt.IsNil)
-			})
-			defer func() { srv.Close() }()
-
-			// Setup local test file for schema-less URLs
-			if !strings.Contains(test.url, ":") && !strings.HasPrefix(test.url, "fail/") {
-				f, err := ns.deps.Fs.Source.Create(filepath.Join(ns.deps.Cfg.GetString("workingDir"), test.url))
-				c.Assert(err, qt.IsNil, msg)
-				_, err = f.WriteString(test.content)
-				c.Assert(err, qt.IsNil)
-				f.Close()
-			}
-
-			// Get on with it
-			got, err := ns.GetCSV(test.sep, test.url)
-
-			if _, ok := test.expect.(bool); ok {
-				c.Assert(int(ns.deps.Log.LogCounters().ErrorCounter.Count()), qt.Equals, 1)
-				c.Assert(got, qt.IsNil)
-				return
-			}
-
-=======
-
-			// Setup HTTP test server
-			var srv *httptest.Server
-			srv, ns.client = getTestServer(func(w http.ResponseWriter, r *http.Request) {
-				if !hasHeaderValue(r.Header, "Accept", "text/csv") && !hasHeaderValue(r.Header, "Accept", "text/plain") {
-					http.Error(w, http.StatusText(http.StatusBadRequest), http.StatusBadRequest)
-					return
-				}
-
-				if r.URL.Path == "/404" {
-					http.Error(w, http.StatusText(http.StatusNotFound), http.StatusNotFound)
-					return
-				}
-
-				w.Header().Add("Content-type", "text/csv")
-
 				w.Write([]byte(test.content))
 			})
 			defer func() { srv.Close() }()
@@ -161,16 +113,12 @@
 				return
 			}
 
->>>>>>> 3efc2e2a
 			c.Assert(err, qt.IsNil, msg)
 			c.Assert(int(ns.deps.Log.LogCounters().ErrorCounter.Count()), qt.Equals, 0)
 			c.Assert(got, qt.Not(qt.IsNil), msg)
 			c.Assert(got, qt.DeepEquals, test.expect, msg)
 		})
-<<<<<<< HEAD
-=======
-
->>>>>>> 3efc2e2a
+
 	}
 }
 
@@ -215,13 +163,9 @@
 			map[string]interface{}{"gomeetup": []interface{}{"Sydney", "San Francisco", "Stockholm"}},
 		},
 	} {
-<<<<<<< HEAD
+
 		c.Run(test.url, func(c *qt.C) {
-=======
-
-		c.Run(test.url, func(c *qt.C) {
-
->>>>>>> 3efc2e2a
+
 			msg := qt.Commentf("Test %d", i)
 			ns := newTestNs()
 
@@ -240,12 +184,7 @@
 
 				w.Header().Add("Content-type", "application/json")
 
-<<<<<<< HEAD
-				_, err := w.Write([]byte(test.content))
-				c.Assert(err, qt.IsNil)
-=======
 				w.Write([]byte(test.content))
->>>>>>> 3efc2e2a
 			})
 			defer func() { srv.Close() }()
 
@@ -253,12 +192,7 @@
 			if !strings.Contains(test.url, ":") && !strings.HasPrefix(test.url, "fail/") {
 				f, err := ns.deps.Fs.Source.Create(filepath.Join(ns.deps.Cfg.GetString("workingDir"), test.url))
 				c.Assert(err, qt.IsNil, msg)
-<<<<<<< HEAD
-				_, err = f.WriteString(test.content)
-				c.Assert(err, qt.IsNil)
-=======
 				f.WriteString(test.content)
->>>>>>> 3efc2e2a
 				f.Close()
 			}
 
@@ -273,7 +207,7 @@
 			c.Assert(int(ns.deps.Log.LogCounters().ErrorCounter.Count()), qt.Equals, 0, msg)
 			c.Assert(got, qt.Not(qt.IsNil), msg)
 			c.Assert(got, qt.DeepEquals, test.expect)
-<<<<<<< HEAD
+
 		})
 	}
 }
@@ -328,67 +262,9 @@
 			},
 		},
 	} {
+
 		c.Run(test.name, func(c *qt.C) {
-=======
-
-		})
-	}
-}
-
-func TestHeaders(t *testing.T) {
-	t.Parallel()
-	c := qt.New(t)
-
-	for _, test := range []struct {
-		name    string
-		headers interface{}
-		assert  func(c *qt.C, headers string)
-	}{
-		{
-			`Misc header variants`,
-			map[string]interface{}{
-				"Accept-Charset": "utf-8",
-				"Max-forwards":   "10",
-				"X-Int":          32,
-				"X-Templ":        template.HTML("a"),
-				"X-Multiple":     []string{"a", "b"},
-				"X-MultipleInt":  []int{3, 4},
-			},
-			func(c *qt.C, headers string) {
-				c.Assert(headers, qt.Contains, "Accept-Charset: utf-8")
-				c.Assert(headers, qt.Contains, "Max-Forwards: 10")
-				c.Assert(headers, qt.Contains, "X-Int: 32")
-				c.Assert(headers, qt.Contains, "X-Templ: a")
-				c.Assert(headers, qt.Contains, "X-Multiple: a")
-				c.Assert(headers, qt.Contains, "X-Multiple: b")
-				c.Assert(headers, qt.Contains, "X-Multipleint: 3")
-				c.Assert(headers, qt.Contains, "X-Multipleint: 4")
-				c.Assert(headers, qt.Contains, "User-Agent: Hugo Static Site Generator")
-			},
-		},
-		{
-			`Params`,
-			maps.Params{
-				"Accept-Charset": "utf-8",
-			},
-			func(c *qt.C, headers string) {
-				c.Assert(headers, qt.Contains, "Accept-Charset: utf-8")
-			},
-		},
-		{
-			`Override User-Agent`,
-			map[string]interface{}{
-				"User-Agent": "007",
-			},
-			func(c *qt.C, headers string) {
-				c.Assert(headers, qt.Contains, "User-Agent: 007")
-			},
-		},
-	} {
-
-		c.Run(test.name, func(c *qt.C) {
-
->>>>>>> 3efc2e2a
+
 			ns := newTestNs()
 
 			// Setup HTTP test server
@@ -396,16 +272,9 @@
 			var headers bytes.Buffer
 			srv, ns.client = getTestServer(func(w http.ResponseWriter, r *http.Request) {
 				c.Assert(r.URL.String(), qt.Equals, "http://gohugo.io/api?foo")
-<<<<<<< HEAD
-				_, err := w.Write([]byte("{}"))
-				c.Assert(err, qt.IsNil)
-				err = r.Header.Write(&headers)
-				c.Assert(err, qt.IsNil)
-=======
 				w.Write([]byte("{}"))
 				r.Header.Write(&headers)
 
->>>>>>> 3efc2e2a
 			})
 			defer func() { srv.Close() }()
 
@@ -417,7 +286,6 @@
 				c.Assert(int(ns.deps.Log.LogCounters().ErrorCounter.Count()), qt.Equals, 0)
 				test.assert(c, headers.String())
 			}
-<<<<<<< HEAD
 
 			testFunc(func(args ...interface{}) error {
 				_, err := ns.GetJSON(args...)
@@ -427,21 +295,9 @@
 				_, err := ns.GetCSV(",", args...)
 				return err
 			})
+
 		})
-=======
-
-			testFunc(func(args ...interface{}) error {
-				_, err := ns.GetJSON(args...)
-				return err
-			})
-			testFunc(func(args ...interface{}) error {
-				_, err := ns.GetCSV(",", args...)
-				return err
-			})
-
-		})
-
->>>>>>> 3efc2e2a
+
 	}
 }
 
