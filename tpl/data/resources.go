--- conflicted
+++ resolved
@@ -39,14 +39,7 @@
 func (ns *Namespace) getRemote(cache *filecache.Cache, unmarshal func([]byte) (bool, error), req *http.Request) error {
 	url := req.URL.String()
 	var headers bytes.Buffer
-<<<<<<< HEAD
-	err := req.Header.Write(&headers)
-	if err != nil {
-		return err
-	}
-=======
 	req.Header.Write(&headers)
->>>>>>> 3efc2e2a
 	id := helpers.MD5String(url + headers.String())
 	var handled bool
 	var retry bool
