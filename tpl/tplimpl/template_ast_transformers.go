// Copyright 2016 The Hugo Authors. All rights reserved.
//
// Licensed under the Apache License, Version 2.0 (the "License");
// you may not use this file except in compliance with the License.
// You may obtain a copy of the License at
// http://www.apache.org/licenses/LICENSE-2.0
//
// Unless required by applicable law or agreed to in writing, software
// distributed under the License is distributed on an "AS IS" BASIS,
// WITHOUT WARRANTIES OR CONDITIONS OF ANY KIND, either express or implied.
// See the License for the specific language governing permissions and
// limitations under the License.

package tplimpl

import (
<<<<<<< HEAD
	"errors"
=======
>>>>>>> e32a493b
	"fmt"
	"regexp"
	"strings"

	htmltemplate "github.com/neohugo/neohugo/tpl/internal/go_templates/htmltemplate"
	texttemplate "github.com/neohugo/neohugo/tpl/internal/go_templates/texttemplate"

	"github.com/neohugo/neohugo/tpl/internal/go_templates/texttemplate/parse"

<<<<<<< HEAD
	"github.com/mitchellh/mapstructure"
	"github.com/neohugo/neohugo/common/maps"
	"github.com/neohugo/neohugo/tpl"
=======
	"errors"

	"github.com/gohugoio/hugo/common/maps"
	"github.com/gohugoio/hugo/tpl"
	"github.com/mitchellh/mapstructure"
>>>>>>> e32a493b
)

type templateType int

const (
	templateUndefined templateType = iota
	templateShortcode
	templatePartial
)

type templateContext struct {
	visited          map[string]bool
	templateNotFound map[string]bool
	identityNotFound map[string]bool
	lookupFn         func(name string) *templateState

	// The last error encountered.
	err error

	// Set when we're done checking for config header.
	configChecked bool

	t *templateState

	// Store away the return node in partials.
	returnNode *parse.CommandNode
}

func (c templateContext) getIfNotVisited(name string) *templateState {
	if c.visited[name] {
		return nil
	}
	c.visited[name] = true
	templ := c.lookupFn(name)
	if templ == nil {
		// This may be a inline template defined outside of this file
		// and not yet parsed. Unusual, but it happens.
		// Store the name to try again later.
		c.templateNotFound[name] = true
	}

	return templ
}

func newTemplateContext(
	t *templateState,
	lookupFn func(name string) *templateState,
) *templateContext {
	return &templateContext{
		t:                t,
		lookupFn:         lookupFn,
		visited:          make(map[string]bool),
		templateNotFound: make(map[string]bool),
		identityNotFound: make(map[string]bool),
	}
}

func applyTemplateTransformers(
	t *templateState,
	lookupFn func(name string) *templateState,
) (*templateContext, error) {
	if t == nil {
		return nil, errors.New("expected template, but none provided")
	}

	c := newTemplateContext(t, lookupFn)
	tree := getParseTree(t.Template)

	_, err := c.applyTransformations(tree.Root)

	if err == nil && c.returnNode != nil {
		// This is a partial with a return statement.
		c.t.parseInfo.HasReturn = true
		tree.Root = c.wrapInPartialReturnWrapper(tree.Root)
	}

	return c, err
}

func getParseTree(templ tpl.Template) *parse.Tree {
	templ = unwrap(templ)
	if text, ok := templ.(*texttemplate.Template); ok {
		return text.Tree
	}
	return templ.(*htmltemplate.Template).Tree
}

const (
	// We parse this template and modify the nodes in order to assign
	// the return value of a partial to a contextWrapper via Set. We use
	// "range" over a one-element slice so we can shift dot to the
	// partial's argument, Arg, while allowing Arg to be falsy.
	partialReturnWrapperTempl = `{{ $_hugo_dot := $ }}{{ $ := .Arg }}{{ range (slice .Arg) }}{{ $_hugo_dot.Set ("PLACEHOLDER") }}{{ end }}`
)

var partialReturnWrapper *parse.ListNode

func init() {
	templ, err := texttemplate.New("").Parse(partialReturnWrapperTempl)
	if err != nil {
		panic(err)
	}
	partialReturnWrapper = templ.Tree.Root
}

// wrapInPartialReturnWrapper copies and modifies the parsed nodes of a
// predefined partial return wrapper to insert those of a user-defined partial.
func (c *templateContext) wrapInPartialReturnWrapper(n *parse.ListNode) *parse.ListNode {
	wrapper := partialReturnWrapper.CopyList()
	rangeNode := wrapper.Nodes[2].(*parse.RangeNode)
	retn := rangeNode.List.Nodes[0]
	setCmd := retn.(*parse.ActionNode).Pipe.Cmds[0]
	setPipe := setCmd.Args[1].(*parse.PipeNode)
	// Replace PLACEHOLDER with the real return value.
	// Note that this is a PipeNode, so it will be wrapped in parens.
	setPipe.Cmds = []*parse.CommandNode{c.returnNode}
	rangeNode.List.Nodes = append(n.Nodes, retn)

	return wrapper
}

// applyTransformations do 2 things:
// 1) Parses partial return statement.
// 2) Tracks template (partial) dependencies and some other info.
func (c *templateContext) applyTransformations(n parse.Node) (bool, error) {
	switch x := n.(type) {
	case *parse.ListNode:
		if x != nil {
			c.applyTransformationsToNodes(x.Nodes...)
		}
	case *parse.ActionNode:
		c.applyTransformationsToNodes(x.Pipe)
	case *parse.IfNode:
		c.applyTransformationsToNodes(x.Pipe, x.List, x.ElseList)
	case *parse.WithNode:
		c.applyTransformationsToNodes(x.Pipe, x.List, x.ElseList)
	case *parse.RangeNode:
		c.applyTransformationsToNodes(x.Pipe, x.List, x.ElseList)
	case *parse.TemplateNode:
		subTempl := c.getIfNotVisited(x.Name)
		if subTempl != nil {
			c.applyTransformationsToNodes(getParseTree(subTempl.Template).Root)
		}
	case *parse.PipeNode:
		c.collectConfig(x)
		for i, cmd := range x.Cmds {
			keep, _ := c.applyTransformations(cmd)
			if !keep {
				x.Cmds = append(x.Cmds[:i], x.Cmds[i+1:]...)
			}
		}

	case *parse.CommandNode:
		c.collectPartialInfo(x)
		c.collectInner(x)
		keep := c.collectReturnNode(x)

		for _, elem := range x.Args {
			switch an := elem.(type) {
			case *parse.PipeNode:
				c.applyTransformations(an) //nolint
			}
		}
		return keep, c.err
	}

	return true, c.err
}

func (c *templateContext) applyTransformationsToNodes(nodes ...parse.Node) {
	for _, node := range nodes {
		c.applyTransformations(node) //nolint
	}
}

func (c *templateContext) hasIdent(idents []string, ident string) bool {
	for _, id := range idents {
		if id == ident {
			return true
		}
	}
	return false
}

// collectConfig collects and parses any leading template config variable declaration.
// This will be the first PipeNode in the template, and will be a variable declaration
// on the form:
//    {{ $_hugo_config:= `{ "version": 1 }` }}
func (c *templateContext) collectConfig(n *parse.PipeNode) {
	if c.t.typ != templateShortcode {
		return
	}
	if c.configChecked {
		return
	}
	c.configChecked = true

	if len(n.Decl) != 1 || len(n.Cmds) != 1 {
		// This cannot be a config declaration
		return
	}

	v := n.Decl[0]

	if len(v.Ident) == 0 || v.Ident[0] != "$_hugo_config" {
		return
	}

	cmd := n.Cmds[0]

	if len(cmd.Args) == 0 {
		return
	}

	if s, ok := cmd.Args[0].(*parse.StringNode); ok {
		errMsg := "failed to decode $_hugo_config in template: %w"
		m, err := maps.ToStringMapE(s.Text)
		if err != nil {
			c.err = fmt.Errorf(errMsg, err)
			return
		}
		if err := mapstructure.WeakDecode(m, &c.t.parseInfo.Config); err != nil {
			c.err = fmt.Errorf(errMsg, err)
		}
	}
}

// collectInner determines if the given CommandNode represents a
// shortcode call to its .Inner.
func (c *templateContext) collectInner(n *parse.CommandNode) {
	if c.t.typ != templateShortcode {
		return
	}
	if c.t.parseInfo.IsInner || len(n.Args) == 0 {
		return
	}

	for _, arg := range n.Args {
		var idents []string
		switch nt := arg.(type) {
		case *parse.FieldNode:
			idents = nt.Ident
		case *parse.VariableNode:
			idents = nt.Ident
		}

		if c.hasIdent(idents, "Inner") || c.hasIdent(idents, "InnerDeindent") {
			c.t.parseInfo.IsInner = true
			break
		}
	}
}

var partialRe = regexp.MustCompile(`^partial(Cached)?$|^partials\.Include(Cached)?$`)

func (c *templateContext) collectPartialInfo(x *parse.CommandNode) {
	if len(x.Args) < 2 {
		return
	}

	first := x.Args[0]
	var id string
	switch v := first.(type) {
	case *parse.IdentifierNode:
		id = v.Ident
	case *parse.ChainNode:
		id = v.String()
	}

	if partialRe.MatchString(id) {
		partialName := strings.Trim(x.Args[1].String(), "\"")
		if !strings.Contains(partialName, ".") {
			partialName += ".html"
		}
		partialName = "partials/" + partialName
		info := c.lookupFn(partialName)

		if info != nil {
			c.t.Add(info)
		} else {
			// Delay for later
			c.identityNotFound[partialName] = true
		}
	}
}

func (c *templateContext) collectReturnNode(n *parse.CommandNode) bool {
	if c.t.typ != templatePartial || c.returnNode != nil {
		return true
	}

	if len(n.Args) < 2 {
		return true
	}

	ident, ok := n.Args[0].(*parse.IdentifierNode)
	if !ok || ident.Ident != "return" {
		return true
	}

	c.returnNode = n
	// Remove the "return" identifiers
	c.returnNode.Args = c.returnNode.Args[1:]

	return false
}

func findTemplateIn(name string, in tpl.Template) (tpl.Template, bool) {
	in = unwrap(in)
	if text, ok := in.(*texttemplate.Template); ok {
		if templ := text.Lookup(name); templ != nil {
			return templ, true
		}
		return nil, false
	}
	if templ := in.(*htmltemplate.Template).Lookup(name); templ != nil {
		return templ, true
	}
	return nil, false
}<|MERGE_RESOLUTION|>--- conflicted
+++ resolved
@@ -14,10 +14,6 @@
 package tplimpl
 
 import (
-<<<<<<< HEAD
-	"errors"
-=======
->>>>>>> e32a493b
 	"fmt"
 	"regexp"
 	"strings"
@@ -27,17 +23,11 @@
 
 	"github.com/neohugo/neohugo/tpl/internal/go_templates/texttemplate/parse"
 
-<<<<<<< HEAD
+	"errors"
+
 	"github.com/mitchellh/mapstructure"
 	"github.com/neohugo/neohugo/common/maps"
 	"github.com/neohugo/neohugo/tpl"
-=======
-	"errors"
-
-	"github.com/gohugoio/hugo/common/maps"
-	"github.com/gohugoio/hugo/tpl"
-	"github.com/mitchellh/mapstructure"
->>>>>>> e32a493b
 )
 
 type templateType int
@@ -225,7 +215,8 @@
 // collectConfig collects and parses any leading template config variable declaration.
 // This will be the first PipeNode in the template, and will be a variable declaration
 // on the form:
-//    {{ $_hugo_config:= `{ "version": 1 }` }}
+//
+//	{{ $_hugo_config:= `{ "version": 1 }` }}
 func (c *templateContext) collectConfig(n *parse.PipeNode) {
 	if c.t.typ != templateShortcode {
 		return
