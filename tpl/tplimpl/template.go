// Copyright 2019 The Hugo Authors. All rights reserved.
//
// Licensed under the Apache License, Version 2.0 (the "License");
// you may not use this file except in compliance with the License.
// You may obtain a copy of the License at
// http://www.apache.org/licenses/LICENSE-2.0
//
// Unless required by applicable law or agreed to in writing, software
// distributed under the License is distributed on an "AS IS" BASIS,
// WITHOUT WARRANTIES OR CONDITIONS OF ANY KIND, either express or implied.
// See the License for the specific language governing permissions and
// limitations under the License.

package tplimpl

import (
	"bytes"
	"context"
	"embed"
	"fmt"
	"io"
	"io/fs"
	"path/filepath"
	"reflect"
	"regexp"
	"sort"
	"strings"
	"sync"
	"time"
	"unicode"
	"unicode/utf8"

	"github.com/neohugo/neohugo/common/types"

	"github.com/neohugo/neohugo/helpers"

	"github.com/neohugo/neohugo/output"

	"github.com/neohugo/neohugo/deps"
	"github.com/spf13/afero"

<<<<<<< HEAD
	"github.com/neohugo/neohugo/common/herrors"
	"github.com/neohugo/neohugo/hugofs"
	"github.com/neohugo/neohugo/hugofs/files"
=======
	"github.com/gohugoio/hugo/common/herrors"
	"github.com/gohugoio/hugo/hugofs"
	"github.com/gohugoio/hugo/hugofs/files"
>>>>>>> e127d3e5

	htmltemplate "github.com/neohugo/neohugo/tpl/internal/go_templates/htmltemplate"
	texttemplate "github.com/neohugo/neohugo/tpl/internal/go_templates/texttemplate"

	"github.com/neohugo/neohugo/identity"
	"github.com/neohugo/neohugo/tpl"
)

const (
	textTmplNamePrefix = "_text/"

	shortcodesPathPrefix = "shortcodes/"
	internalPathPrefix   = "_internal/"
	baseFileBase         = "baseof"
)

// The identifiers may be truncated in the log, e.g.
// "executing "main" at <$scaled.SRelPermalin...>: can't evaluate field SRelPermalink in type *resource.Image"
// We need this to identify position in templates with base templates applied.
var identifiersRe = regexp.MustCompile(`at \<(.*?)(\.{3})?\>:`)

var embeddedTemplatesAliases = map[string][]string{
	"shortcodes/twitter.html": {"shortcodes/tweet.html"},
}

var (
	_ tpl.TemplateManager         = (*templateExec)(nil)
	_ tpl.TemplateHandler         = (*templateExec)(nil)
	_ tpl.TemplateFuncGetter      = (*templateExec)(nil)
	_ tpl.TemplateFinder          = (*templateExec)(nil)
	_ tpl.UnusedTemplatesProvider = (*templateExec)(nil)

	_ tpl.Template = (*templateState)(nil)
	_ tpl.Info     = (*templateState)(nil)
)

var baseTemplateDefineRe = regexp.MustCompile(`^{{-?\s*define`)

// needsBaseTemplate returns true if the first non-comment template block is a
// define block.
// If a base template does not exist, we will handle that when it's used.
func needsBaseTemplate(templ string) bool {
	idx := -1
	inComment := false
	for i := 0; i < len(templ); {
		if !inComment && strings.HasPrefix(templ[i:], "{{/*") {
			inComment = true
			i += 4
		} else if !inComment && strings.HasPrefix(templ[i:], "{{- /*") {
			inComment = true
			i += 6
		} else if inComment && strings.HasPrefix(templ[i:], "*/}}") {
			inComment = false
			i += 4
		} else if inComment && strings.HasPrefix(templ[i:], "*/ -}}") {
			inComment = false
			i += 6
		} else {
			r, size := utf8.DecodeRuneInString(templ[i:])
			if !inComment {
				if strings.HasPrefix(templ[i:], "{{") {
					idx = i
					break
				} else if !unicode.IsSpace(r) {
					break
				}
			}
			i += size
		}
	}

	if idx == -1 {
		return false
	}

	return baseTemplateDefineRe.MatchString(templ[idx:])
}

func newIdentity(name string) identity.Manager {
	return identity.NewManager(identity.NewPathIdentity(files.ComponentFolderLayouts, name))
}

func newStandaloneTextTemplate(funcs map[string]any) tpl.TemplateParseFinder {
	return &textTemplateWrapperWithLock{
		RWMutex:  &sync.RWMutex{},
		Template: texttemplate.New("").Funcs(funcs),
	}
}

func newTemplateExec(d *deps.Deps) (*templateExec, error) {
	exec, funcs := newTemplateExecuter(d)
	funcMap := make(map[string]any)
	for k, v := range funcs {
		funcMap[k] = v.Interface()
	}

	var templateUsageTracker map[string]templateInfo
	if d.Cfg.GetBool("printUnusedTemplates") {
		templateUsageTracker = make(map[string]templateInfo)
	}

	h := &templateHandler{
		nameBaseTemplateName: make(map[string]string),
		transformNotFound:    make(map[string]*templateState),
		identityNotFound:     make(map[string][]identity.Manager),

		shortcodes:   make(map[string]*shortcodeTemplates),
		templateInfo: make(map[string]tpl.Info),
		baseof:       make(map[string]templateInfo),
		needsBaseof:  make(map[string]templateInfo),

		main: newTemplateNamespace(funcMap),

		Deps:                d,
		layoutHandler:       output.NewLayoutHandler(),
		layoutsFs:           d.BaseFs.Layouts.Fs,
		layoutTemplateCache: make(map[layoutCacheKey]layoutCacheEntry),

		templateUsageTracker: templateUsageTracker,
	}

	if err := h.loadEmbedded(); err != nil {
		return nil, err
	}

	if err := h.loadTemplates(); err != nil {
		return nil, err
	}

	e := &templateExec{
		d:               d,
		executor:        exec,
		funcs:           funcs,
		templateHandler: h,
	}

	d.SetTmpl(e)
	d.SetTextTmpl(newStandaloneTextTemplate(funcMap))

	if d.WithTemplate != nil {
		if err := d.WithTemplate(e); err != nil {
			return nil, err
		}
	}

	return e, nil
}

func newTemplateNamespace(funcs map[string]any) *templateNamespace {
	return &templateNamespace{
		prototypeHTML: htmltemplate.New("").Funcs(funcs),
		prototypeText: texttemplate.New("").Funcs(funcs),
		templateStateMap: &templateStateMap{
			templates: make(map[string]*templateState),
		},
	}
}

func newTemplateState(templ tpl.Template, info templateInfo) *templateState {
	return &templateState{
		info:      info,
		typ:       info.resolveType(),
		Template:  templ,
		Manager:   newIdentity(info.name),
		parseInfo: tpl.DefaultParseInfo,
	}
}

type layoutCacheKey struct {
	d output.LayoutDescriptor
	f string
}

type templateExec struct {
	d        *deps.Deps
	executor texttemplate.Executer
	funcs    map[string]reflect.Value

	*templateHandler
}

func (t templateExec) Clone(d *deps.Deps) *templateExec {
	exec, funcs := newTemplateExecuter(d)
	t.executor = exec
	t.funcs = funcs
	t.d = d
	return &t
}

func (t *templateExec) Execute(templ tpl.Template, wr io.Writer, data any) error {
	return t.ExecuteWithContext(context.Background(), templ, wr, data)
}

func (t *templateExec) ExecuteWithContext(ctx context.Context, templ tpl.Template, wr io.Writer, data any) error {
	if rlocker, ok := templ.(types.RLocker); ok {
		rlocker.RLock()
		defer rlocker.RUnlock()
	}
	if t.Metrics != nil {
		defer t.Metrics.MeasureSince(templ.Name(), time.Now())
	}

	if t.templateUsageTracker != nil {
		if ts, ok := templ.(*templateState); ok {
			t.templateUsageTrackerMu.Lock()
			if _, found := t.templateUsageTracker[ts.Name()]; !found {
				t.templateUsageTracker[ts.Name()] = ts.info
			}

			if !ts.baseInfo.IsZero() {
				if _, found := t.templateUsageTracker[ts.baseInfo.name]; !found {
					t.templateUsageTracker[ts.baseInfo.name] = ts.baseInfo
				}
			}
			t.templateUsageTrackerMu.Unlock()
		}
	}

	execErr := t.executor.ExecuteWithContext(ctx, templ, wr, data)
	if execErr != nil {
		execErr = t.addFileContext(templ, execErr)
	}
	return execErr
}

func (t *templateExec) UnusedTemplates() []tpl.FileInfo {
	if t.templateUsageTracker == nil {
		return nil
	}
	var unused []tpl.FileInfo

	for _, ti := range t.needsBaseof {
		if _, found := t.templateUsageTracker[ti.name]; !found {
			unused = append(unused, ti)
		}
	}

	for _, ti := range t.baseof {
		if _, found := t.templateUsageTracker[ti.name]; !found {
			unused = append(unused, ti)
		}
	}

	for _, ts := range t.main.templates {
		ti := ts.info
		if strings.HasPrefix(ti.name, "_internal/") || ti.realFilename == "" {
			continue
		}

		if _, found := t.templateUsageTracker[ti.name]; !found {
			unused = append(unused, ti)
		}
	}

	sort.Slice(unused, func(i, j int) bool {
		return unused[i].Name() < unused[j].Name()
	})

	return unused
}

func (t *templateExec) GetFunc(name string) (reflect.Value, bool) {
	v, found := t.funcs[name]
	return v, found
}

func (t *templateExec) MarkReady() error {
	var err error
	t.readyInit.Do(func() {
		// We only need the clones if base templates are in use.
		if len(t.needsBaseof) > 0 {
			err = t.main.createPrototypes()
		}
	})

	return err
}

type templateHandler struct {
	main        *templateNamespace
	needsBaseof map[string]templateInfo
	baseof      map[string]templateInfo

	readyInit sync.Once //nolint

	// This is the filesystem to load the templates from. All the templates are
	// stored in the root of this filesystem.
	layoutsFs afero.Fs

	layoutHandler *output.LayoutHandler

	layoutTemplateCache   map[layoutCacheKey]layoutCacheEntry
	layoutTemplateCacheMu sync.RWMutex

	*deps.Deps

	// Used to get proper filenames in errors
	nameBaseTemplateName map[string]string

	// Holds name and source of template definitions not found during the first
	// AST transformation pass.
	transformNotFound map[string]*templateState

	// Holds identities of templates not found during first pass.
	identityNotFound map[string][]identity.Manager

	// shortcodes maps shortcode name to template variants
	// (language, output format etc.) of that shortcode.
	shortcodes map[string]*shortcodeTemplates

	// templateInfo maps template name to some additional information about that template.
	// Note that for shortcodes that same information is embedded in the
	// shortcodeTemplates type.
	templateInfo map[string]tpl.Info

	// May be nil.
	templateUsageTracker   map[string]templateInfo
	templateUsageTrackerMu sync.Mutex //nolint
}

type layoutCacheEntry struct {
	found bool
	templ tpl.Template
	err   error
}

// AddTemplate parses and adds a template to the collection.
// Templates with name prefixed with "_text" will be handled as plain
// text templates.
func (t *templateHandler) AddTemplate(name, tpl string) error {
	templ, err := t.addTemplateTo(t.newTemplateInfo(name, tpl), t.main)
	if err == nil {
		_, err = t.applyTemplateTransformers(t.main, templ)
	}
	return err
}

func (t *templateHandler) Lookup(name string) (tpl.Template, bool) {
	templ, found := t.main.Lookup(name)
	if found {
		return templ, true
	}

	return nil, false
}

func (t *templateHandler) LookupLayout(d output.LayoutDescriptor, f output.Format) (tpl.Template, bool, error) {
	key := layoutCacheKey{d, f.Name}
	t.layoutTemplateCacheMu.RLock()
	if cacheVal, found := t.layoutTemplateCache[key]; found {
		t.layoutTemplateCacheMu.RUnlock()
		return cacheVal.templ, cacheVal.found, cacheVal.err
	}
	t.layoutTemplateCacheMu.RUnlock()

	t.layoutTemplateCacheMu.Lock()
	if cacheVal, found := t.layoutTemplateCache[key]; found {
		t.layoutTemplateCacheMu.Unlock()
		return cacheVal, true, nil
	}

	templ, found, err := t.findLayout(d, f)
<<<<<<< HEAD
	if err == nil && found {
		t.layoutTemplateCache[key] = templ
		t.layoutTemplateCacheMu.Unlock()
		return templ, true, nil
	}
	t.layoutTemplateCacheMu.Unlock()
	return nil, false, err
=======
	cacheVal := layoutCacheEntry{found: found, templ: templ, err: err}
	t.layoutTemplateCache[key] = cacheVal
	return cacheVal.templ, cacheVal.found, cacheVal.err

>>>>>>> e127d3e5
}

// This currently only applies to shortcodes and what we get here is the
// shortcode name.
func (t *templateHandler) LookupVariant(name string, variants tpl.TemplateVariants) (tpl.Template, bool, bool) {
	name = templateBaseName(templateShortcode, name)
	s, found := t.shortcodes[name]
	if !found {
		return nil, false, false
	}

	sv, found := s.fromVariants(variants)
	if !found {
		return nil, false, false
	}

	more := len(s.variants) > 1

	return sv.ts, true, more
}

// LookupVariants returns all variants of name, nil if none found.
func (t *templateHandler) LookupVariants(name string) []tpl.Template {
	name = templateBaseName(templateShortcode, name)
	s, found := t.shortcodes[name]
	if !found {
		return nil
	}

	variants := make([]tpl.Template, len(s.variants))
	for i := 0; i < len(variants); i++ {
		variants[i] = s.variants[i].ts
	}

	return variants
}

func (t *templateHandler) HasTemplate(name string) bool {
	if _, found := t.baseof[name]; found {
		return true
	}

	if _, found := t.needsBaseof[name]; found {
		return true
	}

	_, found := t.Lookup(name)
	return found
}

func (t *templateHandler) findLayout(d output.LayoutDescriptor, f output.Format) (tpl.Template, bool, error) {
	layouts, _ := t.layoutHandler.For(d, f)
	for _, name := range layouts {
		templ, found := t.main.Lookup(name)
		if found {
			return templ, true, nil
		}

		overlay, found := t.needsBaseof[name]

		if !found {
			continue
		}

		d.Baseof = true
		baseLayouts, _ := t.layoutHandler.For(d, f)
		var base templateInfo
		found = false
		for _, l := range baseLayouts {
			base, found = t.baseof[l]
			if found {
				break
			}
		}

		templ, err := t.applyBaseTemplate(overlay, base)
		if err != nil {
			return nil, false, err
		}

		ts := newTemplateState(templ, overlay)

		if found {
			ts.baseInfo = base

			// Add the base identity to detect changes
			ts.Add(identity.NewPathIdentity(files.ComponentFolderLayouts, base.name))
		}

		if _, err := t.applyTemplateTransformers(t.main, ts); err != nil {
			return nil, false, err
		}

		if err := t.extractPartials(ts.Template); err != nil {
			return nil, false, err
		}

		return ts, true, nil

	}

	return nil, false, nil
}

func (t *templateHandler) findTemplate(name string) *templateState {
	if templ, found := t.Lookup(name); found {
		return templ.(*templateState)
	}
	return nil
}

func (t *templateHandler) newTemplateInfo(name, tpl string) templateInfo {
	var isText bool
	name, isText = t.nameIsText(name)
	return templateInfo{
		name:     name,
		isText:   isText,
		template: tpl,
	}
}

func (t *templateHandler) addFileContext(templ tpl.Template, inerr error) error {
	if strings.HasPrefix(templ.Name(), "_internal") {
		return inerr
	}

	ts, ok := templ.(*templateState)
	if !ok {
		return inerr
	}

	identifiers := t.extractIdentifiers(inerr.Error())

	//lint:ignore ST1008 the error is the main result
	checkFilename := func(info templateInfo, inErr error) (error, bool) {
		if info.filename == "" {
			return inErr, false
		}

		lineMatcher := func(m herrors.LineMatcher) int {
			if m.Position.LineNumber != m.LineNumber {
				return -1
			}

			for _, id := range identifiers {
				if strings.Contains(m.Line, id) {
					// We found the line, but return a 0 to signal to
					// use the column from the error message.
					return 0
				}
			}
			return -1
		}

		f, err := t.layoutsFs.Open(info.filename)
		if err != nil {
			return inErr, false
		}
		defer f.Close()

		fe := herrors.NewFileErrorFromName(inErr, info.realFilename)
<<<<<<< HEAD
		//nolint
=======
>>>>>>> e127d3e5
		fe.UpdateContent(f, lineMatcher)

		if !fe.ErrorContext().Position.IsValid() {
			return inErr, false
		}
		return fe, true
	}

	inerr = fmt.Errorf("execute of template failed: %w", inerr)

	if err, ok := checkFilename(ts.info, inerr); ok {
		return err
	}

	err, _ := checkFilename(ts.baseInfo, inerr)

	return err
}

func (t *templateHandler) extractIdentifiers(line string) []string {
	m := identifiersRe.FindAllStringSubmatch(line, -1)
	identifiers := make([]string, len(m))
	for i := 0; i < len(m); i++ {
		identifiers[i] = m[i][1]
	}
	return identifiers
}

func (t *templateHandler) addShortcodeVariant(ts *templateState) {
	name := ts.Name()
	base := templateBaseName(templateShortcode, name)

	shortcodename, variants := templateNameAndVariants(base)

	templs, found := t.shortcodes[shortcodename]
	if !found {
		templs = &shortcodeTemplates{}
		t.shortcodes[shortcodename] = templs
	}

	sv := shortcodeVariant{variants: variants, ts: ts}

	i := templs.indexOf(variants)

	if i != -1 {
		// Only replace if it's an override of an internal template.
		if !isInternal(name) {
			templs.variants[i] = sv
		}
	} else {
		templs.variants = append(templs.variants, sv)
	}
}

func (t *templateHandler) addTemplateFile(name, path string) error {
	getTemplate := func(filename string) (templateInfo, error) {
		fs := t.Layouts.Fs
		b, err := afero.ReadFile(fs, filename)
		if err != nil {
			return templateInfo{filename: filename, fs: fs}, err
		}

		s := removeLeadingBOM(string(b))

		realFilename := filename
		if fi, err := fs.Stat(filename); err == nil {
			if fim, ok := fi.(hugofs.FileMetaInfo); ok {
				realFilename = fim.Meta().Filename
			}
		}

		var isText bool
		name, isText = t.nameIsText(name)

		return templateInfo{
			name:         name,
			isText:       isText,
			template:     s,
			filename:     filename,
			realFilename: realFilename,
			fs:           fs,
		}, nil
	}

	tinfo, err := getTemplate(path)
	if err != nil {
		return err
	}

	if isBaseTemplatePath(name) {
		// Store it for later.
		t.baseof[name] = tinfo
		return nil
	}

	needsBaseof := !t.noBaseNeeded(name) && needsBaseTemplate(tinfo.template)
	if needsBaseof {
		t.needsBaseof[name] = tinfo
		return nil
	}

	templ, err := t.addTemplateTo(tinfo, t.main)
	if err != nil {
		return tinfo.errWithFileContext("parse failed", err) //nolint
	}
	_, err = t.applyTemplateTransformers(t.main, templ)
	if err != nil {
		return err
	}

	return nil
}

func (t *templateHandler) addTemplateTo(info templateInfo, to *templateNamespace) (*templateState, error) {
	return to.parse(info)
}

func (t *templateHandler) applyBaseTemplate(overlay, base templateInfo) (tpl.Template, error) {
	if overlay.isText {
		var (
			templ = t.main.prototypeTextClone.New(overlay.name)
			err   error
		)

		if !base.IsZero() {
			templ, err = templ.Parse(base.template)
			if err != nil {
				return nil, base.errWithFileContext("parse failed", err)
			}
		}

		templ, err = texttemplate.Must(templ.Clone()).Parse(overlay.template)
		if err != nil {
			return nil, overlay.errWithFileContext("parse failed", err)
		}

		// The extra lookup is a workaround, see
		// * https://github.com/golang/go/issues/16101
		// * https://github.com/gohugoio/hugo/issues/2549
		// templ = templ.Lookup(templ.Name())

		return templ, nil
	}

	var (
		templ = t.main.prototypeHTMLClone.New(overlay.name)
		err   error
	)

	if !base.IsZero() {
		templ, err = templ.Parse(base.template)
		if err != nil {
			return nil, base.errWithFileContext("parse failed", err)
		}
	}

	templ, err = htmltemplate.Must(templ.Clone()).Parse(overlay.template)
	if err != nil {
		return nil, overlay.errWithFileContext("parse failed", err)
	}

	// The extra lookup is a workaround, see
	// * https://github.com/golang/go/issues/16101
	// * https://github.com/neohugo/neohugo/issues/2549
	// templ = templ.Lookup(templ.Name())

	return templ, err
}

func (t *templateHandler) applyTemplateTransformers(ns *templateNamespace, ts *templateState) (*templateContext, error) {
	c, err := applyTemplateTransformers(ts, ns.newTemplateLookup(ts))
	if err != nil {
		return nil, err
	}

	for k := range c.templateNotFound {
		t.transformNotFound[k] = ts
		t.identityNotFound[k] = append(t.identityNotFound[k], c.t)
	}

	for k := range c.identityNotFound {
		t.identityNotFound[k] = append(t.identityNotFound[k], c.t)
	}

	return c, err
}

//go:embed embedded/templates/*
//go:embed embedded/templates/_default/*
//go:embed embedded/templates/_server/*
var embededTemplatesFs embed.FS

func (t *templateHandler) loadEmbedded() error {
	//nolint
	return fs.WalkDir(embededTemplatesFs, ".", func(path string, d fs.DirEntry, err error) error {
		if d == nil || d.IsDir() {
			return nil
		}

		//nolint
		templb, err := embededTemplatesFs.ReadFile(path)
		if err != nil {
			return err
		}

		// Get the newlines on Windows in line with how we had it back when we used Go Generate
		// to write the templates to Go files.
		templ := string(bytes.ReplaceAll(templb, []byte("\r\n"), []byte("\n")))
		name := strings.TrimPrefix(filepath.ToSlash(path), "embedded/templates/")
		templateName := name

		// For the render hooks and the server templates it does not make sense to preseve the
		// double _indternal double book-keeping,
		// just add it if its now provided by the user.
		if !strings.Contains(path, "_default/_markup") && !strings.HasPrefix(name, "_server/") {
			templateName = internalPathPrefix + name
		}

		if _, found := t.Lookup(templateName); !found {
			if err := t.AddTemplate(templateName, templ); err != nil {
				return err
			}
		}

		if aliases, found := embeddedTemplatesAliases[name]; found {
			// TODO(bep) avoid reparsing these aliases
			for _, alias := range aliases {
				alias = internalPathPrefix + alias
				if err := t.AddTemplate(alias, templ); err != nil {
					return err
				}
			}
		}

		return nil
	})
}

func (t *templateHandler) loadTemplates() error {
	walker := func(path string, fi hugofs.FileMetaInfo, err error) error {
		if err != nil || fi.IsDir() {
			return err
		}

		if isDotFile(path) || isBackupFile(path) {
			return nil
		}

		name := strings.TrimPrefix(filepath.ToSlash(path), "/")
		filename := filepath.Base(path)
		outputFormat, found := t.OutputFormatsConfig.FromFilename(filename)

		if found && outputFormat.IsPlainText {
			name = textTmplNamePrefix + name
		}

		if err := t.addTemplateFile(name, path); err != nil {
			return err
		}

		return nil
	}

	if err := helpers.SymbolicWalk(t.Layouts.Fs, "", walker); err != nil {
		if !herrors.IsNotExist(err) {
			return err
		}
		return nil
	}

	return nil
}

func (t *templateHandler) nameIsText(name string) (string, bool) {
	isText := strings.HasPrefix(name, textTmplNamePrefix)
	if isText {
		name = strings.TrimPrefix(name, textTmplNamePrefix)
	}
	return name, isText
}

func (t *templateHandler) noBaseNeeded(name string) bool {
	if strings.HasPrefix(name, "shortcodes/") || strings.HasPrefix(name, "partials/") {
		return true
	}
	return strings.Contains(name, "_markup/")
}

func (t *templateHandler) extractPartials(templ tpl.Template) error {
	templs := templates(templ)
	for _, templ := range templs {
		if templ.Name() == "" || !strings.HasPrefix(templ.Name(), "partials/") {
			continue
		}

		ts := newTemplateState(templ, templateInfo{name: templ.Name()})
		ts.typ = templatePartial

		t.main.mu.RLock()
		_, found := t.main.templates[templ.Name()]
		t.main.mu.RUnlock()

		if !found {
			t.main.mu.Lock()
			// This is a template defined inline.
			_, err := applyTemplateTransformers(ts, t.main.newTemplateLookup(ts))
			if err != nil {
				t.main.mu.Unlock()
				return err
			}
			t.main.templates[templ.Name()] = ts
			t.main.mu.Unlock()

		}
	}

	return nil
}

func (t *templateHandler) postTransform() error {
	defineCheckedHTML := false
	defineCheckedText := false

	for _, v := range t.main.templates {
		if v.typ == templateShortcode {
			t.addShortcodeVariant(v)
		}

		if defineCheckedHTML && defineCheckedText {
			continue
		}

		isText := isText(v.Template)
		if isText {
			if defineCheckedText {
				continue
			}
			defineCheckedText = true
		} else {
			if defineCheckedHTML {
				continue
			}
			defineCheckedHTML = true
		}

		if err := t.extractPartials(v.Template); err != nil {
			return err
		}
	}

	for name, source := range t.transformNotFound {
		lookup := t.main.newTemplateLookup(source)
		templ := lookup(name)
		if templ != nil {
			_, err := applyTemplateTransformers(templ, lookup)
			if err != nil {
				return err
			}
		}
	}

	for k, v := range t.identityNotFound {
		ts := t.findTemplate(k)
		if ts != nil {
			for _, im := range v {
				im.Add(ts)
			}
		}
	}

	for _, v := range t.shortcodes {
		sort.Slice(v.variants, func(i, j int) bool {
			v1, v2 := v.variants[i], v.variants[j]
			name1, name2 := v1.ts.Name(), v2.ts.Name()
			isHTMl1, isHTML2 := strings.HasSuffix(name1, "html"), strings.HasSuffix(name2, "html")

			// There will be a weighted selection later, but make
			// sure these are sorted to get a stable selection for
			// output formats missing specific templates.
			// Prefer HTML.
			if isHTMl1 || isHTML2 && !(isHTMl1 && isHTML2) {
				return isHTMl1
			}

			return name1 < name2
		})
	}

	return nil
}

type templateNamespace struct {
	prototypeText      *texttemplate.Template
	prototypeHTML      *htmltemplate.Template
	prototypeTextClone *texttemplate.Template
	prototypeHTMLClone *htmltemplate.Template

	*templateStateMap
}

func (t templateNamespace) Clone() *templateNamespace {
	t.mu.Lock()

	t.templateStateMap = &templateStateMap{
		templates: make(map[string]*templateState),
	}

	t.prototypeText = texttemplate.Must(t.prototypeText.Clone())
	t.prototypeHTML = htmltemplate.Must(t.prototypeHTML.Clone())

	t.mu.Unlock()
	return &t
}

func (t *templateNamespace) Lookup(name string) (tpl.Template, bool) {
	t.mu.RLock()

	templ, found := t.templates[name]
	if !found {
		t.mu.RUnlock()
		return nil, false
	}
	t.mu.RUnlock()
	return templ, found
}

func (t *templateNamespace) createPrototypes() error {
	t.prototypeTextClone = texttemplate.Must(t.prototypeText.Clone())
	t.prototypeHTMLClone = htmltemplate.Must(t.prototypeHTML.Clone())

	return nil
}

func (t *templateNamespace) newTemplateLookup(in *templateState) func(name string) *templateState {
	return func(name string) *templateState {
		if templ, found := t.templates[name]; found {
			if templ.isText() != in.isText() {
				return nil
			}
			return templ
		}
		if templ, found := findTemplateIn(name, in); found {
			return newTemplateState(templ, templateInfo{name: templ.Name()})
		}
		return nil
	}
}

func (t *templateNamespace) parse(info templateInfo) (*templateState, error) {
	t.mu.Lock()
	defer t.mu.Unlock()

	if info.isText {
		prototype := t.prototypeText

		templ, err := prototype.New(info.name).Parse(info.template)
		if err != nil {
			return nil, err
		}

		ts := newTemplateState(templ, info)

		t.templates[info.name] = ts

		return ts, nil
	}

	prototype := t.prototypeHTML

	templ, err := prototype.New(info.name).Parse(info.template)
	if err != nil {
		return nil, err
	}

	ts := newTemplateState(templ, info)

	t.templates[info.name] = ts

	return ts, nil
}

type templateState struct {
	tpl.Template

	typ       templateType
	parseInfo tpl.ParseInfo
	identity.Manager

	info     templateInfo
	baseInfo templateInfo // Set when a base template is used.
}

func (t *templateState) ParseInfo() tpl.ParseInfo {
	return t.parseInfo
}

func (t *templateState) isText() bool {
	return isText(t.Template)
}

func isText(templ tpl.Template) bool {
	_, isText := templ.(*texttemplate.Template)
	return isText
}

type templateStateMap struct {
	mu        sync.RWMutex //nolint
	templates map[string]*templateState
}

//nolint
type templateWrapperWithLock struct {
	*sync.RWMutex
	tpl.Template
}

type textTemplateWrapperWithLock struct {
	*sync.RWMutex
	*texttemplate.Template
}

func (t *textTemplateWrapperWithLock) Lookup(name string) (tpl.Template, bool) {
	t.RLock()
	templ := t.Template.Lookup(name)
	t.RUnlock()
	if templ == nil {
		return nil, false
	}
	return &textTemplateWrapperWithLock{
		RWMutex:  t.RWMutex,
		Template: templ,
	}, true
}

func (t *textTemplateWrapperWithLock) LookupVariant(name string, variants tpl.TemplateVariants) (tpl.Template, bool, bool) {
	panic("not supported")
}

func (t *textTemplateWrapperWithLock) LookupVariants(name string) []tpl.Template {
	panic("not supported")
}

func (t *textTemplateWrapperWithLock) Parse(name, tpl string) (tpl.Template, error) {
	t.Lock()
	defer t.Unlock()
	return t.Template.New(name).Parse(tpl)
}

func isBackupFile(path string) bool {
	return path[len(path)-1] == '~'
}

func isBaseTemplatePath(path string) bool {
	return strings.Contains(filepath.Base(path), baseFileBase)
}

func isDotFile(path string) bool {
	return filepath.Base(path)[0] == '.'
}

func removeLeadingBOM(s string) string {
	const bom = '\ufeff'

	for i, r := range s {
		if i == 0 && r != bom {
			return s
		}
		if i > 0 {
			return s[i:]
		}
	}

	return s
}

// resolves _internal/shortcodes/param.html => param.html etc.
func templateBaseName(typ templateType, name string) string {
	name = strings.TrimPrefix(name, internalPathPrefix)
	switch typ {
	case templateShortcode:
		return strings.TrimPrefix(name, shortcodesPathPrefix)
	default:
		panic("not implemented")
	}
}

func unwrap(templ tpl.Template) tpl.Template {
	if ts, ok := templ.(*templateState); ok {
		return ts.Template
	}
	return templ
}

func templates(in tpl.Template) []tpl.Template {
	var templs []tpl.Template
	in = unwrap(in)
	if textt, ok := in.(*texttemplate.Template); ok {
		for _, t := range textt.Templates() {
			templs = append(templs, t)
		}
	}

	if htmlt, ok := in.(*htmltemplate.Template); ok {
		for _, t := range htmlt.Templates() {
			templs = append(templs, t)
		}
	}

	return templs
}<|MERGE_RESOLUTION|>--- conflicted
+++ resolved
@@ -39,15 +39,9 @@
 	"github.com/neohugo/neohugo/deps"
 	"github.com/spf13/afero"
 
-<<<<<<< HEAD
 	"github.com/neohugo/neohugo/common/herrors"
 	"github.com/neohugo/neohugo/hugofs"
 	"github.com/neohugo/neohugo/hugofs/files"
-=======
-	"github.com/gohugoio/hugo/common/herrors"
-	"github.com/gohugoio/hugo/hugofs"
-	"github.com/gohugoio/hugo/hugofs/files"
->>>>>>> e127d3e5
 
 	htmltemplate "github.com/neohugo/neohugo/tpl/internal/go_templates/htmltemplate"
 	texttemplate "github.com/neohugo/neohugo/tpl/internal/go_templates/texttemplate"
@@ -404,26 +398,13 @@
 	t.layoutTemplateCacheMu.RUnlock()
 
 	t.layoutTemplateCacheMu.Lock()
-	if cacheVal, found := t.layoutTemplateCache[key]; found {
-		t.layoutTemplateCacheMu.Unlock()
-		return cacheVal, true, nil
-	}
+	defer t.layoutTemplateCacheMu.Unlock()
 
 	templ, found, err := t.findLayout(d, f)
-<<<<<<< HEAD
-	if err == nil && found {
-		t.layoutTemplateCache[key] = templ
-		t.layoutTemplateCacheMu.Unlock()
-		return templ, true, nil
-	}
-	t.layoutTemplateCacheMu.Unlock()
-	return nil, false, err
-=======
 	cacheVal := layoutCacheEntry{found: found, templ: templ, err: err}
 	t.layoutTemplateCache[key] = cacheVal
 	return cacheVal.templ, cacheVal.found, cacheVal.err
 
->>>>>>> e127d3e5
 }
 
 // This currently only applies to shortcodes and what we get here is the
@@ -585,10 +566,7 @@
 		defer f.Close()
 
 		fe := herrors.NewFileErrorFromName(inErr, info.realFilename)
-<<<<<<< HEAD
 		//nolint
-=======
->>>>>>> e127d3e5
 		fe.UpdateContent(f, lineMatcher)
 
 		if !fe.ErrorContext().Position.IsValid() {
@@ -1099,7 +1077,7 @@
 	templates map[string]*templateState
 }
 
-//nolint
+// nolint
 type templateWrapperWithLock struct {
 	*sync.RWMutex
 	tpl.Template
