// Copyright 2019 The Hugo Authors. All rights reserved.
//
// Licensed under the Apache License, Version 2.0 (the "License");
// you may not use this file except in compliance with the License.
// You may obtain a copy of the License at
// http://www.apache.org/licenses/LICENSE-2.0
//
// Unless required by applicable law or agreed to in writing, software
// distributed under the License is distributed on an "AS IS" BASIS,
// WITHOUT WARRANTIES OR CONDITIONS OF ANY KIND, either express or implied.
// See the License for the specific language governing permissions and
// limitations under the License.

package tplimpl

import (
	"bytes"
	"context"
	"embed"
	"fmt"
	"io"
	"io/fs"
	"path/filepath"
	"reflect"
	"regexp"
	"sort"
	"strings"
	"sync"
	"time"
	"unicode"
	"unicode/utf8"

<<<<<<< HEAD
	"github.com/neohugo/neohugo/common/types"
=======
	"github.com/gohugoio/hugo/common/types"
	"github.com/gohugoio/hugo/output/layouts"
>>>>>>> cd59216d

	"github.com/neohugo/neohugo/helpers"

	"github.com/neohugo/neohugo/output"

	"github.com/neohugo/neohugo/deps"
	"github.com/spf13/afero"

	"github.com/neohugo/neohugo/common/herrors"
	"github.com/neohugo/neohugo/hugofs"
	"github.com/neohugo/neohugo/hugofs/files"

	htmltemplate "github.com/neohugo/neohugo/tpl/internal/go_templates/htmltemplate"
	texttemplate "github.com/neohugo/neohugo/tpl/internal/go_templates/texttemplate"

	"github.com/neohugo/neohugo/identity"
	"github.com/neohugo/neohugo/tpl"
)

const (
	textTmplNamePrefix = "_text/"

	shortcodesPathPrefix = "shortcodes/"
	internalPathPrefix   = "_internal/"
	baseFileBase         = "baseof"
)

// The identifiers may be truncated in the log, e.g.
// "executing "main" at <$scaled.SRelPermalin...>: can't evaluate field SRelPermalink in type *resource.Image"
// We need this to identify position in templates with base templates applied.
var identifiersRe = regexp.MustCompile(`at \<(.*?)(\.{3})?\>:`)

var embeddedTemplatesAliases = map[string][]string{
	"shortcodes/twitter.html": {"shortcodes/tweet.html"},
}

var (
	_ tpl.TemplateManager         = (*templateExec)(nil)
	_ tpl.TemplateHandler         = (*templateExec)(nil)
	_ tpl.TemplateFuncGetter      = (*templateExec)(nil)
	_ tpl.TemplateFinder          = (*templateExec)(nil)
	_ tpl.UnusedTemplatesProvider = (*templateExec)(nil)

	_ tpl.Template = (*templateState)(nil)
	_ tpl.Info     = (*templateState)(nil)
)

var baseTemplateDefineRe = regexp.MustCompile(`^{{-?\s*define`)

// needsBaseTemplate returns true if the first non-comment template block is a
// define block.
// If a base template does not exist, we will handle that when it's used.
func needsBaseTemplate(templ string) bool {
	idx := -1
	inComment := false
	for i := 0; i < len(templ); {
		if !inComment && strings.HasPrefix(templ[i:], "{{/*") {
			inComment = true
			i += 4
		} else if !inComment && strings.HasPrefix(templ[i:], "{{- /*") {
			inComment = true
			i += 6
		} else if inComment && strings.HasPrefix(templ[i:], "*/}}") {
			inComment = false
			i += 4
		} else if inComment && strings.HasPrefix(templ[i:], "*/ -}}") {
			inComment = false
			i += 6
		} else {
			r, size := utf8.DecodeRuneInString(templ[i:])
			if !inComment {
				if strings.HasPrefix(templ[i:], "{{") {
					idx = i
					break
				} else if !unicode.IsSpace(r) {
					break
				}
			}
			i += size
		}
	}

	if idx == -1 {
		return false
	}

	return baseTemplateDefineRe.MatchString(templ[idx:])
}

func newIdentity(name string) identity.Manager {
	return identity.NewManager(identity.NewPathIdentity(files.ComponentFolderLayouts, name))
}

func newStandaloneTextTemplate(funcs map[string]any) tpl.TemplateParseFinder {
	return &textTemplateWrapperWithLock{
		RWMutex:  &sync.RWMutex{},
		Template: texttemplate.New("").Funcs(funcs),
	}
}

func newTemplateHandlers(d *deps.Deps) (*tpl.TemplateHandlers, error) {
	exec, funcs := newTemplateExecuter(d)
	funcMap := make(map[string]any)
	for k, v := range funcs {
		funcMap[k] = v.Interface()
	}

	var templateUsageTracker map[string]templateInfo
	if d.Conf.PrintUnusedTemplates() {
		templateUsageTracker = make(map[string]templateInfo)
	}

	h := &templateHandler{
		nameBaseTemplateName: make(map[string]string),
		transformNotFound:    make(map[string]*templateState),
		identityNotFound:     make(map[string][]identity.Manager),

		shortcodes:   make(map[string]*shortcodeTemplates),
		templateInfo: make(map[string]tpl.Info),
		baseof:       make(map[string]templateInfo),
		needsBaseof:  make(map[string]templateInfo),

		main: newTemplateNamespace(funcMap),

		Deps:                d,
		layoutHandler:       layouts.NewLayoutHandler(),
		layoutsFs:           d.BaseFs.Layouts.Fs,
		layoutTemplateCache: make(map[layoutCacheKey]layoutCacheEntry),

		templateUsageTracker: templateUsageTracker,
	}

	if err := h.loadEmbedded(); err != nil {
		return nil, err
	}

	if err := h.loadTemplates(); err != nil {
		return nil, err
	}

	e := &templateExec{
		d:               d,
		executor:        exec,
		funcs:           funcs,
		templateHandler: h,
	}

	if err := e.postTransform(); err != nil {
		return nil, err
	}

	return &tpl.TemplateHandlers{
		Tmpl:    e,
		TxtTmpl: newStandaloneTextTemplate(funcMap),
	}, nil

}

func newTemplateNamespace(funcs map[string]any) *templateNamespace {
	return &templateNamespace{
		prototypeHTML: htmltemplate.New("").Funcs(funcs),
		prototypeText: texttemplate.New("").Funcs(funcs),
		templateStateMap: &templateStateMap{
			templates: make(map[string]*templateState),
		},
	}
}

func newTemplateState(templ tpl.Template, info templateInfo) *templateState {
	return &templateState{
		info:      info,
		typ:       info.resolveType(),
		Template:  templ,
		Manager:   newIdentity(info.name),
		parseInfo: tpl.DefaultParseInfo,
	}
}

type layoutCacheKey struct {
	d layouts.LayoutDescriptor
	f string
}

type templateExec struct {
	d        *deps.Deps
	executor texttemplate.Executer
	funcs    map[string]reflect.Value

	*templateHandler
}

func (t templateExec) Clone(d *deps.Deps) *templateExec {
	exec, funcs := newTemplateExecuter(d)
	t.executor = exec
	t.funcs = funcs
	t.d = d
	return &t
}

func (t *templateExec) Execute(templ tpl.Template, wr io.Writer, data any) error {
	return t.ExecuteWithContext(context.Background(), templ, wr, data)
}

func (t *templateExec) ExecuteWithContext(ctx context.Context, templ tpl.Template, wr io.Writer, data any) error {
	if rlocker, ok := templ.(types.RLocker); ok {
		rlocker.RLock()
		defer rlocker.RUnlock()
	}
	if t.Metrics != nil {
		defer t.Metrics.MeasureSince(templ.Name(), time.Now())
	}

	if t.templateUsageTracker != nil {
		if ts, ok := templ.(*templateState); ok {

			t.templateUsageTrackerMu.Lock()
			if _, found := t.templateUsageTracker[ts.Name()]; !found {
				t.templateUsageTracker[ts.Name()] = ts.info
			}

			if !ts.baseInfo.IsZero() {
				if _, found := t.templateUsageTracker[ts.baseInfo.name]; !found {
					t.templateUsageTracker[ts.baseInfo.name] = ts.baseInfo
				}
			}
			t.templateUsageTrackerMu.Unlock()
		}
	}

	execErr := t.executor.ExecuteWithContext(ctx, templ, wr, data)
	if execErr != nil {
		execErr = t.addFileContext(templ, execErr)
	}
	return execErr
}

func (t *templateExec) UnusedTemplates() []tpl.FileInfo {
	if t.templateUsageTracker == nil {
		return nil
	}
	var unused []tpl.FileInfo

	for _, ti := range t.needsBaseof {
		if _, found := t.templateUsageTracker[ti.name]; !found {
			unused = append(unused, ti)
		}
	}

	for _, ti := range t.baseof {
		if _, found := t.templateUsageTracker[ti.name]; !found {
			unused = append(unused, ti)
		}
	}

	for _, ts := range t.main.templates {
		ti := ts.info
		if strings.HasPrefix(ti.name, "_internal/") || ti.realFilename == "" {
			continue
		}

		if _, found := t.templateUsageTracker[ti.name]; !found {
			unused = append(unused, ti)
		}
	}

	sort.Slice(unused, func(i, j int) bool {
		return unused[i].Name() < unused[j].Name()
	})

	return unused
}

func (t *templateExec) GetFunc(name string) (reflect.Value, bool) {
	v, found := t.funcs[name]
	return v, found
}

func (t *templateExec) MarkReady() error {
	var err error
	t.readyInit.Do(func() {
		// We only need the clones if base templates are in use.
		if len(t.needsBaseof) > 0 {
			err = t.main.createPrototypes()
		}
	})

	return err
}

type templateHandler struct {
	main        *templateNamespace
	needsBaseof map[string]templateInfo
	baseof      map[string]templateInfo

	readyInit sync.Once //nolint

	// This is the filesystem to load the templates from. All the templates are
	// stored in the root of this filesystem.
	layoutsFs afero.Fs

	layoutHandler *layouts.LayoutHandler

	layoutTemplateCache   map[layoutCacheKey]layoutCacheEntry
	layoutTemplateCacheMu sync.RWMutex

	*deps.Deps

	// Used to get proper filenames in errors
	nameBaseTemplateName map[string]string

	// Holds name and source of template definitions not found during the first
	// AST transformation pass.
	transformNotFound map[string]*templateState

	// Holds identities of templates not found during first pass.
	identityNotFound map[string][]identity.Manager

	// shortcodes maps shortcode name to template variants
	// (language, output format etc.) of that shortcode.
	shortcodes map[string]*shortcodeTemplates

	// templateInfo maps template name to some additional information about that template.
	// Note that for shortcodes that same information is embedded in the
	// shortcodeTemplates type.
	templateInfo map[string]tpl.Info

	// May be nil.
	templateUsageTracker   map[string]templateInfo
	templateUsageTrackerMu sync.Mutex //nolint
}

type layoutCacheEntry struct {
	found bool
	templ tpl.Template
	err   error
}

// AddTemplate parses and adds a template to the collection.
// Templates with name prefixed with "_text" will be handled as plain
// text templates.
func (t *templateHandler) AddTemplate(name, tpl string) error {
	templ, err := t.addTemplateTo(t.newTemplateInfo(name, tpl), t.main)
	if err == nil {
		_, err = t.applyTemplateTransformers(t.main, templ)
	}
	return err
}

func (t *templateHandler) Lookup(name string) (tpl.Template, bool) {
	templ, found := t.main.Lookup(name)
	if found {
		return templ, true
	}

	return nil, false
}

func (t *templateHandler) LookupLayout(d layouts.LayoutDescriptor, f output.Format) (tpl.Template, bool, error) {
	key := layoutCacheKey{d, f.Name}
	t.layoutTemplateCacheMu.RLock()
	if cacheVal, found := t.layoutTemplateCache[key]; found {
		t.layoutTemplateCacheMu.RUnlock()
		return cacheVal.templ, cacheVal.found, cacheVal.err
	}
	t.layoutTemplateCacheMu.RUnlock()

	t.layoutTemplateCacheMu.Lock()
	defer t.layoutTemplateCacheMu.Unlock()

	templ, found, err := t.findLayout(d, f)
	cacheVal := layoutCacheEntry{found: found, templ: templ, err: err}
	t.layoutTemplateCache[key] = cacheVal
	return cacheVal.templ, cacheVal.found, cacheVal.err
}

// This currently only applies to shortcodes and what we get here is the
// shortcode name.
func (t *templateHandler) LookupVariant(name string, variants tpl.TemplateVariants) (tpl.Template, bool, bool) {
	name = templateBaseName(templateShortcode, name)
	s, found := t.shortcodes[name]
	if !found {
		return nil, false, false
	}

	sv, found := s.fromVariants(variants)
	if !found {
		return nil, false, false
	}

	more := len(s.variants) > 1

	return sv.ts, true, more
}

// LookupVariants returns all variants of name, nil if none found.
func (t *templateHandler) LookupVariants(name string) []tpl.Template {
	name = templateBaseName(templateShortcode, name)
	s, found := t.shortcodes[name]
	if !found {
		return nil
	}

	variants := make([]tpl.Template, len(s.variants))
	for i := 0; i < len(variants); i++ {
		variants[i] = s.variants[i].ts
	}

	return variants
}

func (t *templateHandler) HasTemplate(name string) bool {
	if _, found := t.baseof[name]; found {
		return true
	}

	if _, found := t.needsBaseof[name]; found {
		return true
	}

	_, found := t.Lookup(name)
	return found
}

func (t *templateHandler) findLayout(d layouts.LayoutDescriptor, f output.Format) (tpl.Template, bool, error) {
	d.OutputFormatName = f.Name
	d.Suffix = f.MediaType.FirstSuffix.Suffix
	layouts, _ := t.layoutHandler.For(d)
	for _, name := range layouts {
		templ, found := t.main.Lookup(name)
		if found {
			return templ, true, nil
		}

		overlay, found := t.needsBaseof[name]

		if !found {
			continue
		}

		d.Baseof = true
		baseLayouts, _ := t.layoutHandler.For(d)
		var base templateInfo
		found = false
		for _, l := range baseLayouts {
			base, found = t.baseof[l]
			if found {
				break
			}
		}

		templ, err := t.applyBaseTemplate(overlay, base)
		if err != nil {
			return nil, false, err
		}

		ts := newTemplateState(templ, overlay)

		if found {
			ts.baseInfo = base

			// Add the base identity to detect changes
			ts.Add(identity.NewPathIdentity(files.ComponentFolderLayouts, base.name))
		}

		if _, err := t.applyTemplateTransformers(t.main, ts); err != nil {
			return nil, false, err
		}

		if err := t.extractPartials(ts.Template); err != nil {
			return nil, false, err
		}

		return ts, true, nil

	}

	return nil, false, nil
}

func (t *templateHandler) findTemplate(name string) *templateState {
	if templ, found := t.Lookup(name); found {
		return templ.(*templateState)
	}
	return nil
}

func (t *templateHandler) newTemplateInfo(name, tpl string) templateInfo {
	var isText bool
	name, isText = t.nameIsText(name)
	return templateInfo{
		name:     name,
		isText:   isText,
		template: tpl,
	}
}

func (t *templateHandler) addFileContext(templ tpl.Template, inerr error) error {
	if strings.HasPrefix(templ.Name(), "_internal") {
		return inerr
	}

	ts, ok := templ.(*templateState)
	if !ok {
		return inerr
	}

	identifiers := t.extractIdentifiers(inerr.Error())

	//lint:ignore ST1008 the error is the main result
	checkFilename := func(info templateInfo, inErr error) (error, bool) {
		if info.filename == "" {
			return inErr, false
		}

		lineMatcher := func(m herrors.LineMatcher) int {
			if m.Position.LineNumber != m.LineNumber {
				return -1
			}

			for _, id := range identifiers {
				if strings.Contains(m.Line, id) {
					// We found the line, but return a 0 to signal to
					// use the column from the error message.
					return 0
				}
			}
			return -1
		}

		f, err := t.layoutsFs.Open(info.filename)
		if err != nil {
			return inErr, false
		}
		defer f.Close()

		fe := herrors.NewFileErrorFromName(inErr, info.realFilename)
		//nolint
		fe.UpdateContent(f, lineMatcher)

		if !fe.ErrorContext().Position.IsValid() {
			return inErr, false
		}
		return fe, true
	}

	inerr = fmt.Errorf("execute of template failed: %w", inerr)

	if err, ok := checkFilename(ts.info, inerr); ok {
		return err
	}

	err, _ := checkFilename(ts.baseInfo, inerr)

	return err
}

func (t *templateHandler) extractIdentifiers(line string) []string {
	m := identifiersRe.FindAllStringSubmatch(line, -1)
	identifiers := make([]string, len(m))
	for i := 0; i < len(m); i++ {
		identifiers[i] = m[i][1]
	}
	return identifiers
}

func (t *templateHandler) addShortcodeVariant(ts *templateState) {
	name := ts.Name()
	base := templateBaseName(templateShortcode, name)

	shortcodename, variants := templateNameAndVariants(base)

	templs, found := t.shortcodes[shortcodename]
	if !found {
		templs = &shortcodeTemplates{}
		t.shortcodes[shortcodename] = templs
	}

	sv := shortcodeVariant{variants: variants, ts: ts}

	i := templs.indexOf(variants)

	if i != -1 {
		// Only replace if it's an override of an internal template.
		if !isInternal(name) {
			templs.variants[i] = sv
		}
	} else {
		templs.variants = append(templs.variants, sv)
	}
}

func (t *templateHandler) addTemplateFile(name, path string) error {
	getTemplate := func(filename string) (templateInfo, error) {
		fs := t.Layouts.Fs
		b, err := afero.ReadFile(fs, filename)
		if err != nil {
			return templateInfo{filename: filename, fs: fs}, err
		}

		s := removeLeadingBOM(string(b))

		realFilename := filename
		if fi, err := fs.Stat(filename); err == nil {
			if fim, ok := fi.(hugofs.FileMetaInfo); ok {
				realFilename = fim.Meta().Filename
			}
		}

		var isText bool
		name, isText = t.nameIsText(name)

		return templateInfo{
			name:         name,
			isText:       isText,
			template:     s,
			filename:     filename,
			realFilename: realFilename,
			fs:           fs,
		}, nil
	}

	tinfo, err := getTemplate(path)
	if err != nil {
		return err
	}

	if isBaseTemplatePath(name) {
		// Store it for later.
		t.baseof[name] = tinfo
		return nil
	}

	needsBaseof := !t.noBaseNeeded(name) && needsBaseTemplate(tinfo.template)
	if needsBaseof {
		t.needsBaseof[name] = tinfo
		return nil
	}

	templ, err := t.addTemplateTo(tinfo, t.main)
	if err != nil {
		return tinfo.errWithFileContext("parse failed", err) //nolint
	}
	_, err = t.applyTemplateTransformers(t.main, templ)
	if err != nil {
		return err
	}

	return nil
}

func (t *templateHandler) addTemplateTo(info templateInfo, to *templateNamespace) (*templateState, error) {
	return to.parse(info)
}

func (t *templateHandler) applyBaseTemplate(overlay, base templateInfo) (tpl.Template, error) {
	if overlay.isText {
		var (
			templ = t.main.prototypeTextClone.New(overlay.name)
			err   error
		)

		if !base.IsZero() {
			templ, err = templ.Parse(base.template)
			if err != nil {
				return nil, base.errWithFileContext("parse failed", err)
			}
		}

		templ, err = texttemplate.Must(templ.Clone()).Parse(overlay.template)
		if err != nil {
			return nil, overlay.errWithFileContext("parse failed", err)
		}

		// The extra lookup is a workaround, see
		// * https://github.com/golang/go/issues/16101
		// * https://github.com/gohugoio/hugo/issues/2549
		// templ = templ.Lookup(templ.Name())

		return templ, nil
	}

	var (
		templ = t.main.prototypeHTMLClone.New(overlay.name)
		err   error
	)

	if !base.IsZero() {
		templ, err = templ.Parse(base.template)
		if err != nil {
			return nil, base.errWithFileContext("parse failed", err)
		}
	}

	templ, err = htmltemplate.Must(templ.Clone()).Parse(overlay.template)
	if err != nil {
		return nil, overlay.errWithFileContext("parse failed", err)
	}

	// The extra lookup is a workaround, see
	// * https://github.com/golang/go/issues/16101
	// * https://github.com/neohugo/neohugo/issues/2549
	// templ = templ.Lookup(templ.Name())

	return templ, err
}

func (t *templateHandler) applyTemplateTransformers(ns *templateNamespace, ts *templateState) (*templateContext, error) {
	c, err := applyTemplateTransformers(ts, ns.newTemplateLookup(ts))
	if err != nil {
		return nil, err
	}

	for k := range c.templateNotFound {
		t.transformNotFound[k] = ts
		t.identityNotFound[k] = append(t.identityNotFound[k], c.t)
	}

	for k := range c.identityNotFound {
		t.identityNotFound[k] = append(t.identityNotFound[k], c.t)
	}

	return c, err
}

//go:embed embedded/templates/*
//go:embed embedded/templates/_default/*
//go:embed embedded/templates/_server/*
var embededTemplatesFs embed.FS

func (t *templateHandler) loadEmbedded() error {
	//nolint
	return fs.WalkDir(embededTemplatesFs, ".", func(path string, d fs.DirEntry, err error) error {
		if d == nil || d.IsDir() {
			return nil
		}

		//nolint
		templb, err := embededTemplatesFs.ReadFile(path)
		if err != nil {
			return err
		}

		// Get the newlines on Windows in line with how we had it back when we used Go Generate
		// to write the templates to Go files.
		templ := string(bytes.ReplaceAll(templb, []byte("\r\n"), []byte("\n")))
		name := strings.TrimPrefix(filepath.ToSlash(path), "embedded/templates/")
		templateName := name

		// For the render hooks and the server templates it does not make sense to preserve the
		// double _internal double book-keeping,
		// just add it if its now provided by the user.
		if !strings.Contains(path, "_default/_markup") && !strings.HasPrefix(name, "_server/") {
			templateName = internalPathPrefix + name
		}

		if _, found := t.Lookup(templateName); !found {
			if err := t.AddTemplate(templateName, templ); err != nil {
				return err
			}
		}

		if aliases, found := embeddedTemplatesAliases[name]; found {
			// TODO(bep) avoid reparsing these aliases
			for _, alias := range aliases {
				alias = internalPathPrefix + alias
				if err := t.AddTemplate(alias, templ); err != nil {
					return err
				}
			}
		}

		return nil
	})
}

func (t *templateHandler) loadTemplates() error {
	walker := func(path string, fi hugofs.FileMetaInfo, err error) error {
		if err != nil || fi.IsDir() {
			return err
		}

		if isDotFile(path) || isBackupFile(path) {
			return nil
		}

		name := strings.TrimPrefix(filepath.ToSlash(path), "/")
		filename := filepath.Base(path)
		outputFormats := t.Conf.GetConfigSection("outputFormats").(output.Formats)
		outputFormat, found := outputFormats.FromFilename(filename)

		if found && outputFormat.IsPlainText {
			name = textTmplNamePrefix + name
		}

		if err := t.addTemplateFile(name, path); err != nil {
			return err
		}

		return nil
	}

	if err := helpers.SymbolicWalk(t.Layouts.Fs, "", walker); err != nil {
		if !herrors.IsNotExist(err) {
			return err
		}
		return nil
	}

	return nil
}

func (t *templateHandler) nameIsText(name string) (string, bool) {
	isText := strings.HasPrefix(name, textTmplNamePrefix)
	if isText {
		name = strings.TrimPrefix(name, textTmplNamePrefix)
	}
	return name, isText
}

func (t *templateHandler) noBaseNeeded(name string) bool {
	if strings.HasPrefix(name, "shortcodes/") || strings.HasPrefix(name, "partials/") {
		return true
	}
	return strings.Contains(name, "_markup/")
}

func (t *templateHandler) extractPartials(templ tpl.Template) error {
	templs := templates(templ)
	for _, templ := range templs {
		if templ.Name() == "" || !strings.HasPrefix(templ.Name(), "partials/") {
			continue
		}

		ts := newTemplateState(templ, templateInfo{name: templ.Name()})
		ts.typ = templatePartial

		t.main.mu.RLock()
		_, found := t.main.templates[templ.Name()]
		t.main.mu.RUnlock()

		if !found {
			t.main.mu.Lock()
			// This is a template defined inline.
			_, err := applyTemplateTransformers(ts, t.main.newTemplateLookup(ts))
			if err != nil {
				t.main.mu.Unlock()
				return err
			}
			t.main.templates[templ.Name()] = ts
			t.main.mu.Unlock()

		}
	}

	return nil
}

func (t *templateHandler) postTransform() error {
	defineCheckedHTML := false
	defineCheckedText := false

	for _, v := range t.main.templates {
		if v.typ == templateShortcode {
			t.addShortcodeVariant(v)
		}

		if defineCheckedHTML && defineCheckedText {
			continue
		}

		isText := isText(v.Template)
		if isText {
			if defineCheckedText {
				continue
			}
			defineCheckedText = true
		} else {
			if defineCheckedHTML {
				continue
			}
			defineCheckedHTML = true
		}

		if err := t.extractPartials(v.Template); err != nil {
			return err
		}
	}

	for name, source := range t.transformNotFound {
		lookup := t.main.newTemplateLookup(source)
		templ := lookup(name)
		if templ != nil {
			_, err := applyTemplateTransformers(templ, lookup)
			if err != nil {
				return err
			}
		}
	}

	for k, v := range t.identityNotFound {
		ts := t.findTemplate(k)
		if ts != nil {
			for _, im := range v {
				im.Add(ts)
			}
		}
	}

	for _, v := range t.shortcodes {
		sort.Slice(v.variants, func(i, j int) bool {
			v1, v2 := v.variants[i], v.variants[j]
			name1, name2 := v1.ts.Name(), v2.ts.Name()
			isHTMl1, isHTML2 := strings.HasSuffix(name1, "html"), strings.HasSuffix(name2, "html")

			// There will be a weighted selection later, but make
			// sure these are sorted to get a stable selection for
			// output formats missing specific templates.
			// Prefer HTML.
			if isHTMl1 || isHTML2 && !(isHTMl1 && isHTML2) {
				return isHTMl1
			}

			return name1 < name2
		})
	}

	return nil
}

type templateNamespace struct {
	prototypeText      *texttemplate.Template
	prototypeHTML      *htmltemplate.Template
	prototypeTextClone *texttemplate.Template
	prototypeHTMLClone *htmltemplate.Template

	*templateStateMap
}

func (t templateNamespace) Clone() *templateNamespace {
	t.mu.Lock()

	t.templateStateMap = &templateStateMap{
		templates: make(map[string]*templateState),
	}

	t.prototypeText = texttemplate.Must(t.prototypeText.Clone())
	t.prototypeHTML = htmltemplate.Must(t.prototypeHTML.Clone())

	t.mu.Unlock()
	return &t
}

func (t *templateNamespace) Lookup(name string) (tpl.Template, bool) {
	t.mu.RLock()

	templ, found := t.templates[name]
	if !found {
		t.mu.RUnlock()
		return nil, false
	}
	t.mu.RUnlock()
	return templ, found
}

func (t *templateNamespace) createPrototypes() error {
	t.prototypeTextClone = texttemplate.Must(t.prototypeText.Clone())
	t.prototypeHTMLClone = htmltemplate.Must(t.prototypeHTML.Clone())

	return nil
}

func (t *templateNamespace) newTemplateLookup(in *templateState) func(name string) *templateState {
	return func(name string) *templateState {
		if templ, found := t.templates[name]; found {
			if templ.isText() != in.isText() {
				return nil
			}
			return templ
		}
		if templ, found := findTemplateIn(name, in); found {
			return newTemplateState(templ, templateInfo{name: templ.Name()})
		}
		return nil
	}
}

func (t *templateNamespace) parse(info templateInfo) (*templateState, error) {
	t.mu.Lock()
	defer t.mu.Unlock()

	if info.isText {
		prototype := t.prototypeText

		templ, err := prototype.New(info.name).Parse(info.template)
		if err != nil {
			return nil, err
		}

		ts := newTemplateState(templ, info)

		t.templates[info.name] = ts

		return ts, nil
	}

	prototype := t.prototypeHTML

	templ, err := prototype.New(info.name).Parse(info.template)
	if err != nil {
		return nil, err
	}

	ts := newTemplateState(templ, info)

	t.templates[info.name] = ts

	return ts, nil
}

type templateState struct {
	tpl.Template

	typ       templateType
	parseInfo tpl.ParseInfo
	identity.Manager

	info     templateInfo
	baseInfo templateInfo // Set when a base template is used.
}

func (t *templateState) ParseInfo() tpl.ParseInfo {
	return t.parseInfo
}

func (t *templateState) isText() bool {
	return isText(t.Template)
}

func isText(templ tpl.Template) bool {
	_, isText := templ.(*texttemplate.Template)
	return isText
}

type templateStateMap struct {
	mu        sync.RWMutex //nolint
	templates map[string]*templateState
}

// nolint
type templateWrapperWithLock struct {
	*sync.RWMutex
	tpl.Template
}

type textTemplateWrapperWithLock struct {
	*sync.RWMutex
	*texttemplate.Template
}

func (t *textTemplateWrapperWithLock) Lookup(name string) (tpl.Template, bool) {
	t.RLock()
	templ := t.Template.Lookup(name)
	t.RUnlock()
	if templ == nil {
		return nil, false
	}
	return &textTemplateWrapperWithLock{
		RWMutex:  t.RWMutex,
		Template: templ,
	}, true
}

func (t *textTemplateWrapperWithLock) LookupVariant(name string, variants tpl.TemplateVariants) (tpl.Template, bool, bool) {
	panic("not supported")
}

func (t *textTemplateWrapperWithLock) LookupVariants(name string) []tpl.Template {
	panic("not supported")
}

func (t *textTemplateWrapperWithLock) Parse(name, tpl string) (tpl.Template, error) {
	t.Lock()
	defer t.Unlock()
	return t.Template.New(name).Parse(tpl)
}

func isBackupFile(path string) bool {
	return path[len(path)-1] == '~'
}

func isBaseTemplatePath(path string) bool {
	return strings.Contains(filepath.Base(path), baseFileBase)
}

func isDotFile(path string) bool {
	return filepath.Base(path)[0] == '.'
}

func removeLeadingBOM(s string) string {
	const bom = '\ufeff'

	for i, r := range s {
		if i == 0 && r != bom {
			return s
		}
		if i > 0 {
			return s[i:]
		}
	}

	return s
}

// resolves _internal/shortcodes/param.html => param.html etc.
func templateBaseName(typ templateType, name string) string {
	name = strings.TrimPrefix(name, internalPathPrefix)
	switch typ {
	case templateShortcode:
		return strings.TrimPrefix(name, shortcodesPathPrefix)
	default:
		panic("not implemented")
	}
}

func unwrap(templ tpl.Template) tpl.Template {
	if ts, ok := templ.(*templateState); ok {
		return ts.Template
	}
	return templ
}

func templates(in tpl.Template) []tpl.Template {
	var templs []tpl.Template
	in = unwrap(in)
	if textt, ok := in.(*texttemplate.Template); ok {
		for _, t := range textt.Templates() {
			templs = append(templs, t)
		}
	}

	if htmlt, ok := in.(*htmltemplate.Template); ok {
		for _, t := range htmlt.Templates() {
			templs = append(templs, t)
		}
	}

	return templs
}<|MERGE_RESOLUTION|>--- conflicted
+++ resolved
@@ -30,12 +30,8 @@
 	"unicode"
 	"unicode/utf8"
 
-<<<<<<< HEAD
 	"github.com/neohugo/neohugo/common/types"
-=======
-	"github.com/gohugoio/hugo/common/types"
-	"github.com/gohugoio/hugo/output/layouts"
->>>>>>> cd59216d
+	"github.com/neohugo/neohugo/output/layouts"
 
 	"github.com/neohugo/neohugo/helpers"
 
@@ -191,7 +187,6 @@
 		Tmpl:    e,
 		TxtTmpl: newStandaloneTextTemplate(funcMap),
 	}, nil
-
 }
 
 func newTemplateNamespace(funcs map[string]any) *templateNamespace {
