// Copyright 2019 The Hugo Authors. All rights reserved.
//
// Licensed under the Apache License, Version 2.0 (the "License");
// you may not use this file except in compliance with the License.
// You may obtain a copy of the License at
// http://www.apache.org/licenses/LICENSE-2.0
//
// Unless required by applicable law or agreed to in writing, software
// distributed under the License is distributed on an "AS IS" BASIS,
// WITHOUT WARRANTIES OR CONDITIONS OF ANY KIND, either express or implied.
// See the License for the specific language governing permissions and
// limitations under the License.

package tplimpl

import (
	"bytes"
	"context"
	"embed"
	"fmt"
	"io"
	"io/fs"
	"path/filepath"
	"reflect"
	"regexp"
	"sort"
	"strings"
	"sync"
	"time"
	"unicode"
	"unicode/utf8"

	"github.com/neohugo/neohugo/common/types"

	"github.com/neohugo/neohugo/helpers"

	"github.com/neohugo/neohugo/output"

	"github.com/neohugo/neohugo/deps"
	"github.com/spf13/afero"

<<<<<<< HEAD
	"github.com/neohugo/neohugo/common/herrors"
	"github.com/neohugo/neohugo/hugofs"
	"github.com/neohugo/neohugo/hugofs/files"
=======
	"github.com/gohugoio/hugo/common/herrors"
	"github.com/gohugoio/hugo/hugofs"
	"github.com/gohugoio/hugo/hugofs/files"
>>>>>>> e32a493b

	htmltemplate "github.com/neohugo/neohugo/tpl/internal/go_templates/htmltemplate"
	texttemplate "github.com/neohugo/neohugo/tpl/internal/go_templates/texttemplate"

	"github.com/neohugo/neohugo/identity"
	"github.com/neohugo/neohugo/tpl"
)

const (
	textTmplNamePrefix = "_text/"

	shortcodesPathPrefix = "shortcodes/"
	internalPathPrefix   = "_internal/"
	baseFileBase         = "baseof"
)

// The identifiers may be truncated in the log, e.g.
// "executing "main" at <$scaled.SRelPermalin...>: can't evaluate field SRelPermalink in type *resource.Image"
// We need this to identify position in templates with base templates applied.
var identifiersRe = regexp.MustCompile(`at \<(.*?)(\.{3})?\>:`)

var embeddedTemplatesAliases = map[string][]string{
	"shortcodes/twitter.html": {"shortcodes/tweet.html"},
}

var (
	_ tpl.TemplateManager         = (*templateExec)(nil)
	_ tpl.TemplateHandler         = (*templateExec)(nil)
	_ tpl.TemplateFuncGetter      = (*templateExec)(nil)
	_ tpl.TemplateFinder          = (*templateExec)(nil)
	_ tpl.UnusedTemplatesProvider = (*templateExec)(nil)

	_ tpl.Template = (*templateState)(nil)
	_ tpl.Info     = (*templateState)(nil)
)

var baseTemplateDefineRe = regexp.MustCompile(`^{{-?\s*define`)

// needsBaseTemplate returns true if the first non-comment template block is a
// define block.
// If a base template does not exist, we will handle that when it's used.
func needsBaseTemplate(templ string) bool {
	idx := -1
	inComment := false
	for i := 0; i < len(templ); {
		if !inComment && strings.HasPrefix(templ[i:], "{{/*") {
			inComment = true
			i += 4
		} else if !inComment && strings.HasPrefix(templ[i:], "{{- /*") {
			inComment = true
			i += 6
		} else if inComment && strings.HasPrefix(templ[i:], "*/}}") {
			inComment = false
			i += 4
		} else if inComment && strings.HasPrefix(templ[i:], "*/ -}}") {
			inComment = false
			i += 6
		} else {
			r, size := utf8.DecodeRuneInString(templ[i:])
			if !inComment {
				if strings.HasPrefix(templ[i:], "{{") {
					idx = i
					break
				} else if !unicode.IsSpace(r) {
					break
				}
			}
			i += size
		}
	}

	if idx == -1 {
		return false
	}

	return baseTemplateDefineRe.MatchString(templ[idx:])
}

func newIdentity(name string) identity.Manager {
	return identity.NewManager(identity.NewPathIdentity(files.ComponentFolderLayouts, name))
}

func newStandaloneTextTemplate(funcs map[string]any) tpl.TemplateParseFinder {
	return &textTemplateWrapperWithLock{
		RWMutex:  &sync.RWMutex{},
		Template: texttemplate.New("").Funcs(funcs),
	}
}

func newTemplateExec(d *deps.Deps) (*templateExec, error) {
	exec, funcs := newTemplateExecuter(d)
	funcMap := make(map[string]any)
	for k, v := range funcs {
		funcMap[k] = v.Interface()
	}

	var templateUsageTracker map[string]templateInfo
	if d.Cfg.GetBool("printUnusedTemplates") {
		templateUsageTracker = make(map[string]templateInfo)
	}

	h := &templateHandler{
		nameBaseTemplateName: make(map[string]string),
		transformNotFound:    make(map[string]*templateState),
		identityNotFound:     make(map[string][]identity.Manager),

		shortcodes:   make(map[string]*shortcodeTemplates),
		templateInfo: make(map[string]tpl.Info),
		baseof:       make(map[string]templateInfo),
		needsBaseof:  make(map[string]templateInfo),

		main: newTemplateNamespace(funcMap),

		Deps:                d,
		layoutHandler:       output.NewLayoutHandler(),
		layoutsFs:           d.BaseFs.Layouts.Fs,
		layoutTemplateCache: make(map[layoutCacheKey]layoutCacheEntry),

		templateUsageTracker: templateUsageTracker,
	}

	if err := h.loadEmbedded(); err != nil {
		return nil, err
	}

	if err := h.loadTemplates(); err != nil {
		return nil, err
	}

	e := &templateExec{
		d:               d,
		executor:        exec,
		funcs:           funcs,
		templateHandler: h,
	}

	d.SetTmpl(e)
	d.SetTextTmpl(newStandaloneTextTemplate(funcMap))

	if d.WithTemplate != nil {
		if err := d.WithTemplate(e); err != nil {
			return nil, err
		}
	}

	return e, nil
}

func newTemplateNamespace(funcs map[string]any) *templateNamespace {
	return &templateNamespace{
		prototypeHTML: htmltemplate.New("").Funcs(funcs),
		prototypeText: texttemplate.New("").Funcs(funcs),
		templateStateMap: &templateStateMap{
			templates: make(map[string]*templateState),
		},
	}
}

func newTemplateState(templ tpl.Template, info templateInfo) *templateState {
	return &templateState{
		info:      info,
		typ:       info.resolveType(),
		Template:  templ,
		Manager:   newIdentity(info.name),
		parseInfo: tpl.DefaultParseInfo,
	}
}

type layoutCacheKey struct {
	d output.LayoutDescriptor
	f string
}

type templateExec struct {
	d        *deps.Deps
	executor texttemplate.Executer
	funcs    map[string]reflect.Value

	*templateHandler
}

func (t templateExec) Clone(d *deps.Deps) *templateExec {
	exec, funcs := newTemplateExecuter(d)
	t.executor = exec
	t.funcs = funcs
	t.d = d
	return &t
}

func (t *templateExec) Execute(templ tpl.Template, wr io.Writer, data any) error {
	return t.ExecuteWithContext(context.Background(), templ, wr, data)
}

func (t *templateExec) ExecuteWithContext(ctx context.Context, templ tpl.Template, wr io.Writer, data any) error {
	if rlocker, ok := templ.(types.RLocker); ok {
		rlocker.RLock()
		defer rlocker.RUnlock()
	}
	if t.Metrics != nil {
		defer t.Metrics.MeasureSince(templ.Name(), time.Now())
	}

	if t.templateUsageTracker != nil {
		if ts, ok := templ.(*templateState); ok {
			t.templateUsageTrackerMu.Lock()
			if _, found := t.templateUsageTracker[ts.Name()]; !found {
				t.templateUsageTracker[ts.Name()] = ts.info
			}

			if !ts.baseInfo.IsZero() {
				if _, found := t.templateUsageTracker[ts.baseInfo.name]; !found {
					t.templateUsageTracker[ts.baseInfo.name] = ts.baseInfo
				}
			}
			t.templateUsageTrackerMu.Unlock()
		}
	}

	execErr := t.executor.ExecuteWithContext(ctx, templ, wr, data)
	if execErr != nil {
		execErr = t.addFileContext(templ, execErr)
	}
	return execErr
}

func (t *templateExec) UnusedTemplates() []tpl.FileInfo {
	if t.templateUsageTracker == nil {
		return nil
	}
	var unused []tpl.FileInfo

	for _, ti := range t.needsBaseof {
		if _, found := t.templateUsageTracker[ti.name]; !found {
			unused = append(unused, ti)
		}
	}

	for _, ti := range t.baseof {
		if _, found := t.templateUsageTracker[ti.name]; !found {
			unused = append(unused, ti)
		}
	}

	for _, ts := range t.main.templates {
		ti := ts.info
		if strings.HasPrefix(ti.name, "_internal/") || ti.realFilename == "" {
			continue
		}

		if _, found := t.templateUsageTracker[ti.name]; !found {
			unused = append(unused, ti)
		}
	}

	sort.Slice(unused, func(i, j int) bool {
		return unused[i].Name() < unused[j].Name()
	})

	return unused
}

func (t *templateExec) GetFunc(name string) (reflect.Value, bool) {
	v, found := t.funcs[name]
	return v, found
}

func (t *templateExec) MarkReady() error {
	var err error
	t.readyInit.Do(func() {
		// We only need the clones if base templates are in use.
		if len(t.needsBaseof) > 0 {
			err = t.main.createPrototypes()
		}
	})

	return err
}

type templateHandler struct {
	main        *templateNamespace
	needsBaseof map[string]templateInfo
	baseof      map[string]templateInfo

	readyInit sync.Once //nolint

	// This is the filesystem to load the templates from. All the templates are
	// stored in the root of this filesystem.
	layoutsFs afero.Fs

	layoutHandler *output.LayoutHandler

	layoutTemplateCache   map[layoutCacheKey]layoutCacheEntry
	layoutTemplateCacheMu sync.RWMutex

	*deps.Deps

	// Used to get proper filenames in errors
	nameBaseTemplateName map[string]string

	// Holds name and source of template definitions not found during the first
	// AST transformation pass.
	transformNotFound map[string]*templateState

	// Holds identities of templates not found during first pass.
	identityNotFound map[string][]identity.Manager

	// shortcodes maps shortcode name to template variants
	// (language, output format etc.) of that shortcode.
	shortcodes map[string]*shortcodeTemplates

	// templateInfo maps template name to some additional information about that template.
	// Note that for shortcodes that same information is embedded in the
	// shortcodeTemplates type.
	templateInfo map[string]tpl.Info

	// May be nil.
	templateUsageTracker   map[string]templateInfo
	templateUsageTrackerMu sync.Mutex //nolint
}

type layoutCacheEntry struct {
	found bool
	templ tpl.Template
	err   error
}

// AddTemplate parses and adds a template to the collection.
// Templates with name prefixed with "_text" will be handled as plain
// text templates.
func (t *templateHandler) AddTemplate(name, tpl string) error {
	templ, err := t.addTemplateTo(t.newTemplateInfo(name, tpl), t.main)
	if err == nil {
		_, err = t.applyTemplateTransformers(t.main, templ)
	}
	return err
}

func (t *templateHandler) Lookup(name string) (tpl.Template, bool) {
	templ, found := t.main.Lookup(name)
	if found {
		return templ, true
	}

	return nil, false
}

func (t *templateHandler) LookupLayout(d output.LayoutDescriptor, f output.Format) (tpl.Template, bool, error) {
	key := layoutCacheKey{d, f.Name}
	t.layoutTemplateCacheMu.RLock()
	if cacheVal, found := t.layoutTemplateCache[key]; found {
		t.layoutTemplateCacheMu.RUnlock()
		return cacheVal.templ, cacheVal.found, cacheVal.err
	}
	t.layoutTemplateCacheMu.RUnlock()

	t.layoutTemplateCacheMu.Lock()
	if cacheVal, found := t.layoutTemplateCache[key]; found {
		t.layoutTemplateCacheMu.Unlock()
		return cacheVal, true, nil
	}

	templ, found, err := t.findLayout(d, f)
<<<<<<< HEAD
	if err == nil && found {
		t.layoutTemplateCache[key] = templ
		t.layoutTemplateCacheMu.Unlock()
		return templ, true, nil
	}
	t.layoutTemplateCacheMu.Unlock()
	return nil, false, err
=======
	cacheVal := layoutCacheEntry{found: found, templ: templ, err: err}
	t.layoutTemplateCache[key] = cacheVal
	return cacheVal.templ, cacheVal.found, cacheVal.err

>>>>>>> e32a493b
}

// This currently only applies to shortcodes and what we get here is the
// shortcode name.
func (t *templateHandler) LookupVariant(name string, variants tpl.TemplateVariants) (tpl.Template, bool, bool) {
	name = templateBaseName(templateShortcode, name)
	s, found := t.shortcodes[name]
	if !found {
		return nil, false, false
	}

	sv, found := s.fromVariants(variants)
	if !found {
		return nil, false, false
	}

	more := len(s.variants) > 1

	return sv.ts, true, more
}

// LookupVariants returns all variants of name, nil if none found.
func (t *templateHandler) LookupVariants(name string) []tpl.Template {
	name = templateBaseName(templateShortcode, name)
	s, found := t.shortcodes[name]
	if !found {
		return nil
	}

	variants := make([]tpl.Template, len(s.variants))
	for i := 0; i < len(variants); i++ {
		variants[i] = s.variants[i].ts
	}

	return variants
}

func (t *templateHandler) HasTemplate(name string) bool {
	if _, found := t.baseof[name]; found {
		return true
	}

	if _, found := t.needsBaseof[name]; found {
		return true
	}

	_, found := t.Lookup(name)
	return found
}

func (t *templateHandler) findLayout(d output.LayoutDescriptor, f output.Format) (tpl.Template, bool, error) {
	layouts, _ := t.layoutHandler.For(d, f)
	for _, name := range layouts {
		templ, found := t.main.Lookup(name)
		if found {
			return templ, true, nil
		}

		overlay, found := t.needsBaseof[name]

		if !found {
			continue
		}

		d.Baseof = true
		baseLayouts, _ := t.layoutHandler.For(d, f)
		var base templateInfo
		found = false
		for _, l := range baseLayouts {
			base, found = t.baseof[l]
			if found {
				break
			}
		}

		templ, err := t.applyBaseTemplate(overlay, base)
		if err != nil {
			return nil, false, err
		}

		ts := newTemplateState(templ, overlay)

		if found {
			ts.baseInfo = base

			// Add the base identity to detect changes
			ts.Add(identity.NewPathIdentity(files.ComponentFolderLayouts, base.name))
		}

		if _, err := t.applyTemplateTransformers(t.main, ts); err != nil {
			return nil, false, err
		}

		if err := t.extractPartials(ts.Template); err != nil {
			return nil, false, err
		}

		return ts, true, nil

	}

	return nil, false, nil
}

func (t *templateHandler) findTemplate(name string) *templateState {
	if templ, found := t.Lookup(name); found {
		return templ.(*templateState)
	}
	return nil
}

func (t *templateHandler) newTemplateInfo(name, tpl string) templateInfo {
	var isText bool
	name, isText = t.nameIsText(name)
	return templateInfo{
		name:     name,
		isText:   isText,
		template: tpl,
	}
}

func (t *templateHandler) addFileContext(templ tpl.Template, inerr error) error {
	if strings.HasPrefix(templ.Name(), "_internal") {
		return inerr
	}

	ts, ok := templ.(*templateState)
	if !ok {
		return inerr
	}

	identifiers := t.extractIdentifiers(inerr.Error())

	//lint:ignore ST1008 the error is the main result
	checkFilename := func(info templateInfo, inErr error) (error, bool) {
		if info.filename == "" {
			return inErr, false
		}

		lineMatcher := func(m herrors.LineMatcher) int {
			if m.Position.LineNumber != m.LineNumber {
				return -1
			}

			for _, id := range identifiers {
				if strings.Contains(m.Line, id) {
					// We found the line, but return a 0 to signal to
					// use the column from the error message.
					return 0
				}
			}
			return -1
		}

		f, err := t.layoutsFs.Open(info.filename)
		if err != nil {
			return inErr, false
		}
		defer f.Close()

		fe := herrors.NewFileErrorFromName(inErr, info.realFilename)
<<<<<<< HEAD
		//nolint
=======
>>>>>>> e32a493b
		fe.UpdateContent(f, lineMatcher)

		if !fe.ErrorContext().Position.IsValid() {
			return inErr, false
		}
		return fe, true
	}

	inerr = fmt.Errorf("execute of template failed: %w", inerr)

	if err, ok := checkFilename(ts.info, inerr); ok {
		return err
	}

	err, _ := checkFilename(ts.baseInfo, inerr)

	return err
}

func (t *templateHandler) extractIdentifiers(line string) []string {
	m := identifiersRe.FindAllStringSubmatch(line, -1)
	identifiers := make([]string, len(m))
	for i := 0; i < len(m); i++ {
		identifiers[i] = m[i][1]
	}
	return identifiers
}

func (t *templateHandler) addShortcodeVariant(ts *templateState) {
	name := ts.Name()
	base := templateBaseName(templateShortcode, name)

	shortcodename, variants := templateNameAndVariants(base)

	templs, found := t.shortcodes[shortcodename]
	if !found {
		templs = &shortcodeTemplates{}
		t.shortcodes[shortcodename] = templs
	}

	sv := shortcodeVariant{variants: variants, ts: ts}

	i := templs.indexOf(variants)

	if i != -1 {
		// Only replace if it's an override of an internal template.
		if !isInternal(name) {
			templs.variants[i] = sv
		}
	} else {
		templs.variants = append(templs.variants, sv)
	}
}

func (t *templateHandler) addTemplateFile(name, path string) error {
	getTemplate := func(filename string) (templateInfo, error) {
		fs := t.Layouts.Fs
		b, err := afero.ReadFile(fs, filename)
		if err != nil {
			return templateInfo{filename: filename, fs: fs}, err
		}

		s := removeLeadingBOM(string(b))

		realFilename := filename
		if fi, err := fs.Stat(filename); err == nil {
			if fim, ok := fi.(hugofs.FileMetaInfo); ok {
				realFilename = fim.Meta().Filename
			}
		}

		var isText bool
		name, isText = t.nameIsText(name)

		return templateInfo{
			name:         name,
			isText:       isText,
			template:     s,
			filename:     filename,
			realFilename: realFilename,
			fs:           fs,
		}, nil
	}

	tinfo, err := getTemplate(path)
	if err != nil {
		return err
	}

	if isBaseTemplatePath(name) {
		// Store it for later.
		t.baseof[name] = tinfo
		return nil
	}

	needsBaseof := !t.noBaseNeeded(name) && needsBaseTemplate(tinfo.template)
	if needsBaseof {
		t.needsBaseof[name] = tinfo
		return nil
	}

	templ, err := t.addTemplateTo(tinfo, t.main)
	if err != nil {
		return tinfo.errWithFileContext("parse failed", err) //nolint
	}
	_, err = t.applyTemplateTransformers(t.main, templ)
	if err != nil {
		return err
	}

	return nil
}

func (t *templateHandler) addTemplateTo(info templateInfo, to *templateNamespace) (*templateState, error) {
	return to.parse(info)
}

func (t *templateHandler) applyBaseTemplate(overlay, base templateInfo) (tpl.Template, error) {
	if overlay.isText {
		var (
			templ = t.main.prototypeTextClone.New(overlay.name)
			err   error
		)

		if !base.IsZero() {
			templ, err = templ.Parse(base.template)
			if err != nil {
				return nil, base.errWithFileContext("parse failed", err)
			}
		}

		templ, err = texttemplate.Must(templ.Clone()).Parse(overlay.template)
		if err != nil {
			return nil, overlay.errWithFileContext("parse failed", err)
		}

		// The extra lookup is a workaround, see
		// * https://github.com/golang/go/issues/16101
		// * https://github.com/gohugoio/hugo/issues/2549
		// templ = templ.Lookup(templ.Name())

		return templ, nil
	}

	var (
		templ = t.main.prototypeHTMLClone.New(overlay.name)
		err   error
	)

	if !base.IsZero() {
		templ, err = templ.Parse(base.template)
		if err != nil {
			return nil, base.errWithFileContext("parse failed", err)
		}
	}

	templ, err = htmltemplate.Must(templ.Clone()).Parse(overlay.template)
	if err != nil {
		return nil, overlay.errWithFileContext("parse failed", err)
	}

	// The extra lookup is a workaround, see
	// * https://github.com/golang/go/issues/16101
	// * https://github.com/neohugo/neohugo/issues/2549
	// templ = templ.Lookup(templ.Name())

	return templ, err
}

func (t *templateHandler) applyTemplateTransformers(ns *templateNamespace, ts *templateState) (*templateContext, error) {
	c, err := applyTemplateTransformers(ts, ns.newTemplateLookup(ts))
	if err != nil {
		return nil, err
	}

	for k := range c.templateNotFound {
		t.transformNotFound[k] = ts
		t.identityNotFound[k] = append(t.identityNotFound[k], c.t)
	}

	for k := range c.identityNotFound {
		t.identityNotFound[k] = append(t.identityNotFound[k], c.t)
	}

	return c, err
}

//go:embed embedded/templates/*
//go:embed embedded/templates/_default/*
//go:embed embedded/templates/_server/*
var embededTemplatesFs embed.FS

func (t *templateHandler) loadEmbedded() error {
	//nolint
	return fs.WalkDir(embededTemplatesFs, ".", func(path string, d fs.DirEntry, err error) error {
		if d == nil || d.IsDir() {
			return nil
		}

		//nolint
		templb, err := embededTemplatesFs.ReadFile(path)
		if err != nil {
			return err
		}

		// Get the newlines on Windows in line with how we had it back when we used Go Generate
		// to write the templates to Go files.
		templ := string(bytes.ReplaceAll(templb, []byte("\r\n"), []byte("\n")))
		name := strings.TrimPrefix(filepath.ToSlash(path), "embedded/templates/")
		templateName := name

		// For the render hooks and the server templates it does not make sense to preseve the
		// double _indternal double book-keeping,
		// just add it if its now provided by the user.
		if !strings.Contains(path, "_default/_markup") && !strings.HasPrefix(name, "_server/") {
			templateName = internalPathPrefix + name
		}

		if _, found := t.Lookup(templateName); !found {
			if err := t.AddTemplate(templateName, templ); err != nil {
				return err
			}
		}

		if aliases, found := embeddedTemplatesAliases[name]; found {
			// TODO(bep) avoid reparsing these aliases
			for _, alias := range aliases {
				alias = internalPathPrefix + alias
				if err := t.AddTemplate(alias, templ); err != nil {
					return err
				}
			}
		}

		return nil
	})
}

func (t *templateHandler) loadTemplates() error {
	walker := func(path string, fi hugofs.FileMetaInfo, err error) error {
		if err != nil || fi.IsDir() {
			return err
		}

		if isDotFile(path) || isBackupFile(path) {
			return nil
		}

		name := strings.TrimPrefix(filepath.ToSlash(path), "/")
		filename := filepath.Base(path)
		outputFormat, found := t.OutputFormatsConfig.FromFilename(filename)

		if found && outputFormat.IsPlainText {
			name = textTmplNamePrefix + name
		}

		if err := t.addTemplateFile(name, path); err != nil {
			return err
		}

		return nil
	}

	if err := helpers.SymbolicWalk(t.Layouts.Fs, "", walker); err != nil {
		if !herrors.IsNotExist(err) {
			return err
		}
		return nil
	}

	return nil
}

func (t *templateHandler) nameIsText(name string) (string, bool) {
	isText := strings.HasPrefix(name, textTmplNamePrefix)
	if isText {
		name = strings.TrimPrefix(name, textTmplNamePrefix)
	}
	return name, isText
}

func (t *templateHandler) noBaseNeeded(name string) bool {
	if strings.HasPrefix(name, "shortcodes/") || strings.HasPrefix(name, "partials/") {
		return true
	}
	return strings.Contains(name, "_markup/")
}

func (t *templateHandler) extractPartials(templ tpl.Template) error {
	templs := templates(templ)
	for _, templ := range templs {
		if templ.Name() == "" || !strings.HasPrefix(templ.Name(), "partials/") {
			continue
		}

		ts := newTemplateState(templ, templateInfo{name: templ.Name()})
		ts.typ = templatePartial

		t.main.mu.RLock()
		_, found := t.main.templates[templ.Name()]
		t.main.mu.RUnlock()

		if !found {
			t.main.mu.Lock()
			// This is a template defined inline.
			_, err := applyTemplateTransformers(ts, t.main.newTemplateLookup(ts))
			if err != nil {
				t.main.mu.Unlock()
				return err
			}
			t.main.templates[templ.Name()] = ts
			t.main.mu.Unlock()

		}
	}

	return nil
}

func (t *templateHandler) postTransform() error {
	defineCheckedHTML := false
	defineCheckedText := false

	for _, v := range t.main.templates {
		if v.typ == templateShortcode {
			t.addShortcodeVariant(v)
		}

		if defineCheckedHTML && defineCheckedText {
			continue
		}

		isText := isText(v.Template)
		if isText {
			if defineCheckedText {
				continue
			}
			defineCheckedText = true
		} else {
			if defineCheckedHTML {
				continue
			}
			defineCheckedHTML = true
		}

		if err := t.extractPartials(v.Template); err != nil {
			return err
		}
	}

	for name, source := range t.transformNotFound {
		lookup := t.main.newTemplateLookup(source)
		templ := lookup(name)
		if templ != nil {
			_, err := applyTemplateTransformers(templ, lookup)
			if err != nil {
				return err
			}
		}
	}

	for k, v := range t.identityNotFound {
		ts := t.findTemplate(k)
		if ts != nil {
			for _, im := range v {
				im.Add(ts)
			}
		}
	}

	for _, v := range t.shortcodes {
		sort.Slice(v.variants, func(i, j int) bool {
			v1, v2 := v.variants[i], v.variants[j]
			name1, name2 := v1.ts.Name(), v2.ts.Name()
			isHTMl1, isHTML2 := strings.HasSuffix(name1, "html"), strings.HasSuffix(name2, "html")

			// There will be a weighted selection later, but make
			// sure these are sorted to get a stable selection for
			// output formats missing specific templates.
			// Prefer HTML.
			if isHTMl1 || isHTML2 && !(isHTMl1 && isHTML2) {
				return isHTMl1
			}

			return name1 < name2
		})
	}

	return nil
}

type templateNamespace struct {
	prototypeText      *texttemplate.Template
	prototypeHTML      *htmltemplate.Template
	prototypeTextClone *texttemplate.Template
	prototypeHTMLClone *htmltemplate.Template

	*templateStateMap
}

func (t templateNamespace) Clone() *templateNamespace {
	t.mu.Lock()

	t.templateStateMap = &templateStateMap{
		templates: make(map[string]*templateState),
	}

	t.prototypeText = texttemplate.Must(t.prototypeText.Clone())
	t.prototypeHTML = htmltemplate.Must(t.prototypeHTML.Clone())

	t.mu.Unlock()
	return &t
}

func (t *templateNamespace) Lookup(name string) (tpl.Template, bool) {
	t.mu.RLock()

	templ, found := t.templates[name]
	if !found {
		t.mu.RUnlock()
		return nil, false
	}
	t.mu.RUnlock()
	return templ, found
}

func (t *templateNamespace) createPrototypes() error {
	t.prototypeTextClone = texttemplate.Must(t.prototypeText.Clone())
	t.prototypeHTMLClone = htmltemplate.Must(t.prototypeHTML.Clone())

	return nil
}

func (t *templateNamespace) newTemplateLookup(in *templateState) func(name string) *templateState {
	return func(name string) *templateState {
		if templ, found := t.templates[name]; found {
			if templ.isText() != in.isText() {
				return nil
			}
			return templ
		}
		if templ, found := findTemplateIn(name, in); found {
			return newTemplateState(templ, templateInfo{name: templ.Name()})
		}
		return nil
	}
}

func (t *templateNamespace) parse(info templateInfo) (*templateState, error) {
	t.mu.Lock()
	defer t.mu.Unlock()

	if info.isText {
		prototype := t.prototypeText

		templ, err := prototype.New(info.name).Parse(info.template)
		if err != nil {
			return nil, err
		}

		ts := newTemplateState(templ, info)

		t.templates[info.name] = ts

		return ts, nil
	}

	prototype := t.prototypeHTML

	templ, err := prototype.New(info.name).Parse(info.template)
	if err != nil {
		return nil, err
	}

	ts := newTemplateState(templ, info)

	t.templates[info.name] = ts

	return ts, nil
}

type templateState struct {
	tpl.Template

	typ       templateType
	parseInfo tpl.ParseInfo
	identity.Manager

	info     templateInfo
	baseInfo templateInfo // Set when a base template is used.
}

func (t *templateState) ParseInfo() tpl.ParseInfo {
	return t.parseInfo
}

func (t *templateState) isText() bool {
	return isText(t.Template)
}

func isText(templ tpl.Template) bool {
	_, isText := templ.(*texttemplate.Template)
	return isText
}

type templateStateMap struct {
	mu        sync.RWMutex //nolint
	templates map[string]*templateState
}

//nolint
type templateWrapperWithLock struct {
	*sync.RWMutex
	tpl.Template
}

type textTemplateWrapperWithLock struct {
	*sync.RWMutex
	*texttemplate.Template
}

func (t *textTemplateWrapperWithLock) Lookup(name string) (tpl.Template, bool) {
	t.RLock()
	templ := t.Template.Lookup(name)
	t.RUnlock()
	if templ == nil {
		return nil, false
	}
	return &textTemplateWrapperWithLock{
		RWMutex:  t.RWMutex,
		Template: templ,
	}, true
}

func (t *textTemplateWrapperWithLock) LookupVariant(name string, variants tpl.TemplateVariants) (tpl.Template, bool, bool) {
	panic("not supported")
}

func (t *textTemplateWrapperWithLock) LookupVariants(name string) []tpl.Template {
	panic("not supported")
}

func (t *textTemplateWrapperWithLock) Parse(name, tpl string) (tpl.Template, error) {
	t.Lock()
	defer t.Unlock()
	return t.Template.New(name).Parse(tpl)
}

func isBackupFile(path string) bool {
	return path[len(path)-1] == '~'
}

func isBaseTemplatePath(path string) bool {
	return strings.Contains(filepath.Base(path), baseFileBase)
}

func isDotFile(path string) bool {
	return filepath.Base(path)[0] == '.'
}

func removeLeadingBOM(s string) string {
	const bom = '\ufeff'

	for i, r := range s {
		if i == 0 && r != bom {
			return s
		}
		if i > 0 {
			return s[i:]
		}
	}

	return s
}

// resolves _internal/shortcodes/param.html => param.html etc.
func templateBaseName(typ templateType, name string) string {
	name = strings.TrimPrefix(name, internalPathPrefix)
	switch typ {
	case templateShortcode:
		return strings.TrimPrefix(name, shortcodesPathPrefix)
	default:
		panic("not implemented")
	}
}

func unwrap(templ tpl.Template) tpl.Template {
	if ts, ok := templ.(*templateState); ok {
		return ts.Template
	}
	return templ
}

func templates(in tpl.Template) []tpl.Template {
	var templs []tpl.Template
	in = unwrap(in)
	if textt, ok := in.(*texttemplate.Template); ok {
		for _, t := range textt.Templates() {
			templs = append(templs, t)
		}
	}

	if htmlt, ok := in.(*htmltemplate.Template); ok {
		for _, t := range htmlt.Templates() {
			templs = append(templs, t)
		}
	}

	return templs
}<|MERGE_RESOLUTION|>--- conflicted
+++ resolved
@@ -39,15 +39,9 @@
 	"github.com/neohugo/neohugo/deps"
 	"github.com/spf13/afero"
 
-<<<<<<< HEAD
 	"github.com/neohugo/neohugo/common/herrors"
 	"github.com/neohugo/neohugo/hugofs"
 	"github.com/neohugo/neohugo/hugofs/files"
-=======
-	"github.com/gohugoio/hugo/common/herrors"
-	"github.com/gohugoio/hugo/hugofs"
-	"github.com/gohugoio/hugo/hugofs/files"
->>>>>>> e32a493b
 
 	htmltemplate "github.com/neohugo/neohugo/tpl/internal/go_templates/htmltemplate"
 	texttemplate "github.com/neohugo/neohugo/tpl/internal/go_templates/texttemplate"
@@ -410,20 +404,10 @@
 	}
 
 	templ, found, err := t.findLayout(d, f)
-<<<<<<< HEAD
-	if err == nil && found {
-		t.layoutTemplateCache[key] = templ
-		t.layoutTemplateCacheMu.Unlock()
-		return templ, true, nil
-	}
-	t.layoutTemplateCacheMu.Unlock()
-	return nil, false, err
-=======
 	cacheVal := layoutCacheEntry{found: found, templ: templ, err: err}
 	t.layoutTemplateCache[key] = cacheVal
 	return cacheVal.templ, cacheVal.found, cacheVal.err
 
->>>>>>> e32a493b
 }
 
 // This currently only applies to shortcodes and what we get here is the
@@ -585,10 +569,7 @@
 		defer f.Close()
 
 		fe := herrors.NewFileErrorFromName(inErr, info.realFilename)
-<<<<<<< HEAD
 		//nolint
-=======
->>>>>>> e32a493b
 		fe.UpdateContent(f, lineMatcher)
 
 		if !fe.ErrorContext().Position.IsValid() {
@@ -1099,7 +1080,7 @@
 	templates map[string]*templateState
 }
 
-//nolint
+// nolint
 type templateWrapperWithLock struct {
 	*sync.RWMutex
 	tpl.Template
