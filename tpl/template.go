// Copyright 2019 The Hugo Authors. All rights reserved.
//
// Licensed under the Apache License, Version 2.0 (the "License");
// you may not use this file except in compliance with the License.
// You may obtain a copy of the License at
// http://www.apache.org/licenses/LICENSE-2.0
//
// Unless required by applicable law or agreed to in writing, software
// distributed under the License is distributed on an "AS IS" BASIS,
// WITHOUT WARRANTIES OR CONDITIONS OF ANY KIND, either express or implied.
// See the License for the specific language governing permissions and
// limitations under the License.

package tpl

import (
	"context"
	"io"
	"reflect"
	"regexp"
	"strings"
	"unicode"
<<<<<<< HEAD
=======

	bp "github.com/gohugoio/hugo/bufferpool"
>>>>>>> e127d3e5

	bp "github.com/neohugo/neohugo/bufferpool"

<<<<<<< HEAD
	"github.com/neohugo/neohugo/output"

	htmltemplate "github.com/neohugo/neohugo/tpl/internal/go_templates/htmltemplate"
	texttemplate "github.com/neohugo/neohugo/tpl/internal/go_templates/texttemplate"
=======
	htmltemplate "github.com/gohugoio/hugo/tpl/internal/go_templates/htmltemplate"
	texttemplate "github.com/gohugoio/hugo/tpl/internal/go_templates/texttemplate"
>>>>>>> e127d3e5
)

// TemplateManager manages the collection of templates.
type TemplateManager interface {
	TemplateHandler
	TemplateFuncGetter
	AddTemplate(name, tpl string) error
	MarkReady() error
}

// TemplateVariants describes the possible variants of a template.
// All of these may be empty.
type TemplateVariants struct {
	Language     string
	OutputFormat output.Format
}

// TemplateFinder finds templates.
type TemplateFinder interface {
	TemplateLookup
	TemplateLookupVariant
}

// UnusedTemplatesProvider lists unused templates if the build is configured to track those.
type UnusedTemplatesProvider interface {
	UnusedTemplates() []FileInfo
}

// TemplateHandler finds and executes templates.
type TemplateHandler interface {
	TemplateFinder
	Execute(t Template, wr io.Writer, data any) error
	ExecuteWithContext(ctx context.Context, t Template, wr io.Writer, data any) error
	LookupLayout(d output.LayoutDescriptor, f output.Format) (Template, bool, error)
	HasTemplate(name string) bool
}

type TemplateLookup interface {
	Lookup(name string) (Template, bool)
}

type TemplateLookupVariant interface {
	// TODO(bep) this currently only works for shortcodes.
	// We may unify and expand this variant pattern to the
	// other templates, but we need this now for the shortcodes to
	// quickly determine if a shortcode has a template for a given
	// output format.
	// It returns the template, if it was found or not and if there are
	// alternative representations (output format, language).
	// We are currently only interested in output formats, so we should improve
	// this for speed.
	LookupVariant(name string, variants TemplateVariants) (Template, bool, bool)
	LookupVariants(name string) []Template
}

// Template is the common interface between text/template and html/template.
type Template interface {
	Name() string
	Prepare() (*texttemplate.Template, error)
}

// TemplateParser is used to parse ad-hoc templates, e.g. in the Resource chain.
type TemplateParser interface {
	Parse(name, tpl string) (Template, error)
}

// TemplateParseFinder provides both parsing and finding.
type TemplateParseFinder interface {
	TemplateParser
	TemplateFinder
}

// TemplateDebugger prints some debug info to stdout.
type TemplateDebugger interface {
	Debug()
}

// templateInfo wraps a Template with some additional information.
type templateInfo struct {
	Template
	Info
}

// templateInfo wraps a Template with some additional information.
type templateInfoManager struct {
	Template
	InfoManager
}

// TemplatesProvider as implemented by deps.Deps.
type TemplatesProvider interface {
	Tmpl() TemplateHandler
	TextTmpl() TemplateParseFinder
}

// WithInfo wraps the info in a template.
func WithInfo(templ Template, info Info) Template {
	if manager, ok := info.(InfoManager); ok {
		return &templateInfoManager{
			Template:    templ,
			InfoManager: manager,
		}
	}

	return &templateInfo{
		Template: templ,
		Info:     info,
	}
}

var baseOfRe = regexp.MustCompile("template: (.*?):")

func extractBaseOf(err string) string {
	m := baseOfRe.FindStringSubmatch(err)
	if len(m) == 2 {
		return m[1]
	}
	return ""
}

// TemplateFuncGetter allows to find a template func by name.
type TemplateFuncGetter interface {
	GetFunc(name string) (reflect.Value, bool)
}

// GetDataFromContext returns the template data context (usually .Page) from ctx if set.
// NOte: This is not fully implemented yet.
func GetDataFromContext(ctx context.Context) any {
	return ctx.Value(texttemplate.DataContextKey)
}

func GetHasLockFromContext(ctx context.Context) bool {
	if v := ctx.Value(texttemplate.HasLockContextKey); v != nil {
		return v.(bool)
	}
	return false
}

func SetHasLockInContext(ctx context.Context, hasLock bool) context.Context {
	return context.WithValue(ctx, texttemplate.HasLockContextKey, hasLock)
}

const hugoNewLinePlaceholder = "___hugonl_"

var (
	stripHTMLReplacerPre = strings.NewReplacer("\n", " ", "</p>", hugoNewLinePlaceholder, "<br>", hugoNewLinePlaceholder, "<br />", hugoNewLinePlaceholder)
<<<<<<< HEAD
	//nolint
	whitespaceRe = regexp.MustCompile(`\s+`)
=======
	whitespaceRe         = regexp.MustCompile(`\s+`)
>>>>>>> e127d3e5
)

// StripHTML strips out all HTML tags in s.
func StripHTML(s string) string {
	// Shortcut strings with no tags in them
	if !strings.ContainsAny(s, "<>") {
		return s
	}

	pre := stripHTMLReplacerPre.Replace(s)
	preReplaced := pre != s

	s = htmltemplate.StripTags(pre)

	if preReplaced {
		s = strings.ReplaceAll(s, hugoNewLinePlaceholder, "\n")
	}

	var wasSpace bool
	b := bp.GetBuffer()
	defer bp.PutBuffer(b)
	for _, r := range s {
		isSpace := unicode.IsSpace(r)
		if !(isSpace && wasSpace) {
			b.WriteRune(r)
		}
		wasSpace = isSpace
	}

	if b.Len() > 0 {
		s = b.String()
	}

	return s
}<|MERGE_RESOLUTION|>--- conflicted
+++ resolved
@@ -20,23 +20,12 @@
 	"regexp"
 	"strings"
 	"unicode"
-<<<<<<< HEAD
-=======
-
-	bp "github.com/gohugoio/hugo/bufferpool"
->>>>>>> e127d3e5
 
 	bp "github.com/neohugo/neohugo/bufferpool"
-
-<<<<<<< HEAD
 	"github.com/neohugo/neohugo/output"
 
 	htmltemplate "github.com/neohugo/neohugo/tpl/internal/go_templates/htmltemplate"
 	texttemplate "github.com/neohugo/neohugo/tpl/internal/go_templates/texttemplate"
-=======
-	htmltemplate "github.com/gohugoio/hugo/tpl/internal/go_templates/htmltemplate"
-	texttemplate "github.com/gohugoio/hugo/tpl/internal/go_templates/texttemplate"
->>>>>>> e127d3e5
 )
 
 // TemplateManager manages the collection of templates.
@@ -183,12 +172,8 @@
 
 var (
 	stripHTMLReplacerPre = strings.NewReplacer("\n", " ", "</p>", hugoNewLinePlaceholder, "<br>", hugoNewLinePlaceholder, "<br />", hugoNewLinePlaceholder)
-<<<<<<< HEAD
 	//nolint
 	whitespaceRe = regexp.MustCompile(`\s+`)
-=======
-	whitespaceRe         = regexp.MustCompile(`\s+`)
->>>>>>> e127d3e5
 )
 
 // StripHTML strips out all HTML tags in s.
