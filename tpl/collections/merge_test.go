// Copyright 2019 The Hugo Authors. All rights reserved.
//
// Licensed under the Apache License, Version 2.0 (the "License");
// you may not use this file except in compliance with the License.
// You may obtain a copy of the License at
// http://www.apache.org/licenses/LICENSE-2.0
//
// Unless required by applicable law or agreed to in writing, software
// distributed under the License is distributed on an "AS IS" BASIS,
// WITHOUT WARRANTIES OR CONDITIONS OF ANY KIND, either express or implied.
// See the License for the specific language governing permissions and
// limitations under the License.

package collections

import (
	"bytes"
	"reflect"
	"testing"

	"github.com/neohugo/neohugo/common/maps"
	"github.com/neohugo/neohugo/deps"
	"github.com/neohugo/neohugo/parser"
	"github.com/neohugo/neohugo/parser/metadecoders"

	qt "github.com/frankban/quicktest"
)

func TestMerge(t *testing.T) {
	ns := New(&deps.Deps{})

	simpleMap := map[string]interface{}{"a": 1, "b": 2}

	for i, test := range []struct {
		name   string
		params []interface{}
		expect interface{}
		isErr  bool
	}{
		{
			"basic",
			[]interface{}{
				map[string]interface{}{"a": 42, "c": 3},
				map[string]interface{}{"a": 1, "b": 2},
			},
			map[string]interface{}{"a": 1, "b": 2, "c": 3},
			false,
		},
		{
			"multi",
			[]interface{}{
				map[string]interface{}{"a": 42, "c": 3, "e": 11},
				map[string]interface{}{"a": 1, "b": 2},
				map[string]interface{}{"a": 9, "c": 4, "d": 7},
			},
			map[string]interface{}{"a": 9, "b": 2, "c": 4, "d": 7, "e": 11},
			false,
		},
		{
			"basic case insensitive",
			[]interface{}{
				map[string]interface{}{"A": 42, "c": 3},
				map[string]interface{}{"a": 1, "b": 2},
			},
			map[string]interface{}{"a": 1, "b": 2, "c": 3},
			false,
		},
		{
			"nested",
			[]interface{}{
				map[string]interface{}{"a": 42, "c": 3, "b": map[string]interface{}{"d": 55, "e": 66, "f": 3}},
				map[string]interface{}{"a": 1, "b": map[string]interface{}{"d": 1, "e": 2}},
			},
			map[string]interface{}{"a": 1, "b": map[string]interface{}{"d": 1, "e": 2, "f": 3}, "c": 3},
			false,
		},
		{
			// https://github.com/neohugo/neohugo/issues/6633
			"params dst",
			[]interface{}{
				map[string]interface{}{"a": 42, "c": 3},
				maps.Params{"a": 1, "b": 2},
			},
			maps.Params{"a": int(1), "b": int(2), "c": int(3)},
			false,
		},
		{
			"params dst, upper case src",
			[]interface{}{
				map[string]interface{}{"a": 42, "C": 3},
				maps.Params{"a": 1, "b": 2},
			},
			maps.Params{"a": int(1), "b": int(2), "c": int(3)},
			false,
		},
		{
			"params src",
			[]interface{}{
				maps.Params{"a": 42, "c": 3},
				map[string]interface{}{"a": 1, "c": 2},
			},
			map[string]interface{}{"a": int(1), "c": int(2)},
			false,
		},
		{
			"params src, upper case dst",
			[]interface{}{
				maps.Params{"a": 42, "c": 3},
				map[string]interface{}{"a": 1, "C": 2},
			},
			map[string]interface{}{"a": int(1), "C": int(2)},
			false,
		},
		{
			"nested, params dst",
			[]interface{}{
				map[string]interface{}{"a": 42, "c": 3, "b": map[string]interface{}{"d": 55, "e": 66, "f": 3}},
				maps.Params{"a": 1, "b": maps.Params{"d": 1, "e": 2}},
			},
			maps.Params{"a": 1, "b": maps.Params{"d": 1, "e": 2, "f": 3}, "c": 3},
			false,
		},
		{
			// https://github.com/gohugoio/hugo/issues/7899
			"matching keys with non-map src value",
			[]interface{}{
				map[string]interface{}{"k": "v"},
				map[string]interface{}{"k": map[string]interface{}{"k2": "v2"}},
			},
			map[string]interface{}{"k": map[string]interface{}{"k2": "v2"}},
			false,
<<<<<<< HEAD
		},
		{
			// https://github.com/gohugoio/hugo/issues/7899
			"matching keys with non-map src value",
			[]interface{}{
				map[string]interface{}{"k": "v"},
				map[string]interface{}{"k": map[string]interface{}{"k2": "v2"}},
			},
			map[string]interface{}{"k": map[string]interface{}{"k2": "v2"}},
			false,
		},
		{
			// https://github.com/gohugoio/hugo/issues/7899
			"matching keys with non-map src value",
			[]interface{}{
				map[string]interface{}{"k": "v"},
				map[string]interface{}{"k": map[string]interface{}{"k2": "v2"}},
			},
			map[string]interface{}{"k": map[string]interface{}{"k2": "v2"}},
			false,
=======
>>>>>>> 9b681ecf
		},
		{"src nil", []interface{}{nil, simpleMap}, simpleMap, false},
		// Error cases.
		{"dst not a map", []interface{}{nil, "not a map"}, nil, true},
		{"src not a map", []interface{}{"not a map", simpleMap}, nil, true},
		{"different map types", []interface{}{map[int]interface{}{32: "a"}, simpleMap}, nil, true},
		{"all nil", []interface{}{nil, nil}, nil, true},
	} {

		test := test

		t.Run(test.name, func(t *testing.T) {
			t.Parallel()
			errMsg := qt.Commentf("[%d] %v", i, test)

			c := qt.New(t)

			result, err := ns.Merge(test.params...)

			if test.isErr {
				c.Assert(err, qt.Not(qt.IsNil), errMsg)
				return
			}

			c.Assert(err, qt.IsNil)
			c.Assert(result, qt.DeepEquals, test.expect, errMsg)
		})
	}
}

func TestMergeDataFormats(t *testing.T) {
	c := qt.New(t)
	ns := New(&deps.Deps{})

	toml1 := `
V1 = "v1_1"

[V2s]
V21 = "v21_1"

`

	toml2 := `
V1 = "v1_2"
V2 = "v2_2"

[V2s]
V21 = "v21_2"
V22 = "v22_2"

`

	meta1, err := metadecoders.Default.UnmarshalToMap([]byte(toml1), metadecoders.TOML)
	c.Assert(err, qt.IsNil)
	meta2, err := metadecoders.Default.UnmarshalToMap([]byte(toml2), metadecoders.TOML)
	c.Assert(err, qt.IsNil)

	for _, format := range []metadecoders.Format{metadecoders.JSON, metadecoders.YAML, metadecoders.TOML} {

		var dataStr1, dataStr2 bytes.Buffer
		err = parser.InterfaceToConfig(meta1, format, &dataStr1)
		c.Assert(err, qt.IsNil)
		err = parser.InterfaceToConfig(meta2, format, &dataStr2)
		c.Assert(err, qt.IsNil)

		dst, err := metadecoders.Default.UnmarshalToMap(dataStr1.Bytes(), format)
		c.Assert(err, qt.IsNil)
		src, err := metadecoders.Default.UnmarshalToMap(dataStr2.Bytes(), format)
		c.Assert(err, qt.IsNil)

		merged, err := ns.Merge(src, dst)
		c.Assert(err, qt.IsNil)

		c.Assert(
			merged,
			qt.DeepEquals,
			map[string]interface{}{
				"V1": "v1_1", "V2": "v2_2",
				"V2s": map[string]interface{}{"V21": "v21_1", "V22": "v22_2"},
			})
	}
}

func TestCaseInsensitiveMapLookup(t *testing.T) {
	c := qt.New(t)

	m1 := reflect.ValueOf(map[string]interface{}{
		"a": 1,
		"B": 2,
	})

	m2 := reflect.ValueOf(map[int]interface{}{
		1: 1,
		2: 2,
	})

	var found bool

	a, found := caseInsensitiveLookup(m1, reflect.ValueOf("A"))
	c.Assert(found, qt.Equals, true)
	c.Assert(a.Interface(), qt.Equals, 1)

	b, found := caseInsensitiveLookup(m1, reflect.ValueOf("b"))
	c.Assert(found, qt.Equals, true)
	c.Assert(b.Interface(), qt.Equals, 2)

	two, found := caseInsensitiveLookup(m2, reflect.ValueOf(2))
	c.Assert(found, qt.Equals, true)
	c.Assert(two.Interface(), qt.Equals, 2)
}<|MERGE_RESOLUTION|>--- conflicted
+++ resolved
@@ -129,29 +129,6 @@
 			},
 			map[string]interface{}{"k": map[string]interface{}{"k2": "v2"}},
 			false,
-<<<<<<< HEAD
-		},
-		{
-			// https://github.com/gohugoio/hugo/issues/7899
-			"matching keys with non-map src value",
-			[]interface{}{
-				map[string]interface{}{"k": "v"},
-				map[string]interface{}{"k": map[string]interface{}{"k2": "v2"}},
-			},
-			map[string]interface{}{"k": map[string]interface{}{"k2": "v2"}},
-			false,
-		},
-		{
-			// https://github.com/gohugoio/hugo/issues/7899
-			"matching keys with non-map src value",
-			[]interface{}{
-				map[string]interface{}{"k": "v"},
-				map[string]interface{}{"k": map[string]interface{}{"k2": "v2"}},
-			},
-			map[string]interface{}{"k": map[string]interface{}{"k2": "v2"}},
-			false,
-=======
->>>>>>> 9b681ecf
 		},
 		{"src nil", []interface{}{nil, simpleMap}, simpleMap, false},
 		// Error cases.
