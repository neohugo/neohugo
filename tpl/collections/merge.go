--- conflicted
+++ resolved
@@ -14,23 +14,14 @@
 package collections
 
 import (
-<<<<<<< HEAD
-	"errors"
-=======
->>>>>>> e32a493b
 	"fmt"
 	"reflect"
 	"strings"
 
-<<<<<<< HEAD
 	"github.com/neohugo/neohugo/common/hreflect"
 	"github.com/neohugo/neohugo/common/maps"
-=======
-	"github.com/gohugoio/hugo/common/hreflect"
-	"github.com/gohugoio/hugo/common/maps"
 
 	"errors"
->>>>>>> e32a493b
 )
 
 // Merge creates a copy of the final parameter in params and merges the preceding
