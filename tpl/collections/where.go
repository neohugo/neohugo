// Copyright 2017 The Hugo Authors. All rights reserved.
//
// Licensed under the Apache License, Version 2.0 (the "License");
// you may not use this file except in compliance with the License.
// You may obtain a copy of the License at
// http://www.apache.org/licenses/LICENSE-2.0
//
// Unless required by applicable law or agreed to in writing, software
// distributed under the License is distributed on an "AS IS" BASIS,
// WITHOUT WARRANTIES OR CONDITIONS OF ANY KIND, either express or implied.
// See the License for the specific language governing permissions and
// limitations under the License.

package collections

import (
	"errors"
	"fmt"
	"reflect"
	"strings"

<<<<<<< HEAD
	"github.com/neohugo/neohugo/common/maps"
=======
	"github.com/gohugoio/hugo/common/hreflect"
	"github.com/gohugoio/hugo/common/maps"
>>>>>>> 3bc34666
)

// Where returns a filtered subset of a given data type.
func (ns *Namespace) Where(seq, key interface{}, args ...interface{}) (interface{}, error) {
	seqv, isNil := indirect(reflect.ValueOf(seq))
	if isNil {
		return nil, errors.New("can't iterate over a nil value of type " + reflect.ValueOf(seq).Type().String())
	}

	mv, op, err := parseWhereArgs(args...)
	if err != nil {
		return nil, err
	}

	var path []string
	kv := reflect.ValueOf(key)
	if kv.Kind() == reflect.String {
		path = strings.Split(strings.Trim(kv.String(), "."), ".")
	}

	switch seqv.Kind() {
	case reflect.Array, reflect.Slice:
		return ns.checkWhereArray(seqv, kv, mv, path, op)
	case reflect.Map:
		return ns.checkWhereMap(seqv, kv, mv, path, op)
	default:
		return nil, fmt.Errorf("can't iterate over %v", seq)
	}
}

func (ns *Namespace) checkCondition(v, mv reflect.Value, op string) (bool, error) {
	v, vIsNil := indirect(v)
	if !v.IsValid() {
		vIsNil = true
	}

	mv, mvIsNil := indirect(mv)
	if !mv.IsValid() {
		mvIsNil = true
	}
	if vIsNil || mvIsNil {
		switch op {
		case "", "=", "==", "eq":
			return vIsNil == mvIsNil, nil
		case "!=", "<>", "ne":
			return vIsNil != mvIsNil, nil
		}
		return false, nil
	}

	if v.Kind() == reflect.Bool && mv.Kind() == reflect.Bool {
		switch op {
		case "", "=", "==", "eq":
			return v.Bool() == mv.Bool(), nil
		case "!=", "<>", "ne":
			return v.Bool() != mv.Bool(), nil
		}
		return false, nil
	}

	var ivp, imvp *int64
	var fvp, fmvp *float64
	var svp, smvp *string
	var slv, slmv interface{}
	var ima []int64
	var fma []float64
	var sma []string

	if mv.Kind() == v.Kind() {
		switch v.Kind() {
		case reflect.Int, reflect.Int8, reflect.Int16, reflect.Int32, reflect.Int64:
			iv := v.Int()
			ivp = &iv
			imv := mv.Int()
			imvp = &imv
		case reflect.String:
			sv := v.String()
			svp = &sv
			smv := mv.String()
			smvp = &smv
		case reflect.Float64:
			fv := v.Float()
			fvp = &fv
			fmv := mv.Float()
			fmvp = &fmv
		case reflect.Struct:
			switch v.Type() {
			case timeType:
				iv := toTimeUnix(v)
				ivp = &iv
				imv := toTimeUnix(mv)
				imvp = &imv
			}
		case reflect.Array, reflect.Slice:
			slv = v.Interface()
			slmv = mv.Interface()
		}
	} else if isNumber(v.Kind()) && isNumber(mv.Kind()) {
		fv, err := toFloat(v)
		if err != nil {
			return false, err
		}
		fvp = &fv
		fmv, err := toFloat(mv)
		if err != nil {
			return false, err
		}
		fmvp = &fmv
	} else {
		if mv.Kind() != reflect.Array && mv.Kind() != reflect.Slice {
			return false, nil
		}

		if mv.Len() == 0 {
			return false, nil
		}

		if v.Kind() != reflect.Interface && mv.Type().Elem().Kind() != reflect.Interface && mv.Type().Elem() != v.Type() && v.Kind() != reflect.Array && v.Kind() != reflect.Slice {
			return false, nil
		}
		switch v.Kind() {
		case reflect.Int, reflect.Int8, reflect.Int16, reflect.Int32, reflect.Int64:
			iv := v.Int()
			ivp = &iv
			for i := 0; i < mv.Len(); i++ {
				if anInt, err := toInt(mv.Index(i)); err == nil {
					ima = append(ima, anInt)
				}
			}
		case reflect.String:
			sv := v.String()
			svp = &sv
			for i := 0; i < mv.Len(); i++ {
				if aString, err := toString(mv.Index(i)); err == nil {
					sma = append(sma, aString)
				}
			}
		case reflect.Float64:
			fv := v.Float()
			fvp = &fv
			for i := 0; i < mv.Len(); i++ {
				if aFloat, err := toFloat(mv.Index(i)); err == nil {
					fma = append(fma, aFloat)
				}
			}
		case reflect.Struct:
			switch v.Type() {
			case timeType:
				iv := toTimeUnix(v)
				ivp = &iv
				for i := 0; i < mv.Len(); i++ {
					ima = append(ima, toTimeUnix(mv.Index(i)))
				}
			}
		case reflect.Array, reflect.Slice:
			slv = v.Interface()
			slmv = mv.Interface()
		}
	}

	switch op {
	case "", "=", "==", "eq":
		switch {
		case ivp != nil && imvp != nil:
			return *ivp == *imvp, nil
		case svp != nil && smvp != nil:
			return *svp == *smvp, nil
		case fvp != nil && fmvp != nil:
			return *fvp == *fmvp, nil
		}
	case "!=", "<>", "ne":
		switch {
		case ivp != nil && imvp != nil:
			return *ivp != *imvp, nil
		case svp != nil && smvp != nil:
			return *svp != *smvp, nil
		case fvp != nil && fmvp != nil:
			return *fvp != *fmvp, nil
		}
	case ">=", "ge":
		switch {
		case ivp != nil && imvp != nil:
			return *ivp >= *imvp, nil
		case svp != nil && smvp != nil:
			return *svp >= *smvp, nil
		case fvp != nil && fmvp != nil:
			return *fvp >= *fmvp, nil
		}
	case ">", "gt":
		switch {
		case ivp != nil && imvp != nil:
			return *ivp > *imvp, nil
		case svp != nil && smvp != nil:
			return *svp > *smvp, nil
		case fvp != nil && fmvp != nil:
			return *fvp > *fmvp, nil
		}
	case "<=", "le":
		switch {
		case ivp != nil && imvp != nil:
			return *ivp <= *imvp, nil
		case svp != nil && smvp != nil:
			return *svp <= *smvp, nil
		case fvp != nil && fmvp != nil:
			return *fvp <= *fmvp, nil
		}
	case "<", "lt":
		switch {
		case ivp != nil && imvp != nil:
			return *ivp < *imvp, nil
		case svp != nil && smvp != nil:
			return *svp < *smvp, nil
		case fvp != nil && fmvp != nil:
			return *fvp < *fmvp, nil
		}
	case "in", "not in":
		var r bool
		switch {
		case ivp != nil && len(ima) > 0:
			r, _ = ns.In(ima, *ivp)
		case fvp != nil && len(fma) > 0:
			r, _ = ns.In(fma, *fvp)
		case svp != nil:
			if len(sma) > 0 {
				r, _ = ns.In(sma, *svp)
			} else if smvp != nil {
				r, _ = ns.In(*smvp, *svp)
			}
		default:
			return false, nil
		}
		if op == "not in" {
			return !r, nil
		}
		return r, nil
	case "intersect":
		r, err := ns.Intersect(slv, slmv)
		if err != nil {
			return false, err
		}

		if reflect.TypeOf(r).Kind() == reflect.Slice {
			s := reflect.ValueOf(r)

			if s.Len() > 0 {
				return true, nil
			}
			return false, nil
		}
		return false, errors.New("invalid intersect values")
	default:
		return false, errors.New("no such operator")
	}
	return false, nil
}

func evaluateSubElem(obj reflect.Value, elemName string) (reflect.Value, error) {
	if !obj.IsValid() {
		return zero, errors.New("can't evaluate an invalid value")
	}

	typ := obj.Type()
	obj, isNil := indirect(obj)

	if obj.Kind() == reflect.Interface {
		// If obj is an interface, we need to inspect the value it contains
		// to see the full set of methods and fields.
		// Indirect returns the value that it points to, which is what's needed
		// below to be able to reflect on its fields.
		obj = reflect.Indirect(obj.Elem())
	}

	// first, check whether obj has a method. In this case, obj is
	// a struct or its pointer. If obj is a struct,
	// to check all T and *T method, use obj pointer type Value
	objPtr := obj
	if objPtr.Kind() != reflect.Interface && objPtr.CanAddr() {
		objPtr = objPtr.Addr()
	}

	index := hreflect.GetMethodIndexByName(objPtr.Type(), elemName)
	if index != -1 {
		mt := objPtr.Type().Method(index)
		switch {
		case mt.PkgPath != "":
			return zero, fmt.Errorf("%s is an unexported method of type %s", elemName, typ)
		case mt.Type.NumIn() > 1:
			return zero, fmt.Errorf("%s is a method of type %s but requires more than 1 parameter", elemName, typ)
		case mt.Type.NumOut() == 0:
			return zero, fmt.Errorf("%s is a method of type %s but returns no output", elemName, typ)
		case mt.Type.NumOut() > 2:
			return zero, fmt.Errorf("%s is a method of type %s but returns more than 2 outputs", elemName, typ)
		case mt.Type.NumOut() == 1 && mt.Type.Out(0).Implements(errorType):
			return zero, fmt.Errorf("%s is a method of type %s but only returns an error type", elemName, typ)
		case mt.Type.NumOut() == 2 && !mt.Type.Out(1).Implements(errorType):
			return zero, fmt.Errorf("%s is a method of type %s returning two values but the second value is not an error type", elemName, typ)
		}
		res := objPtr.Method(mt.Index).Call([]reflect.Value{})
		if len(res) == 2 && !res[1].IsNil() {
			return zero, fmt.Errorf("error at calling a method %s of type %s: %s", elemName, typ, res[1].Interface().(error))
		}
		return res[0], nil
	}

	// elemName isn't a method so next start to check whether it is
	// a struct field or a map value. In both cases, it mustn't be
	// a nil value
	if isNil {
		return zero, fmt.Errorf("can't evaluate a nil pointer of type %s by a struct field or map key name %s", typ, elemName)
	}
	switch obj.Kind() {
	case reflect.Struct:
		ft, ok := obj.Type().FieldByName(elemName)
		if ok {
			if ft.PkgPath != "" && !ft.Anonymous {
				return zero, fmt.Errorf("%s is an unexported field of struct type %s", elemName, typ)
			}
			return obj.FieldByIndex(ft.Index), nil
		}
		return zero, fmt.Errorf("%s isn't a field of struct type %s", elemName, typ)
	case reflect.Map:
		kv := reflect.ValueOf(elemName)
		if kv.Type().AssignableTo(obj.Type().Key()) {
			return obj.MapIndex(kv), nil
		}
		return zero, fmt.Errorf("%s isn't a key of map type %s", elemName, typ)
	}
	return zero, fmt.Errorf("%s is neither a struct field, a method nor a map element of type %s", elemName, typ)
}

// parseWhereArgs parses the end arguments to the where function.  Return a
// match value and an operator, if one is defined.
func parseWhereArgs(args ...interface{}) (mv reflect.Value, op string, err error) {
	switch len(args) {
	case 1:
		mv = reflect.ValueOf(args[0])
	case 2:
		var ok bool
		if op, ok = args[0].(string); !ok {
			err = errors.New("operator argument must be string type")
			return
		}
		op = strings.TrimSpace(strings.ToLower(op))
		mv = reflect.ValueOf(args[1])
	default:
		err = errors.New("can't evaluate the array by no match argument or more than or equal to two arguments")
	}
	return
}

// checkWhereArray handles the where-matching logic when the seqv value is an
// Array or Slice.
func (ns *Namespace) checkWhereArray(seqv, kv, mv reflect.Value, path []string, op string) (interface{}, error) {
	rv := reflect.MakeSlice(seqv.Type(), 0, 0)

	for i := 0; i < seqv.Len(); i++ {
		var vvv reflect.Value
		rvv := seqv.Index(i)

		if kv.Kind() == reflect.String {
			if params, ok := rvv.Interface().(maps.Params); ok {
				vvv = reflect.ValueOf(params.Get(path...))
			} else {
				vvv = rvv
				for i, elemName := range path {
					var err error
					vvv, err = evaluateSubElem(vvv, elemName)

					if err != nil {
						continue
					}

					if i < len(path)-1 && vvv.IsValid() {
						if params, ok := vvv.Interface().(maps.Params); ok {
							// The current path element is the map itself, .Params.
							vvv = reflect.ValueOf(params.Get(path[i+1:]...))
							break
						}
					}
				}
			}
		} else {
			vv, _ := indirect(rvv)
			if vv.Kind() == reflect.Map && kv.Type().AssignableTo(vv.Type().Key()) {
				vvv = vv.MapIndex(kv)
			}
		}

		if ok, err := ns.checkCondition(vvv, mv, op); ok {
			rv = reflect.Append(rv, rvv)
		} else if err != nil {
			return nil, err
		}
	}
	return rv.Interface(), nil
}

// checkWhereMap handles the where-matching logic when the seqv value is a Map.
func (ns *Namespace) checkWhereMap(seqv, kv, mv reflect.Value, path []string, op string) (interface{}, error) {
	rv := reflect.MakeMap(seqv.Type())
	keys := seqv.MapKeys()
	for _, k := range keys {
		elemv := seqv.MapIndex(k)
		switch elemv.Kind() {
		case reflect.Array, reflect.Slice:
			r, err := ns.checkWhereArray(elemv, kv, mv, path, op)
			if err != nil {
				return nil, err
			}

			switch rr := reflect.ValueOf(r); rr.Kind() {
			case reflect.Slice:
				if rr.Len() > 0 {
					rv.SetMapIndex(k, elemv)
				}
			}
		case reflect.Interface:
			elemvv, isNil := indirect(elemv)
			if isNil {
				continue
			}

			switch elemvv.Kind() {
			case reflect.Array, reflect.Slice:
				r, err := ns.checkWhereArray(elemvv, kv, mv, path, op)
				if err != nil {
					return nil, err
				}

				switch rr := reflect.ValueOf(r); rr.Kind() {
				case reflect.Slice:
					if rr.Len() > 0 {
						rv.SetMapIndex(k, elemv)
					}
				}
			}
		}
	}
	return rv.Interface(), nil
}

// toFloat returns the float value if possible.
func toFloat(v reflect.Value) (float64, error) {
	switch v.Kind() {
	case reflect.Float32, reflect.Float64:
		return v.Float(), nil
	case reflect.Int, reflect.Int8, reflect.Int16, reflect.Int32, reflect.Int64:
		return v.Convert(reflect.TypeOf(float64(0))).Float(), nil
	case reflect.Interface:
		return toFloat(v.Elem())
	}
	return -1, errors.New("unable to convert value to float")
}

// toInt returns the int value if possible, -1 if not.
// TODO(bep) consolidate all these reflect funcs.
func toInt(v reflect.Value) (int64, error) {
	switch v.Kind() {
	case reflect.Int, reflect.Int8, reflect.Int16, reflect.Int32, reflect.Int64:
		return v.Int(), nil
	case reflect.Interface:
		return toInt(v.Elem())
	}
	return -1, errors.New("unable to convert value to int")
}

func toUint(v reflect.Value) (uint64, error) {
	switch v.Kind() {
	case reflect.Uint, reflect.Uint8, reflect.Uint16, reflect.Uint32, reflect.Uint64:
		return v.Uint(), nil
	case reflect.Interface:
		return toUint(v.Elem())
	}
	return 0, errors.New("unable to convert value to uint")
}

// toString returns the string value if possible, "" if not.
func toString(v reflect.Value) (string, error) {
	switch v.Kind() {
	case reflect.String:
		return v.String(), nil
	case reflect.Interface:
		return toString(v.Elem())
	}
	return "", errors.New("unable to convert value to string")
}

func toTimeUnix(v reflect.Value) int64 {
	if v.Kind() == reflect.Interface {
		return toTimeUnix(v.Elem())
	}
	if v.Type() != timeType {
		panic("coding error: argument must be time.Time type reflect Value")
	}
	return hreflect.GetMethodByName(v, "Unix").Call([]reflect.Value{})[0].Int()
}<|MERGE_RESOLUTION|>--- conflicted
+++ resolved
@@ -19,12 +19,8 @@
 	"reflect"
 	"strings"
 
-<<<<<<< HEAD
+	"github.com/neohugo/neohugo/common/hreflect"
 	"github.com/neohugo/neohugo/common/maps"
-=======
-	"github.com/gohugoio/hugo/common/hreflect"
-	"github.com/gohugoio/hugo/common/maps"
->>>>>>> 3bc34666
 )
 
 // Where returns a filtered subset of a given data type.
