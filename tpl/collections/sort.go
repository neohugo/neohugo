// Copyright 2017 The Hugo Authors. All rights reserved.
//
// Licensed under the Apache License, Version 2.0 (the "License");
// you may not use this file except in compliance with the License.
// You may obtain a copy of the License at
// http://www.apache.org/licenses/LICENSE-2.0
//
// Unless required by applicable law or agreed to in writing, software
// distributed under the License is distributed on an "AS IS" BASIS,
// WITHOUT WARRANTIES OR CONDITIONS OF ANY KIND, either express or implied.
// See the License for the specific language governing permissions and
// limitations under the License.

package collections

import (
	"errors"
	"reflect"
	"sort"
	"strings"

	"github.com/neohugo/neohugo/common/maps"
	"github.com/neohugo/neohugo/langs"
	"github.com/neohugo/neohugo/tpl/compare"
	"github.com/spf13/cast"
)

<<<<<<< HEAD
// Sort returns a sorted sequence.
func (ns *Namespace) Sort(seq any, args ...any) (any, error) {
	if seq == nil {
=======
// Sort returns a sorted copy of the list l.
func (ns *Namespace) Sort(l any, args ...any) (any, error) {
	if l == nil {
>>>>>>> e32a493b
		return nil, errors.New("sequence must be provided")
	}

	seqv, isNil := indirect(reflect.ValueOf(l))
	if isNil {
		return nil, errors.New("can't iterate over a nil value")
	}

	var sliceType reflect.Type
	switch seqv.Kind() {
	case reflect.Array, reflect.Slice:
		sliceType = seqv.Type()
	case reflect.Map:
		sliceType = reflect.SliceOf(seqv.Type().Elem())
	default:
		return nil, errors.New("can't sort " + reflect.ValueOf(l).Type().String())
	}

	collator := langs.GetCollator(ns.deps.Language)

	// Create a list of pairs that will be used to do the sort
	p := pairList{Collator: collator, sortComp: ns.sortComp, SortAsc: true, SliceType: sliceType}
	p.Pairs = make([]pair, seqv.Len())

	var sortByField string
	for i, l := range args {
		dStr, err := cast.ToStringE(l)
		switch {
		case i == 0 && err != nil:
			sortByField = ""
		case i == 0 && err == nil:
			sortByField = dStr
		case i == 1 && err == nil && dStr == "desc":
			p.SortAsc = false
		case i == 1:
			p.SortAsc = true
		}
	}
	path := strings.Split(strings.Trim(sortByField, "."), ".")

	switch seqv.Kind() {
	case reflect.Array, reflect.Slice:
		for i := 0; i < seqv.Len(); i++ {
			p.Pairs[i].Value = seqv.Index(i)
			if sortByField == "" || sortByField == "value" {
				p.Pairs[i].Key = p.Pairs[i].Value
			} else {
				v := p.Pairs[i].Value
				var err error
				for i, elemName := range path {
					v, err = evaluateSubElem(v, elemName)
					if err != nil {
						return nil, err
					}
					if !v.IsValid() {
						continue
					}
					// Special handling of lower cased maps.
					if params, ok := v.Interface().(maps.Params); ok {
						v = reflect.ValueOf(params.Get(path[i+1:]...))
						break
					}
				}
				p.Pairs[i].Key = v
			}
		}

	case reflect.Map:
		keys := seqv.MapKeys()
		for i := 0; i < seqv.Len(); i++ {
			p.Pairs[i].Value = seqv.MapIndex(keys[i])

			if sortByField == "" {
				p.Pairs[i].Key = keys[i]
			} else if sortByField == "value" {
				p.Pairs[i].Key = p.Pairs[i].Value
			} else {
				v := p.Pairs[i].Value
				var err error
				for i, elemName := range path {
					v, err = evaluateSubElem(v, elemName)
					if err != nil {
						return nil, err
					}
					if !v.IsValid() {
						continue
					}
					// Special handling of lower cased maps.
					if params, ok := v.Interface().(maps.Params); ok {
						v = reflect.ValueOf(params.Get(path[i+1:]...))
						break
					}
				}
				p.Pairs[i].Key = v
			}
		}
	}

	collator.Lock()
	defer collator.Unlock()

	return p.sort(), nil
}

// Credit for pair sorting method goes to Andrew Gerrand
// https://groups.google.com/forum/#!topic/golang-nuts/FT7cjmcL7gw
// A data structure to hold a key/value pair.
type pair struct {
	Key   reflect.Value
	Value reflect.Value
}

// A slice of pairs that implements sort.Interface to sort by Value.
type pairList struct {
	Collator  *langs.Collator
	sortComp  *compare.Namespace
	Pairs     []pair
	SortAsc   bool
	SliceType reflect.Type
}

func (p pairList) Swap(i, j int) { p.Pairs[i], p.Pairs[j] = p.Pairs[j], p.Pairs[i] }
func (p pairList) Len() int      { return len(p.Pairs) }
func (p pairList) Less(i, j int) bool {
	iv := p.Pairs[i].Key
	jv := p.Pairs[j].Key

	if iv.IsValid() {
		if jv.IsValid() {
			// can only call Interface() on valid reflect Values
			return p.sortComp.LtCollate(p.Collator, iv.Interface(), jv.Interface())
		}

		// if j is invalid, test i against i's zero value
		return p.sortComp.LtCollate(p.Collator, iv.Interface(), reflect.Zero(iv.Type()))
	}

	if jv.IsValid() {
		// if i is invalid, test j against j's zero value
		return p.sortComp.LtCollate(p.Collator, reflect.Zero(jv.Type()), jv.Interface())
	}

	return false
}

// sorts a pairList and returns a slice of sorted values
func (p pairList) sort() any {
	if p.SortAsc {
		sort.Stable(p)
	} else {
		sort.Stable(sort.Reverse(p))
	}
	sorted := reflect.MakeSlice(p.SliceType, len(p.Pairs), len(p.Pairs))
	for i, v := range p.Pairs {
		sorted.Index(i).Set(v.Value)
	}

	return sorted.Interface()
}<|MERGE_RESOLUTION|>--- conflicted
+++ resolved
@@ -25,15 +25,9 @@
 	"github.com/spf13/cast"
 )
 
-<<<<<<< HEAD
-// Sort returns a sorted sequence.
-func (ns *Namespace) Sort(seq any, args ...any) (any, error) {
-	if seq == nil {
-=======
 // Sort returns a sorted copy of the list l.
 func (ns *Namespace) Sort(l any, args ...any) (any, error) {
 	if l == nil {
->>>>>>> e32a493b
 		return nil, errors.New("sequence must be provided")
 	}
 
