// Copyright 2017 The Hugo Authors. All rights reserved.
//
// Licensed under the Apache License, Version 2.0 (the "License");
// you may not use this file except in compliance with the License.
// You may obtain a copy of the License at
// http://www.apache.org/licenses/LICENSE-2.0
//
// Unless required by applicable law or agreed to in writing, software
// distributed under the License is distributed on an "AS IS" BASIS,
// WITHOUT WARRANTIES OR CONDITIONS OF ANY KIND, either express or implied.
// See the License for the specific language governing permissions and
// limitations under the License.

package collections

import (
	"context"
	"errors"
	"fmt"
	"reflect"
	"strings"

<<<<<<< HEAD
	"github.com/neohugo/neohugo/tpl"
=======
	"github.com/gohugoio/hugo/common/hreflect"
	"github.com/gohugoio/hugo/tpl"
>>>>>>> 9e76507d
)

// Apply takes a map, array, or slice and returns a new slice with the function fname applied over it.
func (ns *Namespace) Apply(ctx context.Context, seq interface{}, fname string, args ...interface{}) (interface{}, error) {
	if seq == nil {
		return make([]interface{}, 0), nil
	}

	if fname == "apply" {
		return nil, errors.New("can't apply myself (no turtles allowed)")
	}

	seqv := reflect.ValueOf(seq)
	seqv, isNil := indirect(seqv)
	if isNil {
		return nil, errors.New("can't iterate over a nil value")
	}

	fnv, found := ns.lookupFunc(fname)
	if !found {
		return nil, errors.New("can't find function " + fname)
	}

	switch seqv.Kind() {
	case reflect.Array, reflect.Slice:
		r := make([]interface{}, seqv.Len())
		for i := 0; i < seqv.Len(); i++ {
			vv := seqv.Index(i)

			vvv, err := applyFnToThis(ctx, fnv, vv, args...)
			if err != nil {
				return nil, err
			}

			r[i] = vvv.Interface()
		}

		return r, nil
	default:
		return nil, fmt.Errorf("can't apply over %v", seq)
	}
}

func applyFnToThis(ctx context.Context, fn, this reflect.Value, args ...interface{}) (reflect.Value, error) {
	num := fn.Type().NumIn()
	if num > 0 && fn.Type().In(0).Implements(hreflect.ContextInterface) {
		args = append([]interface{}{ctx}, args...)
	}

	n := make([]reflect.Value, len(args))
	for i, arg := range args {
		if arg == "." {
			n[i] = this
		} else {
			n[i] = reflect.ValueOf(arg)
		}
	}

	if fn.Type().IsVariadic() {
		num--
	}

	// TODO(bep) see #1098 - also see template_tests.go
	/*if len(args) < num {
		return reflect.ValueOf(nil), errors.New("Too few arguments")
	} else if len(args) > num {
		return reflect.ValueOf(nil), errors.New("Too many arguments")
	}*/

	for i := 0; i < num; i++ {
		// AssignableTo reports whether xt is assignable to type targ.
		if xt, targ := n[i].Type(), fn.Type().In(i); !xt.AssignableTo(targ) {
			return reflect.ValueOf(nil), errors.New("called apply using " + xt.String() + " as type " + targ.String())
		}
	}

	res := fn.Call(n)

	if len(res) == 1 || res[1].IsNil() {
		return res[0], nil
	}
	return reflect.ValueOf(nil), res[1].Interface().(error)
}

func (ns *Namespace) lookupFunc(fname string) (reflect.Value, bool) {
	if !strings.ContainsRune(fname, '.') {
		templ := ns.deps.Tmpl().(tpl.TemplateFuncGetter)
		return templ.GetFunc(fname)
	}

	ss := strings.SplitN(fname, ".", 2)

	// Namespace
	nv, found := ns.lookupFunc(ss[0])
	if !found {
		return reflect.Value{}, false
	}

	fn, ok := nv.Interface().(func(...interface{}) (interface{}, error))
	if !ok {
		return reflect.Value{}, false
	}
	v, err := fn()
	if err != nil {
		panic(err)
	}
	nv = reflect.ValueOf(v)

	// method
	m := nv.MethodByName(ss[1])

	if m.Kind() == reflect.Invalid {
		return reflect.Value{}, false
	}
	return m, true
}

// indirect is borrowed from the Go stdlib: 'text/template/exec.go'
func indirect(v reflect.Value) (rv reflect.Value, isNil bool) {
	for ; v.Kind() == reflect.Ptr || v.Kind() == reflect.Interface; v = v.Elem() {
		if v.IsNil() {
			return v, true
		}
		if v.Kind() == reflect.Interface && v.NumMethod() > 0 {
			break
		}
	}
	return v, false
}

func indirectInterface(v reflect.Value) (rv reflect.Value, isNil bool) {
	for ; v.Kind() == reflect.Interface; v = v.Elem() {
		if v.IsNil() {
			return v, true
		}
		if v.Kind() == reflect.Interface && v.NumMethod() > 0 {
			break
		}
	}
	return v, false
}<|MERGE_RESOLUTION|>--- conflicted
+++ resolved
@@ -20,12 +20,8 @@
 	"reflect"
 	"strings"
 
-<<<<<<< HEAD
+	"github.com/neohugo/neohugo/common/hreflect"
 	"github.com/neohugo/neohugo/tpl"
-=======
-	"github.com/gohugoio/hugo/common/hreflect"
-	"github.com/gohugoio/hugo/tpl"
->>>>>>> 9e76507d
 )
 
 // Apply takes a map, array, or slice and returns a new slice with the function fname applied over it.
