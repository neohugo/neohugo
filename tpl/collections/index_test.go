// Copyright 2017 The Hugo Authors. All rights reserved.
//
// Licensed under the Apache License, Version 2.0 (the "License");
// you may not use this file except in compliance with the License.
// You may obtain a copy of the License at
// http://www.apache.org/licenses/LICENSE-2.0
//
// Unless required by applicable law or agreed to in writing, software
// distributed under the License is distributed on an "AS IS" BASIS,
// WITHOUT WARRANTIES OR CONDITIONS OF ANY KIND, either express or implied.
// See the License for the specific language governing permissions and
// limitations under the License.

package collections

import (
	"fmt"
	"testing"

<<<<<<< HEAD
	"github.com/neohugo/neohugo/common/maps"
	"github.com/neohugo/neohugo/config"
	"github.com/neohugo/neohugo/langs"
=======
	"github.com/gohugoio/hugo/common/maps"
	"github.com/gohugoio/hugo/config"
	"github.com/gohugoio/hugo/langs"
>>>>>>> e127d3e5

	qt "github.com/frankban/quicktest"
	"github.com/neohugo/neohugo/deps"
)

func TestIndex(t *testing.T) {
	t.Parallel()
	c := qt.New(t)
	ns := New(&deps.Deps{Language: langs.NewDefaultLanguage(config.New())})
<<<<<<< HEAD
=======

	var (
		emptyInterface any
		nilPointer     *int
	)
>>>>>>> e127d3e5

	for i, test := range []struct {
		item    any
		indices []any
		expect  any
		isErr   bool
	}{
		{[]int{0, 1}, []any{0}, 0, false},
		{[]int{0, 1}, []any{9}, nil, false}, // index out of range
		{[]uint{0, 1}, nil, []uint{0, 1}, false},
		{[][]int{{1, 2}, {3, 4}}, []any{0, 0}, 1, false},
		{map[int]int{1: 10, 2: 20}, []any{1}, 10, false},
		{map[int]int{1: 10, 2: 20}, []any{0}, 0, false},
		{map[string]map[string]string{"a": {"b": "c"}}, []any{"a", "b"}, "c", false},
		{[]map[string]map[string]string{{"a": {"b": "c"}}}, []any{0, "a", "b"}, "c", false},
		{map[string]map[string]any{"a": {"b": []string{"c", "d"}}}, []any{"a", "b", 1}, "d", false},
		{maps.Params{"a": "av"}, []any{"A"}, "av", false},
		{maps.Params{"a": map[string]any{"b": "bv"}}, []any{"A", "B"}, "bv", false},

		// These used to be errors.
		// See issue 10489.
		{nil, nil, nil, false},
		{nil, []any{0}, nil, false},
		{emptyInterface, []any{0}, nil, false},
		{nilPointer, []any{0}, nil, false},

		// errors
		{[]int{0, 1}, []any{"1"}, nil, true},
		{[]int{0, 1}, []any{nil}, nil, true},
		{tstNoStringer{}, []any{0}, nil, true},
	} {

		c.Run(fmt.Sprintf("vararg %d", i), func(c *qt.C) {
			errMsg := qt.Commentf("[%d] %v", i, test)

			result, err := ns.Index(test.item, test.indices...)

			if test.isErr {
				c.Assert(err, qt.Not(qt.IsNil), errMsg)
				return
			}
			c.Assert(err, qt.IsNil, errMsg)
			c.Assert(result, qt.DeepEquals, test.expect, errMsg)
		})

		c.Run(fmt.Sprintf("slice %d", i), func(c *qt.C) {
			errMsg := qt.Commentf("[%d] %v", i, test)

			result, err := ns.Index(test.item, test.indices)

			if test.isErr {
				c.Assert(err, qt.Not(qt.IsNil), errMsg)
				return
			}
			c.Assert(err, qt.IsNil, errMsg)
			c.Assert(result, qt.DeepEquals, test.expect, errMsg)
		})
	}
}<|MERGE_RESOLUTION|>--- conflicted
+++ resolved
@@ -17,15 +17,9 @@
 	"fmt"
 	"testing"
 
-<<<<<<< HEAD
 	"github.com/neohugo/neohugo/common/maps"
 	"github.com/neohugo/neohugo/config"
 	"github.com/neohugo/neohugo/langs"
-=======
-	"github.com/gohugoio/hugo/common/maps"
-	"github.com/gohugoio/hugo/config"
-	"github.com/gohugoio/hugo/langs"
->>>>>>> e127d3e5
 
 	qt "github.com/frankban/quicktest"
 	"github.com/neohugo/neohugo/deps"
@@ -35,14 +29,11 @@
 	t.Parallel()
 	c := qt.New(t)
 	ns := New(&deps.Deps{Language: langs.NewDefaultLanguage(config.New())})
-<<<<<<< HEAD
-=======
 
 	var (
 		emptyInterface any
 		nilPointer     *int
 	)
->>>>>>> e127d3e5
 
 	for i, test := range []struct {
 		item    any
