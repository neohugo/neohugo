--- conflicted
+++ resolved
@@ -23,17 +23,11 @@
 	"strings"
 	"time"
 
-<<<<<<< HEAD
+	"github.com/bep/lazycache"
+
+	"github.com/neohugo/neohugo/identity"
+
 	texttemplate "github.com/neohugo/neohugo/tpl/internal/go_templates/texttemplate"
-
-	"github.com/neohugo/neohugo/helpers"
-=======
-	"github.com/bep/lazycache"
-
-	"github.com/gohugoio/hugo/identity"
-
-	texttemplate "github.com/gohugoio/hugo/tpl/internal/go_templates/texttemplate"
->>>>>>> cd59216d
 
 	"github.com/neohugo/neohugo/tpl"
 
@@ -152,7 +146,6 @@
 		}
 		return includeResult{err: err}
 	}
-
 }
 
 // include is a helper function that lookups and executes the named partial.
@@ -221,7 +214,6 @@
 		name:   templ.Name(),
 		result: result,
 	}
-
 }
 
 // IncludeCached executes and caches partial templates.  The cache is created with name+variants as the key.
@@ -237,7 +229,6 @@
 		r := ns.includWithTimeout(ctx, key.Name, context)
 		return r, r.err
 	})
-
 	if err != nil {
 		return nil, err
 	}
@@ -248,38 +239,9 @@
 			// We need to track the time spent in the cache to
 			// get the totals correct.
 			ns.deps.Metrics.MeasureSince(key.templateName(), start)
-
 		}
 		ns.deps.Metrics.TrackValue(key.templateName(), r.result, found)
 	}
 
-<<<<<<< HEAD
-	// This needs to be done outside the lock.
-	// See #9588
-	_, p, err = ns.include(ctx, key.name, context)
-	if err != nil {
-		return nil, err
-	}
-
-	ns.cachedPartials.Lock()
-	// Double-check.
-	if p2, ok := ns.cachedPartials.p[key]; ok {
-		if ns.deps.Metrics != nil {
-			ns.deps.Metrics.TrackValue(key.templateName(), p, true)
-			ns.deps.Metrics.MeasureSince(key.templateName(), start)
-		}
-		return p2, nil
-
-	}
-	if ns.deps.Metrics != nil {
-		ns.deps.Metrics.TrackValue(key.templateName(), p, false)
-	}
-
-	ns.cachedPartials.p[key] = p
-	ns.cachedPartials.Unlock()
-
-	return p, nil
-=======
 	return r.result, nil
->>>>>>> cd59216d
 }