// Copyright 2017 The Hugo Authors. All rights reserved.
//
// Licensed under the Apache License, Version 2.0 (the "License");
// you may not use this file except in compliance with the License.
// You may obtain a copy of the License at
// http://www.apache.org/licenses/LICENSE-2.0
//
// Unless required by applicable law or agreed to in writing, software
// distributed under the License is distributed on an "AS IS" BASIS,
// WITHOUT WARRANTIES OR CONDITIONS OF ANY KIND, either express or implied.
// See the License for the specific language governing permissions and
// limitations under the License.

// Package partials provides template functions for working with reusable
// templates.
package partials

import (
	"context"
	"errors"
	"fmt"
	"html/template"
	"io"
	"io/ioutil"
	"reflect"
	"strings"
	"sync"
	"time"

	texttemplate "github.com/neohugo/neohugo/tpl/internal/go_templates/texttemplate"

	"github.com/neohugo/neohugo/helpers"

	"github.com/neohugo/neohugo/tpl"

	bp "github.com/neohugo/neohugo/bufferpool"
	"github.com/neohugo/neohugo/deps"
)

// TestTemplateProvider is global deps.ResourceProvider.
// NOTE: It's currently unused.
var TestTemplateProvider deps.ResourceProvider

type partialCacheKey struct {
	name    string
	variant interface{}
}

func (k partialCacheKey) templateName() string {
	if !strings.HasPrefix(k.name, "partials/") {
		return "partials/" + k.name
	}
	return k.name
}

// partialCache represents a cache of partials protected by a mutex.
type partialCache struct {
	sync.RWMutex
	p map[partialCacheKey]interface{}
}

func (p *partialCache) clear() {
	p.Lock()
	p.p = make(map[partialCacheKey]interface{})
	p.Unlock()
}

// New returns a new instance of the templates-namespaced template functions.
func New(deps *deps.Deps) *Namespace {
	cache := &partialCache{p: make(map[partialCacheKey]interface{})}
	deps.BuildStartListeners.Add(
		func() {
			cache.clear()
		})

	return &Namespace{
		deps:           deps,
		cachedPartials: cache,
	}
}

// Namespace provides template functions for the "templates" namespace.
type Namespace struct {
	deps           *deps.Deps
	cachedPartials *partialCache
}

// contextWrapper makes room for a return value in a partial invocation.
type contextWrapper struct {
	Arg    interface{}
	Result interface{}
}

// Set sets the return value and returns an empty string.
func (c *contextWrapper) Set(in interface{}) string {
	c.Result = in
	return ""
}

// Include executes the named partial.
// If the partial contains a return statement, that value will be returned.
// Else, the rendered output will be returned:
// A string if the partial is a text/template, or template.HTML when html/template.
// Note that ctx is provided by Hugo, not the end user.
func (ns *Namespace) Include(ctx context.Context, name string, contextList ...interface{}) (interface{}, error) {
	name, result, err := ns.include(ctx, name, contextList...)
	if err != nil {
		return result, err
	}

	if ns.deps.Metrics != nil {
		ns.deps.Metrics.TrackValue(name, result, false)
	}

	return result, nil
}

// include is a helper function that lookups and executes the named partial.
// Returns the final template name and the rendered output.
func (ns *Namespace) include(ctx context.Context, name string, dataList ...interface{}) (string, interface{}, error) {
	var data interface{}
	if len(dataList) > 0 {
		data = dataList[0]
	}

	var n string
	if strings.HasPrefix(name, "partials/") {
		n = name
	} else {
		n = "partials/" + name
	}

	templ, found := ns.deps.Tmpl().Lookup(n)
	if !found {
		// For legacy reasons.
		templ, found = ns.deps.Tmpl().Lookup(n + ".html")
	}

	if !found {
		return "", "", fmt.Errorf("partial %q not found", name)
	}

	var info tpl.ParseInfo
	if ip, ok := templ.(tpl.Info); ok {
		info = ip.ParseInfo()
	}

	var w io.Writer

	if info.HasReturn {
		// Wrap the context sent to the template to capture the return value.
		// Note that the template is rewritten to make sure that the dot (".")
		// and the $ variable points to Arg.
		data = &contextWrapper{
			Arg: data,
		}

		// We don't care about any template output.
		w = ioutil.Discard
	} else {
		b := bp.GetBuffer()
		defer bp.PutBuffer(b)
		w = b
	}

	if err := ns.deps.Tmpl().ExecuteWithContext(ctx, templ, w, data); err != nil {
		return "", nil, err
	}

	var result interface{}

	if ctx, ok := data.(*contextWrapper); ok {
		result = ctx.Result
	} else if _, ok := templ.(*texttemplate.Template); ok {
		result = w.(fmt.Stringer).String()
	} else {
		result = template.HTML(w.(fmt.Stringer).String())
	}

	return templ.Name(), result, nil
}

// IncludeCached executes and caches partial templates.  The cache is created with name+variants as the key.
// Note that ctx is provided by Hugo, not the end user.
func (ns *Namespace) IncludeCached(ctx context.Context, name string, context interface{}, variants ...interface{}) (interface{}, error) {
	key, err := createKey(name, variants...)
	if err != nil {
		return nil, err
	}

	result, err := ns.getOrCreate(ctx, key, context)
	if err == errUnHashable {
		// Try one more
		key.variant = helpers.HashString(key.variant)
		result, err = ns.getOrCreate(ctx, key, context)
	}

	return result, err
}

func createKey(name string, variants ...interface{}) (partialCacheKey, error) {
	var variant interface{}

	if len(variants) > 1 {
		variant = helpers.HashString(variants...)
	} else if len(variants) == 1 {
		variant = variants[0]
		t := reflect.TypeOf(variant)
		switch t.Kind() {
		// This isn't an exhaustive list of unhashable types.
		// There may be structs with slices,
		// but that should be very rare. We do recover from that situation
		// below.
		case reflect.Slice, reflect.Array, reflect.Map:
			variant = helpers.HashString(variant)
		}
	}

	return partialCacheKey{name: name, variant: variant}, nil
}

var errUnHashable = errors.New("unhashable")

func (ns *Namespace) getOrCreate(ctx context.Context, key partialCacheKey, context interface{}) (result interface{}, err error) {
	start := time.Now()
	defer func() {
		if r := recover(); r != nil {
			err = r.(error)
			if strings.Contains(err.Error(), "unhashable type") {
				ns.cachedPartials.RUnlock()
				err = errUnHashable
			}
		}
	}()

	ns.cachedPartials.RLock()
	p, ok := ns.cachedPartials.p[key]
	ns.cachedPartials.RUnlock()

	if ok {
		if ns.deps.Metrics != nil {
			ns.deps.Metrics.TrackValue(key.templateName(), p, true)
			// The templates that gets executed is measured in Execute.
			// We need to track the time spent in the cache to
			// get the totals correct.
			ns.deps.Metrics.MeasureSince(key.templateName(), start)

		}
		return p, nil
	}

	// This needs to be done outside the lock.
	// See #9588
	_, p, err = ns.include(ctx, key.name, context)
	if err != nil {
		return nil, err
	}

	ns.cachedPartials.Lock()
	// Double-check.
	if p2, ok := ns.cachedPartials.p[key]; ok {
<<<<<<< HEAD
		ns.cachedPartials.Unlock()
=======
		if ns.deps.Metrics != nil {
			ns.deps.Metrics.TrackValue(key.templateName(), p, true)
			ns.deps.Metrics.MeasureSince(key.templateName(), start)
		}
>>>>>>> 9e76507d
		return p2, nil

	}
	if ns.deps.Metrics != nil {
		ns.deps.Metrics.TrackValue(key.templateName(), p, false)
	}

	ns.cachedPartials.p[key] = p
	ns.cachedPartials.Unlock()

	return p, nil
}<|MERGE_RESOLUTION|>--- conflicted
+++ resolved
@@ -259,14 +259,10 @@
 	ns.cachedPartials.Lock()
 	// Double-check.
 	if p2, ok := ns.cachedPartials.p[key]; ok {
-<<<<<<< HEAD
-		ns.cachedPartials.Unlock()
-=======
 		if ns.deps.Metrics != nil {
 			ns.deps.Metrics.TrackValue(key.templateName(), p, true)
 			ns.deps.Metrics.MeasureSince(key.templateName(), start)
 		}
->>>>>>> 9e76507d
 		return p2, nil
 
 	}
