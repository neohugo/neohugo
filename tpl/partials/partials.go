--- conflicted
+++ resolved
@@ -61,13 +61,8 @@
 
 func (p *partialCache) clear() {
 	p.Lock()
-<<<<<<< HEAD
-	p.p = make(map[partialCacheKey]interface{})
-	p.Unlock()
-=======
 	defer p.Unlock()
 	p.p = make(map[partialCacheKey]any)
->>>>>>> 69c59008
 }
 
 // New returns a new instance of the templates-namespaced template functions.
