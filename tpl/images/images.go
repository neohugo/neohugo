// Copyright 2019 The Hugo Authors. All rights reserved.
//
// Licensed under the Apache License, Version 2.0 (the "License");
// you may not use this file except in compliance with the License.
// You may obtain a copy of the License at
// http://www.apache.org/licenses/LICENSE-2.0
//
// Unless required by applicable law or agreed to in writing, software
// distributed under the License is distributed on an "AS IS" BASIS,
// WITHOUT WARRANTIES OR CONDITIONS OF ANY KIND, either express or implied.
// See the License for the specific language governing permissions and
// limitations under the License.

// Package images provides template functions for manipulating images.
package images

import (
	"errors"
	"image"
	"sync"

<<<<<<< HEAD
	"github.com/neohugo/neohugo/resources/images"
=======
	"errors"

	"github.com/gohugoio/hugo/resources/images"
>>>>>>> e127d3e5

	// Importing image codecs for image.DecodeConfig
	_ "image/gif"
	_ "image/jpeg"
	_ "image/png"

	// Import webp codec
	_ "golang.org/x/image/webp"

	"github.com/neohugo/neohugo/deps"
	"github.com/spf13/cast"
)

// New returns a new instance of the images-namespaced template functions.
func New(deps *deps.Deps) *Namespace {
	return &Namespace{
		Filters: &images.Filters{},
		cache:   map[string]image.Config{},
		deps:    deps,
	}
}

// Namespace provides template functions for the "images" namespace.
type Namespace struct {
	*images.Filters
	cacheMu sync.RWMutex
	cache   map[string]image.Config

	deps *deps.Deps
}

// Config returns the image.Config for the specified path relative to the
// working directory.
func (ns *Namespace) Config(path any) (image.Config, error) {
	filename, err := cast.ToStringE(path)
	if err != nil {
		return image.Config{}, err
	}

	if filename == "" {
		return image.Config{}, errors.New("config needs a filename")
	}

	// Check cache for image config.
	ns.cacheMu.RLock()
	config, ok := ns.cache[filename]
	ns.cacheMu.RUnlock()

	if ok {
		return config, nil
	}

	f, err := ns.deps.Fs.WorkingDirReadOnly.Open(filename)
	if err != nil {
		return image.Config{}, err
	}
	defer f.Close()

	config, _, err = image.DecodeConfig(f)
	if err != nil {
		return config, err
	}

	ns.cacheMu.Lock()
	ns.cache[filename] = config
	ns.cacheMu.Unlock()

	return config, nil
}

func (ns *Namespace) Filter(args ...any) (images.ImageResource, error) {
	if len(args) < 2 {
		return nil, errors.New("must provide an image and one or more filters")
	}

	img := args[len(args)-1].(images.ImageResource)
	filtersv := args[:len(args)-1]

	return img.Filter(filtersv...)
}<|MERGE_RESOLUTION|>--- conflicted
+++ resolved
@@ -15,17 +15,12 @@
 package images
 
 import (
-	"errors"
 	"image"
 	"sync"
 
-<<<<<<< HEAD
-	"github.com/neohugo/neohugo/resources/images"
-=======
 	"errors"
 
-	"github.com/gohugoio/hugo/resources/images"
->>>>>>> e127d3e5
+	"github.com/neohugo/neohugo/resources/images"
 
 	// Importing image codecs for image.DecodeConfig
 	_ "image/gif"
