--- conflicted
+++ resolved
@@ -25,14 +25,10 @@
 	"github.com/spf13/cast"
 )
 
-<<<<<<< HEAD
-var errMustTwoNumbersError = errors.New("must provide at least two numbers")
-=======
 var (
 	errMustTwoNumbersError = errors.New("must provide at least two numbers")
 	errMustOneNumberError  = errors.New("must provide at least one number")
 )
->>>>>>> 0dbe0f1a
 
 // New returns a new instance of the math-namespaced template functions.
 func New() *Namespace {
@@ -213,7 +209,6 @@
 		return
 	}
 	return
-
 }
 
 func (ns *Namespace) toFloatsE(v any) ([]float64, bool, error) {
