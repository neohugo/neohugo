--- conflicted
+++ resolved
@@ -19,18 +19,11 @@
 	"math"
 	"sync/atomic"
 
-<<<<<<< HEAD
 	_math "github.com/neohugo/neohugo/common/math"
-
-=======
-	_math "github.com/gohugoio/hugo/common/math"
->>>>>>> cd59216d
 	"github.com/spf13/cast"
 )
 
-var (
-	errMustTwoNumbersError = errors.New("must provide at least two numbers")
-)
+var errMustTwoNumbersError = errors.New("must provide at least two numbers")
 
 // New returns a new instance of the math-namespaced template functions.
 func New() *Namespace {
