// Copyright 2017 The Hugo Authors. All rights reserved.
//
// Licensed under the Apache License, Version 2.0 (the "License");
// you may not use this file except in compliance with the License.
// You may obtain a copy of the License at
// http://www.apache.org/licenses/LICENSE-2.0
//
// Unless required by applicable law or agreed to in writing, software
// distributed under the License is distributed on an "AS IS" BASIS,
// WITHOUT WARRANTIES OR CONDITIONS OF ANY KIND, either express or implied.
// See the License for the specific language governing permissions and
// limitations under the License.

// Package lang provides template functions for content internationalization.
package lang

import (
<<<<<<< HEAD
	"errors"
=======
	"context"
>>>>>>> 0e8ab20a
	"fmt"
	"math"
	"strconv"
	"strings"

	"github.com/gohugoio/locales"
	translators "github.com/gohugoio/localescompressed"

	"github.com/neohugo/neohugo/common/hreflect"
	"github.com/neohugo/neohugo/deps"
	"github.com/spf13/cast"
)

// New returns a new instance of the lang-namespaced template functions.
func New(deps *deps.Deps, translator locales.Translator) *Namespace {
	return &Namespace{
		translator: translator,
		deps:       deps,
	}
}

// Namespace provides template functions for the "lang" namespace.
type Namespace struct {
	translator locales.Translator
	deps       *deps.Deps
}

// Translate returns a translated string for id.
func (ns *Namespace) Translate(ctx context.Context, id any, args ...any) (string, error) {
	var templateData any

	if len(args) > 0 {
		if len(args) > 1 {
			return "", fmt.Errorf("wrong number of arguments, expecting at most 2, got %d", len(args)+1)
		}
		templateData = args[0]
	}

	sid, err := cast.ToStringE(id)
	if err != nil {
		return "", nil
	}

	return ns.deps.Translate(ctx, sid, templateData), nil
}

// FormatNumber formats number with the given precision for the current language.
func (ns *Namespace) FormatNumber(precision, number any) (string, error) {
	p, n, err := ns.castPrecisionNumber(precision, number)
	if err != nil {
		return "", err
	}
	return ns.translator.FmtNumber(n, p), nil
}

// FormatPercent formats number with the given precision for the current language.
// Note that the number is assumed to be a percentage.
func (ns *Namespace) FormatPercent(precision, number any) (string, error) {
	p, n, err := ns.castPrecisionNumber(precision, number)
	if err != nil {
		return "", err
	}
	return ns.translator.FmtPercent(n, p), nil
}

// FormatCurrency returns the currency representation of number for the given currency and precision
// for the current language.
//
// The return value is formatted with at least two decimal places.
func (ns *Namespace) FormatCurrency(precision, currency, number any) (string, error) {
	p, n, err := ns.castPrecisionNumber(precision, number)
	if err != nil {
		return "", err
	}
	c := translators.GetCurrency(cast.ToString(currency))
	if c < 0 {
		return "", fmt.Errorf("unknown currency code: %q", currency)
	}
	return ns.translator.FmtCurrency(n, p, c), nil
}

// FormatAccounting returns the currency representation of number for the given currency and precision
// for the current language in accounting notation.
//
// The return value is formatted with at least two decimal places.
func (ns *Namespace) FormatAccounting(precision, currency, number any) (string, error) {
	p, n, err := ns.castPrecisionNumber(precision, number)
	if err != nil {
		return "", err
	}
	c := translators.GetCurrency(cast.ToString(currency))
	if c < 0 {
		return "", fmt.Errorf("unknown currency code: %q", currency)
	}
	return ns.translator.FmtAccounting(n, p, c), nil
}

func (ns *Namespace) castPrecisionNumber(precision, number any) (uint64, float64, error) {
	p, err := cast.ToUint64E(precision)
	if err != nil {
		return 0, 0, err
	}

	// Sanity check.
	if p > 20 {
		return 0, 0, fmt.Errorf("invalid precision: %d", precision)
	}

	n, err := cast.ToFloat64E(number)
	if err != nil {
		return 0, 0, err
	}
	return p, n, nil
}

// FormatNumberCustom formats a number with the given precision using the
// negative, decimal, and grouping options.  The `options`
// parameter is a string consisting of `<negative> <decimal> <grouping>`.  The
// default `options` value is `- . ,`.
//
// Note that numbers are rounded up at 5 or greater.
// So, with precision set to 0, 1.5 becomes `2`, and 1.4 becomes `1`.
//
// For a simpler function that adapts to the current language, see FormatNumber.
func (ns *Namespace) FormatNumberCustom(precision, number any, options ...any) (string, error) {
	prec, err := cast.ToIntE(precision)
	if err != nil {
		return "", err
	}

	n, err := cast.ToFloat64E(number)
	if err != nil {
		return "", err
	}

	var neg, dec, grp string

	if len(options) == 0 {
		// defaults
		neg, dec, grp = "-", ".", ","
	} else {
		delim := " "

		if len(options) == 2 {
			// custom delimiter
			s, err := cast.ToStringE(options[1])
			if err != nil {
				return "", nil
			}

			delim = s
		}

		s, err := cast.ToStringE(options[0])
		if err != nil {
			return "", nil
		}

		rs := strings.Split(s, delim)
		switch len(rs) {
		case 0:
		case 1:
			neg = rs[0]
		case 2:
			neg, dec = rs[0], rs[1]
		case 3:
			neg, dec, grp = rs[0], rs[1], rs[2]
		default:
			return "", errors.New("too many fields in options parameter to NumFmt")
		}
	}

	exp := math.Pow(10.0, float64(prec))
	r := math.Round(n*exp) / exp

	// Logic from MIT Licensed github.com/gohugoio/locales/
	// Original Copyright (c) 2016 Go Playground

	s := strconv.FormatFloat(math.Abs(r), 'f', prec, 64)
	L := len(s) + 2 + len(s[:len(s)-1-prec])/3

	var count int
	inWhole := prec == 0
	b := make([]byte, 0, L)

	for i := len(s) - 1; i >= 0; i-- {
		if s[i] == '.' {
			for j := len(dec) - 1; j >= 0; j-- {
				b = append(b, dec[j])
			}
			inWhole = true
			continue
		}

		if inWhole {
			if count == 3 {
				for j := len(grp) - 1; j >= 0; j-- {
					b = append(b, grp[j])
				}
				count = 1
			} else {
				count++
			}
		}

		b = append(b, s[i])
	}

	if n < 0 {
		for j := len(neg) - 1; j >= 0; j-- {
			b = append(b, neg[j])
		}
	}

	// reverse
	for i, j := 0, len(b)-1; i < j; i, j = i+1, j-1 {
		b[i], b[j] = b[j], b[i]
	}

	return string(b), nil
}

// NumFmt is deprecated, use FormatNumberCustom.
// We renamed this in Hugo 0.87.
// Deprecated: Use FormatNumberCustom
func (ns *Namespace) NumFmt(precision, number any, options ...any) (string, error) {
	return ns.FormatNumberCustom(precision, number, options...)
}

type pagesLanguageMerger interface {
	MergeByLanguageInterface(other any) (any, error)
}

// Merge creates a union of pages from two languages.
func (ns *Namespace) Merge(p2, p1 any) (any, error) {
	if !hreflect.IsTruthful(p1) {
		return p2, nil
	}
	if !hreflect.IsTruthful(p2) {
		return p1, nil
	}
	merger, ok := p1.(pagesLanguageMerger)
	if !ok {
		return nil, fmt.Errorf("language merge not supported for %T", p1)
	}
	return merger.MergeByLanguageInterface(p2)
}<|MERGE_RESOLUTION|>--- conflicted
+++ resolved
@@ -15,11 +15,8 @@
 package lang
 
 import (
-<<<<<<< HEAD
+	"context"
 	"errors"
-=======
-	"context"
->>>>>>> 0e8ab20a
 	"fmt"
 	"math"
 	"strconv"
