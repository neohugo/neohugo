// Copyright 2017 The Hugo Authors. All rights reserved.
//
// Licensed under the Apache License, Version 2.0 (the "License");
// you may not use this file except in compliance with the License.
// You may obtain a copy of the License at
// http://www.apache.org/licenses/LICENSE-2.0
//
// Unless required by applicable law or agreed to in writing, software
// distributed under the License is distributed on an "AS IS" BASIS,
// WITHOUT WARRANTIES OR CONDITIONS OF ANY KIND, either express or implied.
// See the License for the specific language governing permissions and
// limitations under the License.

// Package lang provides template functions for content internationalization.
package lang

import (
<<<<<<< HEAD
	"errors"
=======
	"context"
>>>>>>> cd59216d
	"fmt"
	"math"
	"strconv"
	"strings"

	"github.com/gohugoio/locales"
	translators "github.com/gohugoio/localescompressed"

	"github.com/neohugo/neohugo/common/hreflect"
	"github.com/neohugo/neohugo/deps"
	"github.com/spf13/cast"
)

// New returns a new instance of the lang-namespaced template functions.
func New(deps *deps.Deps, translator locales.Translator) *Namespace {
	return &Namespace{
		translator: translator,
		deps:       deps,
	}
}

// Namespace provides template functions for the "lang" namespace.
type Namespace struct {
	translator locales.Translator
	deps       *deps.Deps
}

// Translate returns a translated string for id.
func (ns *Namespace) Translate(ctx context.Context, id any, args ...any) (string, error) {
	var templateData any

	if len(args) > 0 {
		if len(args) > 1 {
			return "", fmt.Errorf("wrong number of arguments, expecting at most 2, got %d", len(args)+1)
		}
		templateData = args[0]
	}

	sid, err := cast.ToStringE(id)
	if err != nil {
		return "", nil
	}

	return ns.deps.Translate(ctx, sid, templateData), nil
}

// FormatNumber formats number with the given precision for the current language.
func (ns *Namespace) FormatNumber(precision, number any) (string, error) {
	p, n, err := ns.castPrecisionNumber(precision, number)
	if err != nil {
		return "", err
	}
	return ns.translator.FmtNumber(n, p), nil
}

// FormatPercent formats number with the given precision for the current language.
// Note that the number is assumed to be a percentage.
func (ns *Namespace) FormatPercent(precision, number any) (string, error) {
	p, n, err := ns.castPrecisionNumber(precision, number)
	if err != nil {
		return "", err
	}
	return ns.translator.FmtPercent(n, p), nil
}

// FormatCurrency returns the currency representation of number for the given currency and precision
// for the current language.
//
// The return value is formatted with at least two decimal places.
func (ns *Namespace) FormatCurrency(precision, currency, number any) (string, error) {
	p, n, err := ns.castPrecisionNumber(precision, number)
	if err != nil {
		return "", err
	}
	c := translators.GetCurrency(cast.ToString(currency))
	if c < 0 {
		return "", fmt.Errorf("unknown currency code: %q", currency)
	}
	return ns.translator.FmtCurrency(n, p, c), nil
}

// FormatAccounting returns the currency representation of number for the given currency and precision
// for the current language in accounting notation.
//
// The return value is formatted with at least two decimal places.
func (ns *Namespace) FormatAccounting(precision, currency, number any) (string, error) {
	p, n, err := ns.castPrecisionNumber(precision, number)
	if err != nil {
		return "", err
	}
	c := translators.GetCurrency(cast.ToString(currency))
	if c < 0 {
		return "", fmt.Errorf("unknown currency code: %q", currency)
	}
	return ns.translator.FmtAccounting(n, p, c), nil
}

func (ns *Namespace) castPrecisionNumber(precision, number any) (uint64, float64, error) {
	p, err := cast.ToUint64E(precision)
	if err != nil {
		return 0, 0, err
	}

	// Sanity check.
	if p > 20 {
		return 0, 0, fmt.Errorf("invalid precision: %d", precision)
	}

	n, err := cast.ToFloat64E(number)
	if err != nil {
		return 0, 0, err
	}
	return p, n, nil
}

// FormatNumberCustom formats a number with the given precision. The first
// options parameter is a space-delimited string of characters to represent
// negativity, the decimal point, and grouping. The default value is `- . ,`.
// The second options parameter defines an alternate delimiting character.
//
// Note that numbers are rounded up at 5 or greater.
// So, with precision set to 0, 1.5 becomes `2`, and 1.4 becomes `1`.
//
// For a simpler function that adapts to the current language, see FormatNumber.
func (ns *Namespace) FormatNumberCustom(precision, number any, options ...any) (string, error) {
	prec, err := cast.ToIntE(precision)
	if err != nil {
		return "", err
	}

	n, err := cast.ToFloat64E(number)
	if err != nil {
		return "", err
	}

	var neg, dec, grp string

	if len(options) == 0 {
		// defaults
		neg, dec, grp = "-", ".", ","
	} else {
		delim := " "

		if len(options) == 2 {
			// custom delimiter
			s, err := cast.ToStringE(options[1])
			if err != nil {
				return "", nil
			}

			delim = s
		}

		s, err := cast.ToStringE(options[0])
		if err != nil {
			return "", nil
		}

		rs := strings.Split(s, delim)
		switch len(rs) {
		case 0:
		case 1:
			neg = rs[0]
		case 2:
			neg, dec = rs[0], rs[1]
		case 3:
			neg, dec, grp = rs[0], rs[1], rs[2]
		default:
			return "", errors.New("too many fields in options parameter to NumFmt")
		}
	}

	exp := math.Pow(10.0, float64(prec))
	r := math.Round(n*exp) / exp

	// Logic from MIT Licensed github.com/gohugoio/locales/
	// Original Copyright (c) 2016 Go Playground

	s := strconv.FormatFloat(math.Abs(r), 'f', prec, 64)
	L := len(s) + 2 + len(s[:len(s)-1-prec])/3

	var count int
	inWhole := prec == 0
	b := make([]byte, 0, L)

	for i := len(s) - 1; i >= 0; i-- {
		if s[i] == '.' {
			for j := len(dec) - 1; j >= 0; j-- {
				b = append(b, dec[j])
			}
			inWhole = true
			continue
		}

		if inWhole {
			if count == 3 {
				for j := len(grp) - 1; j >= 0; j-- {
					b = append(b, grp[j])
				}
				count = 1
			} else {
				count++
			}
		}

		b = append(b, s[i])
	}

	if n < 0 {
		for j := len(neg) - 1; j >= 0; j-- {
			b = append(b, neg[j])
		}
	}

	// reverse
	for i, j := 0, len(b)-1; i < j; i, j = i+1, j-1 {
		b[i], b[j] = b[j], b[i]
	}

	return string(b), nil
}

// NumFmt is deprecated, use FormatNumberCustom.
// We renamed this in Hugo 0.87.
// Deprecated: Use FormatNumberCustom
func (ns *Namespace) NumFmt(precision, number any, options ...any) (string, error) {
	return ns.FormatNumberCustom(precision, number, options...)
}

type pagesLanguageMerger interface {
	MergeByLanguageInterface(other any) (any, error)
}

// Merge creates a union of pages from two languages.
func (ns *Namespace) Merge(p2, p1 any) (any, error) {
	if !hreflect.IsTruthful(p1) {
		return p2, nil
	}
	if !hreflect.IsTruthful(p2) {
		return p1, nil
	}
	merger, ok := p1.(pagesLanguageMerger)
	if !ok {
		return nil, fmt.Errorf("language merge not supported for %T", p1)
	}
	return merger.MergeByLanguageInterface(p2)
}<|MERGE_RESOLUTION|>--- conflicted
+++ resolved
@@ -15,11 +15,8 @@
 package lang
 
 import (
-<<<<<<< HEAD
+	"context"
 	"errors"
-=======
-	"context"
->>>>>>> cd59216d
 	"fmt"
 	"math"
 	"strconv"
