// Copyright 2018 The Hugo Authors. All rights reserved.
//
// Licensed under the Apache License, Version 2.0 (the "License");
// you may not use this file except in compliance with the License.
// You may obtain a copy of the License at
// http://www.apache.org/licenses/LICENSE-2.0
//
// Unless required by applicable law or agreed to in writing, software
// distributed under the License is distributed on an "AS IS" BASIS,
// WITHOUT WARRANTIES OR CONDITIONS OF ANY KIND, either express or implied.
// See the License for the specific language governing permissions and
// limitations under the License.

package filecache

import (
	"errors"
	"fmt"
	"io"
	"io/ioutil"
	"os"
	"path/filepath"
	"strings"
	"sync"
	"testing"
	"time"

	"github.com/gobwas/glob"

	"github.com/neohugo/neohugo/langs"
	"github.com/neohugo/neohugo/modules"

	"github.com/neohugo/neohugo/common/hugio"
	"github.com/neohugo/neohugo/config"
	"github.com/neohugo/neohugo/helpers"

	"github.com/neohugo/neohugo/hugofs"
	"github.com/spf13/afero"

	qt "github.com/frankban/quicktest"
)

func TestFileCache(t *testing.T) {
	t.Parallel()
	c := qt.New(t)

	tempWorkingDir, err := ioutil.TempDir("", "hugo_filecache_test_work")
	c.Assert(err, qt.IsNil)
	defer os.Remove(tempWorkingDir)

	tempCacheDir, err := ioutil.TempDir("", "hugo_filecache_test_cache")
	c.Assert(err, qt.IsNil)
	defer os.Remove(tempCacheDir)

	osfs := afero.NewOsFs()

	for _, test := range []struct {
		cacheDir   string
		workingDir string
	}{
		// Run with same dirs twice to make sure that works.
		{tempCacheDir, tempWorkingDir},
		{tempCacheDir, tempWorkingDir},
	} {

		configStr := `
workingDir = "WORKING_DIR"
resourceDir = "resources"
cacheDir = "CACHEDIR"
contentDir = "content"
dataDir = "data"
i18nDir = "i18n"
layoutDir = "layouts"
assetDir = "assets"
archeTypedir = "archetypes"

[caches]
[caches.getJSON]
maxAge = "10h"
dir = ":cacheDir/c"

`

		winPathSep := "\\\\"

		replacer := strings.NewReplacer("CACHEDIR", test.cacheDir, "WORKING_DIR", test.workingDir)

		configStr = replacer.Replace(configStr)
		configStr = strings.Replace(configStr, "\\", winPathSep, -1)

		p := newPathsSpec(t, osfs, configStr)

		caches, err := NewCaches(p)
		c.Assert(err, qt.IsNil)

		cache := caches.Get("GetJSON")
		c.Assert(cache, qt.Not(qt.IsNil))
		c.Assert(cache.maxAge.String(), qt.Equals, "10h0m0s")

		bfs, ok := cache.Fs.(*afero.BasePathFs)
		c.Assert(ok, qt.Equals, true)
		filename, err := bfs.RealPath("key")
		c.Assert(err, qt.IsNil)
		if test.cacheDir != "" {
			c.Assert(filename, qt.Equals, filepath.Join(test.cacheDir, "c/"+filecacheRootDirname+"/getjson/key"))
		} else {
			// Temp dir.
			c.Assert(filename, qt.Matches, ".*hugo_cache.*"+filecacheRootDirname+".*key")
		}

		cache = caches.Get("Images")
		c.Assert(cache, qt.Not(qt.IsNil))
		c.Assert(cache.maxAge, qt.Equals, time.Duration(-1))
		bfs, ok = cache.Fs.(*afero.BasePathFs)
		c.Assert(ok, qt.Equals, true)
		filename, _ = bfs.RealPath("key")
		c.Assert(filename, qt.Equals, filepath.FromSlash("_gen/images/key"))

		rf := func(s string) func() (io.ReadCloser, error) {
			return func() (io.ReadCloser, error) {
				return struct {
					io.ReadSeeker
					io.Closer
				}{
					strings.NewReader(s),
					ioutil.NopCloser(nil),
				}, nil
			}
		}

		bf := func() ([]byte, error) {
			return []byte("bcd"), nil
		}

		for _, ca := range []*Cache{caches.ImageCache(), caches.AssetsCache(), caches.GetJSONCache(), caches.GetCSVCache()} {
			for i := 0; i < 2; i++ {
				info, r, err := ca.GetOrCreate("a", rf("abc"))
				c.Assert(err, qt.IsNil)
				c.Assert(r, qt.Not(qt.IsNil))
				c.Assert(info.Name, qt.Equals, "a")
				b, _ := ioutil.ReadAll(r)
				r.Close()
				c.Assert(string(b), qt.Equals, "abc")

				info, b, err = ca.GetOrCreateBytes("b", bf)
				c.Assert(err, qt.IsNil)
				c.Assert(r, qt.Not(qt.IsNil))
				c.Assert(info.Name, qt.Equals, "b")
				c.Assert(string(b), qt.Equals, "bcd")

				_, b, err = ca.GetOrCreateBytes("a", bf)
				c.Assert(err, qt.IsNil)
				c.Assert(string(b), qt.Equals, "abc")

				_, r, err = ca.GetOrCreate("a", rf("bcd"))
				c.Assert(err, qt.IsNil)
				b, _ = ioutil.ReadAll(r)
				r.Close()
				c.Assert(string(b), qt.Equals, "abc")
			}
		}

		c.Assert(caches.Get("getJSON"), qt.Not(qt.IsNil))

		info, w, err := caches.ImageCache().WriteCloser("mykey")
		c.Assert(err, qt.IsNil)
		c.Assert(info.Name, qt.Equals, "mykey")
		_, err = io.WriteString(w, "Hugo is great!")
		c.Assert(err, qt.IsNil)
		w.Close()
		c.Assert(caches.ImageCache().getString("mykey"), qt.Equals, "Hugo is great!")

		info, r, err := caches.ImageCache().Get("mykey")
		c.Assert(err, qt.IsNil)
		c.Assert(r, qt.Not(qt.IsNil))
		c.Assert(info.Name, qt.Equals, "mykey")
		b, _ := ioutil.ReadAll(r)
		r.Close()
		c.Assert(string(b), qt.Equals, "Hugo is great!")

		info, b, err = caches.ImageCache().GetBytes("mykey")
		c.Assert(err, qt.IsNil)
		c.Assert(info.Name, qt.Equals, "mykey")
		c.Assert(string(b), qt.Equals, "Hugo is great!")

	}
}

func TestFileCacheConcurrent(t *testing.T) {
	t.Parallel()

	c := qt.New(t)

	configStr := `
resourceDir = "myresources"
contentDir = "content"
dataDir = "data"
i18nDir = "i18n"
layoutDir = "layouts"
assetDir = "assets"
archeTypedir = "archetypes"

[caches]
[caches.getjson]
maxAge = "1s"
dir = "/cache/c"

`

	p := newPathsSpec(t, afero.NewMemMapFs(), configStr)

	caches, err := NewCaches(p)
	c.Assert(err, qt.IsNil)

	const cacheName = "getjson"

	filenameData := func(i int) (string, string) {
		data := fmt.Sprintf("data: %d", i)
		filename := fmt.Sprintf("file%d", i)
		return filename, data
	}

	var wg sync.WaitGroup

	for i := 0; i < 50; i++ {
		wg.Add(1)
		go func(i int) {
			defer wg.Done()
			for j := 0; j < 20; j++ {
				ca := caches.Get(cacheName)
				c.Assert(ca, qt.Not(qt.IsNil))
				filename, data := filenameData(i)
				_, r, err := ca.GetOrCreate(filename, func() (io.ReadCloser, error) {
					return hugio.ToReadCloser(strings.NewReader(data)), nil
				})
				c.Assert(err, qt.IsNil)
				b, _ := ioutil.ReadAll(r)
				r.Close()
				c.Assert(string(b), qt.Equals, data)
				// Trigger some expiration.
				time.Sleep(50 * time.Millisecond)
			}
		}(i)

	}
	wg.Wait()
}

func TestFileCacheReadOrCreateErrorInRead(t *testing.T) {
	t.Parallel()
	c := qt.New(t)

	var result string

	rf := func(failLevel int) func(info ItemInfo, r io.ReadSeeker) error {
		return func(info ItemInfo, r io.ReadSeeker) error {
			if failLevel > 0 {
				if failLevel > 1 {
					return ErrFatal
				}
				return errors.New("fail")
			}

			b, _ := ioutil.ReadAll(r)
			result = string(b)

			return nil
		}
	}

	bf := func(s string) func(info ItemInfo, w io.WriteCloser) error {
		return func(info ItemInfo, w io.WriteCloser) error {
			defer w.Close()
			result = s
			_, err := w.Write([]byte(s))
			return err
		}
	}

	cache := NewCache(afero.NewMemMapFs(), 100*time.Hour, 0, "")

	const id = "a32"

	_, err := cache.ReadOrCreate(id, rf(0), bf("v1"))
	c.Assert(err, qt.IsNil)
	c.Assert(result, qt.Equals, "v1")
	_, err = cache.ReadOrCreate(id, rf(0), bf("v2"))
	c.Assert(err, qt.IsNil)
	c.Assert(result, qt.Equals, "v1")
	_, err = cache.ReadOrCreate(id, rf(1), bf("v3"))
	c.Assert(err, qt.IsNil)
	c.Assert(result, qt.Equals, "v3")
	_, err = cache.ReadOrCreate(id, rf(2), bf("v3"))
	c.Assert(err, qt.Equals, ErrFatal)
}

func TestCleanID(t *testing.T) {
	c := qt.New(t)
	c.Assert(cleanID(filepath.FromSlash("/a/b//c.txt")), qt.Equals, filepath.FromSlash("a/b/c.txt"))
	c.Assert(cleanID(filepath.FromSlash("a/b//c.txt")), qt.Equals, filepath.FromSlash("a/b/c.txt"))
}

func initConfig(fs afero.Fs, cfg config.Provider) error {
	if _, err := langs.LoadLanguageSettings(cfg, nil); err != nil {
		return err
	}

	modConfig, err := modules.DecodeConfig(cfg)
	if err != nil {
		return err
	}

	workingDir := cfg.GetString("workingDir")
	themesDir := cfg.GetString("themesDir")
	if !filepath.IsAbs(themesDir) {
		themesDir = filepath.Join(workingDir, themesDir)
	}
	globAll := glob.MustCompile("**", '/')
	modulesClient := modules.NewClient(modules.ClientConfig{
		Fs:           fs,
		WorkingDir:   workingDir,
		ThemesDir:    themesDir,
		ModuleConfig: modConfig,
		IgnoreVendor: globAll,
	})

	moduleConfig, err := modulesClient.Collect()
	if err != nil {
		return err
	}

	if err := modules.ApplyProjectConfigDefaults(cfg, moduleConfig.ActiveModules[len(moduleConfig.ActiveModules)-1]); err != nil {
		return err
	}

	cfg.Set("allModules", moduleConfig.ActiveModules)

	return nil
}

func newPathsSpec(t *testing.T, fs afero.Fs, configStr string) *helpers.PathSpec {
	c := qt.New(t)
	cfg, err := config.FromConfigString(configStr, "toml")
	c.Assert(err, qt.IsNil)
<<<<<<< HEAD
	err = initConfig(fs, cfg)
	c.Assert(err, qt.IsNil)
=======
	initConfig(fs, cfg)
	config.SetBaseTestDefaults(cfg)
>>>>>>> d0f731c0
	p, err := helpers.NewPathSpec(hugofs.NewFrom(fs, cfg), cfg, nil)
	c.Assert(err, qt.IsNil)
	return p
}<|MERGE_RESOLUTION|>--- conflicted
+++ resolved
@@ -342,13 +342,9 @@
 	c := qt.New(t)
 	cfg, err := config.FromConfigString(configStr, "toml")
 	c.Assert(err, qt.IsNil)
-<<<<<<< HEAD
 	err = initConfig(fs, cfg)
 	c.Assert(err, qt.IsNil)
-=======
-	initConfig(fs, cfg)
 	config.SetBaseTestDefaults(cfg)
->>>>>>> d0f731c0
 	p, err := helpers.NewPathSpec(hugofs.NewFrom(fs, cfg), cfg, nil)
 	c.Assert(err, qt.IsNil)
 	return p
