--- conflicted
+++ resolved
@@ -109,7 +109,7 @@
 func (c *Cache) init() error {
 	c.initOnce.Do(func() {
 		// Create the base dir if it does not exist.
-		if err := c.Fs.MkdirAll("", 0777); err != nil && !os.IsExist(err) {
+		if err := c.Fs.MkdirAll("", 0o777); err != nil && !os.IsExist(err) {
 			c.initErr = err
 		}
 	})
@@ -146,16 +146,12 @@
 // it when done.
 func (c *Cache) ReadOrCreate(id string,
 	read func(info ItemInfo, r io.ReadSeeker) error,
-<<<<<<< HEAD
 	create func(info ItemInfo, w io.WriteCloser) error,
 ) (info ItemInfo, err error) {
-=======
-	create func(info ItemInfo, w io.WriteCloser) error) (info ItemInfo, err error) {
 	if err := c.init(); err != nil {
 		return ItemInfo{}, err
 	}
 
->>>>>>> ac7cffa7
 	id = cleanID(id)
 
 	c.nlocker.Lock(id)
@@ -390,13 +386,6 @@
 
 		baseDir := v.DirCompiled
 
-<<<<<<< HEAD
-		if err := cfs.MkdirAll(baseDir, 0o777); err != nil && !os.IsExist(err) {
-			return nil, err
-		}
-
-=======
->>>>>>> ac7cffa7
 		bfs := afero.NewBasePathFs(cfs, baseDir)
 
 		var pruneAllRootDir string
