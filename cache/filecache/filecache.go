// Copyright 2018 The Hugo Authors. All rights reserved.
//
// Licensed under the Apache License, Version 2.0 (the "License");
// you may not use this file except in compliance with the License.
// You may obtain a copy of the License at
// http://www.apache.org/licenses/LICENSE-2.0
//
// Unless required by applicable law or agreed to in writing, software
// distributed under the License is distributed on an "AS IS" BASIS,
// WITHOUT WARRANTIES OR CONDITIONS OF ANY KIND, either express or implied.
// See the License for the specific language governing permissions and
// limitations under the License.

package filecache

import (
	"bytes"
	"errors"
	"io"
	"io/ioutil"
	"os"
	"path/filepath"
	"strings"
	"sync"
	"time"

	"github.com/neohugo/neohugo/common/hugio"

	"github.com/neohugo/neohugo/helpers"

	"github.com/BurntSushi/locker"
	"github.com/spf13/afero"
)

// ErrFatal can be used to signal an unrecoverable error.
var ErrFatal = errors.New("fatal filecache error")

const (
	filecacheRootDirname = "filecache"
)

// Cache caches a set of files in a directory. This is usually a file on
// disk, but since this is backed by an Afero file system, it can be anything.
type Cache struct {
	Fs afero.Fs

	// Max age for items in this cache. Negative duration means forever,
	// 0 is effectively turning this cache off.
	maxAge time.Duration

	// Number of retries on create error.
	retries int

	// When set, we just remove this entire root directory on expiration.
	pruneAllRootDir string

	nlocker *lockTracker
}

type lockTracker struct {
	seenMu sync.RWMutex
	seen   map[string]struct{}

	*locker.Locker
}

// Lock tracks the ids in use. We use this information to do garbage collection
// after a Hugo build.
func (l *lockTracker) Lock(id string) {
	l.seenMu.RLock()
	if _, seen := l.seen[id]; !seen {
		l.seenMu.RUnlock()
		l.seenMu.Lock()
		l.seen[id] = struct{}{}
		l.seenMu.Unlock()
	} else {
		l.seenMu.RUnlock()
	}

	l.Locker.Lock(id)
}

// ItemInfo contains info about a cached file.
type ItemInfo struct {
	// This is the file's name relative to the cache's filesystem.
	Name string
}

// NewCache creates a new file cache with the given filesystem and max age.
func NewCache(fs afero.Fs, maxAge time.Duration, retries int, pruneAllRootDir string) *Cache {
	return &Cache{
		Fs:              fs,
		nlocker:         &lockTracker{Locker: locker.NewLocker(), seen: make(map[string]struct{})},
		maxAge:          maxAge,
		retries:         retries,
		pruneAllRootDir: pruneAllRootDir,
	}
}

// lockedFile is a file with a lock that is released on Close.
type lockedFile struct {
	afero.File
	unlock func()
}

func (l *lockedFile) Close() error {
	defer l.unlock()
	return l.File.Close()
}

// WriteCloser returns a transactional writer into the cache.
// It's important that it's closed when done.
func (c *Cache) WriteCloser(id string) (ItemInfo, io.WriteCloser, error) {
	id = cleanID(id)
	c.nlocker.Lock(id)

	info := ItemInfo{Name: id}

	f, err := helpers.OpenFileForWriting(c.Fs, id)
	if err != nil {
		c.nlocker.Unlock(id)
		return info, nil, err
	}

	return info, &lockedFile{
		File:   f,
		unlock: func() { c.nlocker.Unlock(id) },
	}, nil
}

// ReadOrCreate tries to lookup the file in cache.
// If found, it is passed to read and then closed.
// If not found a new file is created and passed to create, which should close
// it when done.
func (c *Cache) ReadOrCreate(id string,
	read func(info ItemInfo, r io.ReadSeeker) error,
	create func(info ItemInfo, w io.WriteCloser) error) (info ItemInfo, err error) {
	id = cleanID(id)

	c.nlocker.Lock(id)
	defer c.nlocker.Unlock(id)

	info = ItemInfo{Name: id}
	// TODO: checking error
	if r, _ := c.getOrRemove(id); r != nil {
		err = read(info, r)
		defer r.Close()
		if err == nil || err == ErrFatal {
			// See https://github.com/neohugo/neohugo/issues/6401
			// To recover from file corruption we handle read errors
			// as the cache item was not found.
			// Any file permission issue will also fail in the next step.
			return
		}
	}

	f, err := helpers.OpenFileForWriting(c.Fs, id)
	if err != nil {
		return
	}

	err = create(info, f)

	return
}

// GetOrCreate tries to get the file with the given id from cache. If not found or expired, create will
// be invoked and the result cached.
// This method is protected by a named lock using the given id as identifier.
func (c *Cache) GetOrCreate(id string, create func() (io.ReadCloser, error)) (ItemInfo, io.ReadCloser, error) {
	id = cleanID(id)

	c.nlocker.Lock(id)
	defer c.nlocker.Unlock(id)

	info := ItemInfo{Name: id}
	// TODO: checking error
	if r, _ := c.getOrRemove(id); r != nil {
		return info, r, nil
	}

	var (
		r   io.ReadCloser
		err error
	)

<<<<<<< HEAD
	for i := -1; i < c.retries; i++ {
		r, err = create()
		if err == nil || c.retries == 0 {
			break
		}
		time.Sleep(1 * time.Second)
	}

=======
	r, err = create()
>>>>>>> ed04ed57
	if err != nil {
		return info, nil, err
	}

	if c.maxAge == 0 {
		// No caching.
		return info, hugio.ToReadCloser(r), nil
	}

	var buff bytes.Buffer
	return info,
		hugio.ToReadCloser(&buff),
		afero.WriteReader(c.Fs, id, io.TeeReader(r, &buff))
}

// GetOrCreateBytes is the same as GetOrCreate, but produces a byte slice.
func (c *Cache) GetOrCreateBytes(id string, create func() ([]byte, error)) (ItemInfo, []byte, error) {
	id = cleanID(id)

	c.nlocker.Lock(id)
	defer c.nlocker.Unlock(id)

	info := ItemInfo{Name: id}
	// TODO: checking error
	r, _ := c.getOrRemove(id)
	if r != nil {
		defer r.Close()
		b, err := ioutil.ReadAll(r)
		return info, b, err
	}

	var (
		b   []byte
		err error
	)

<<<<<<< HEAD
	for i := -1; i < c.retries; i++ {
		b, err = create()
		if err == nil || c.retries == 0 {
			break
		}
		time.Sleep(1 * time.Second)
	}

=======
	b, err = create()
>>>>>>> ed04ed57
	if err != nil {
		return info, nil, err
	}

	if c.maxAge == 0 {
		return info, b, nil
	}

	if err := afero.WriteReader(c.Fs, id, bytes.NewReader(b)); err != nil {
		return info, nil, err
	}
	return info, b, nil
}

// GetBytes gets the file content with the given id from the cache, nil if none found.
func (c *Cache) GetBytes(id string) (ItemInfo, []byte, error) {
	id = cleanID(id)

	c.nlocker.Lock(id)
	defer c.nlocker.Unlock(id)

	info := ItemInfo{Name: id}
	// TODO: checking error
	r, _ := c.getOrRemove(id)
	if r != nil {
		defer r.Close()
		b, err := ioutil.ReadAll(r)
		return info, b, err
	}

	return info, nil, nil
}

// Get gets the file with the given id from the cahce, nil if none found.
func (c *Cache) Get(id string) (ItemInfo, io.ReadCloser, error) {
	id = cleanID(id)

	c.nlocker.Lock(id)
	defer c.nlocker.Unlock(id)

	info := ItemInfo{Name: id}

	// checking error
	r, _ := c.getOrRemove(id)

	return info, r, nil
}

// getOrRemove gets the file with the given id. If it's expired, it will
// be removed.
func (c *Cache) getOrRemove(id string) (hugio.ReadSeekCloser, error) {
	if c.maxAge == 0 {
		// No caching.
		return nil, nil
	}

	if c.maxAge > 0 {
		fi, err := c.Fs.Stat(id)
		if err != nil {
			return nil, err
		}

		if c.isExpired(fi.ModTime()) {
			if err := c.Fs.Remove(id); err != nil {
				return nil, err
			}
			return nil, nil
		}
	}

	f, err := c.Fs.Open(id)
	if err != nil {
		return nil, err
	}

	return f, nil
}

func (c *Cache) isExpired(modTime time.Time) bool {
	if c.maxAge < 0 {
		return false
	}
	return c.maxAge == 0 || time.Since(modTime) > c.maxAge
}

// For testing
func (c *Cache) getString(id string) string {
	id = cleanID(id)

	c.nlocker.Lock(id)
	defer c.nlocker.Unlock(id)

	f, err := c.Fs.Open(id)
	if err != nil {
		return ""
	}
	defer f.Close()

	b, _ := ioutil.ReadAll(f)
	return string(b)
}

// Caches is a named set of caches.
type Caches map[string]*Cache

// Get gets a named cache, nil if none found.
func (f Caches) Get(name string) *Cache {
	return f[strings.ToLower(name)]
}

// NewCaches creates a new set of file caches from the given
// configuration.
func NewCaches(p *helpers.PathSpec) (Caches, error) {
	var dcfg Configs
	if c, ok := p.Cfg.Get("filecacheConfigs").(Configs); ok {
		dcfg = c
	} else {
		var err error
		dcfg, err = DecodeConfig(p.Fs.Source, p.Cfg)
		if err != nil {
			return nil, err
		}
	}

	fs := p.Fs.Source

	m := make(Caches)
	for k, v := range dcfg {
		var cfs afero.Fs

		if v.isResourceDir {
			cfs = p.BaseFs.ResourcesCache
		} else {
			cfs = fs
		}

		if cfs == nil {
			// TODO(bep) we still have some places that do not initialize the
			// full dependencies of a site, e.g. the import Jekyll command.
			// That command does not need these caches, so let us just continue
			// for now.
			continue
		}

		baseDir := v.Dir

		if err := cfs.MkdirAll(baseDir, 0o777); err != nil && !os.IsExist(err) {
			return nil, err
		}

		bfs := afero.NewBasePathFs(cfs, baseDir)

		var pruneAllRootDir string
		if k == cacheKeyModules {
			pruneAllRootDir = "pkg"
		}

		m[k] = NewCache(bfs, v.MaxAge, v.retries, pruneAllRootDir)
	}

	return m, nil
}

func cleanID(name string) string {
	return strings.TrimPrefix(filepath.Clean(name), helpers.FilePathSeparator)
}<|MERGE_RESOLUTION|>--- conflicted
+++ resolved
@@ -184,18 +184,7 @@
 		err error
 	)
 
-<<<<<<< HEAD
-	for i := -1; i < c.retries; i++ {
-		r, err = create()
-		if err == nil || c.retries == 0 {
-			break
-		}
-		time.Sleep(1 * time.Second)
-	}
-
-=======
 	r, err = create()
->>>>>>> ed04ed57
 	if err != nil {
 		return info, nil, err
 	}
@@ -232,18 +221,7 @@
 		err error
 	)
 
-<<<<<<< HEAD
-	for i := -1; i < c.retries; i++ {
-		b, err = create()
-		if err == nil || c.retries == 0 {
-			break
-		}
-		time.Sleep(1 * time.Second)
-	}
-
-=======
 	b, err = create()
->>>>>>> ed04ed57
 	if err != nil {
 		return info, nil, err
 	}
