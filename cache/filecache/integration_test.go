// Copyright 2023 The Hugo Authors. All rights reserved.
//
// Licensed under the Apache License, Version 2.0 (the "License");
// you may not use this file except in compliance with the License.
// You may obtain a copy of the License at
// http://www.apache.org/licenses/LICENSE-2.0
//
// Unless required by applicable law or agreed to in writing, software
// distributed under the License is distributed on an "AS IS" BASIS,
// WITHOUT WARRANTIES OR CONDITIONS OF ANY KIND, either express or implied.
// See the License for the specific language governing permissions and
// limitations under the License.

package filecache_test

import (
	"path/filepath"
<<<<<<< HEAD
	"testing"
	"time"

	jww "github.com/spf13/jwalterweatherman"

=======

	"testing"
	"time"

	"github.com/bep/logg"
>>>>>>> 0dbe0f1a
	qt "github.com/frankban/quicktest"
	"github.com/neohugo/neohugo/htesting"
	"github.com/neohugo/neohugo/hugolib"
)

// See issue #10781. That issue wouldn't have been triggered if we kept
// the empty root directories (e.g. _resources/gen/images).
// It's still an upstream Go issue that we also need to handle, but
// this is a test for the first part.
func TestPruneShouldPreserveEmptyCacheRoots(t *testing.T) {
	files := `
-- hugo.toml --
baseURL = "https://example.com"
-- content/_index.md --
---
title: "Home"
---

`

	b := hugolib.NewIntegrationTestBuilder(
		hugolib.IntegrationTestConfig{T: t, TxtarString: files, RunGC: true, NeedsOsFS: true},
	).Build()

	_, err := b.H.BaseFs.ResourcesCache.Stat(filepath.Join("_gen", "images"))

	b.Assert(err, qt.IsNil)
}

func TestPruneImages(t *testing.T) {
	if htesting.IsCI() {
		// TODO(bep)
		t.Skip("skip flaky test on CI server")
	}
	files := `
-- hugo.toml --
baseURL = "https://example.com"
[caches]
[caches.images]
maxAge = "200ms"
dir = ":resourceDir/_gen"
-- content/_index.md --
---
title: "Home"
---
-- assets/a/pixel.png --
iVBORw0KGgoAAAANSUhEUgAAAAEAAAABCAYAAAAfFcSJAAAADUlEQVR42mNkYPhfDwAChwGA60e6kgAAAABJRU5ErkJggg==
-- layouts/index.html --
{{ warnf "HOME!" }}
{{ $img := resources.GetMatch "**.png" }}
{{ $img = $img.Resize "3x3" }}
{{ $img.RelPermalink }}



`

	b := hugolib.NewIntegrationTestBuilder(
		hugolib.IntegrationTestConfig{T: t, TxtarString: files, Running: true, RunGC: true, NeedsOsFS: true, LogLevel: logg.LevelInfo},
	).Build()

	b.Assert(b.GCCount, qt.Equals, 0)
	b.Assert(b.H, qt.IsNotNil)

	imagesCacheDir := filepath.Join("_gen", "images")
	_, err := b.H.BaseFs.ResourcesCache.Stat(imagesCacheDir)

	b.Assert(err, qt.IsNil)

	// TODO(bep) we need a way to test full rebuilds.
	// For now, just sleep a little so the cache elements expires.
	time.Sleep(300 * time.Millisecond)

	b.RenameFile("assets/a/pixel.png", "assets/b/pixel2.png").Build()

	b.Assert(b.GCCount, qt.Equals, 1)
	// Build it again to GC the empty a dir.
	b.Build()

	_, err = b.H.BaseFs.ResourcesCache.Stat(filepath.Join(imagesCacheDir, "a"))
	b.Assert(err, qt.Not(qt.IsNil))
	_, err = b.H.BaseFs.ResourcesCache.Stat(imagesCacheDir)
	b.Assert(err, qt.IsNil)
}<|MERGE_RESOLUTION|>--- conflicted
+++ resolved
@@ -15,19 +15,10 @@
 
 import (
 	"path/filepath"
-<<<<<<< HEAD
-	"testing"
-	"time"
-
-	jww "github.com/spf13/jwalterweatherman"
-
-=======
-
 	"testing"
 	"time"
 
 	"github.com/bep/logg"
->>>>>>> 0dbe0f1a
 	qt "github.com/frankban/quicktest"
 	"github.com/neohugo/neohugo/htesting"
 	"github.com/neohugo/neohugo/hugolib"
