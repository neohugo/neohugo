--- conflicted
+++ resolved
@@ -48,10 +48,7 @@
 
 	c.cache = make(map[string]cacheEntry)
 	c.nlocker = locker.NewLocker()
-<<<<<<< HEAD
 	c.mu.Unlock()
-=======
->>>>>>> 9b681ecf
 }
 
 // GetOrCreate tries to get the value with the given cache key, if not found
