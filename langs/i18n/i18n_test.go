// Copyright 2017 The Hugo Authors. All rights reserved.
//
// Licensed under the Apache License, Version 2.0 (the "License");
// you may not use this file except in compliance with the License.
// You may obtain a copy of the License at
// http://www.apache.org/licenses/LICENSE-2.0
//
// Unless required by applicable law or agreed to in writing, software
// distributed under the License is distributed on an "AS IS" BASIS,
// WITHOUT WARRANTIES OR CONDITIONS OF ANY KIND, either express or implied.
// See the License for the specific language governing permissions and
// limitations under the License.

package i18n

import (
	"fmt"
	"path/filepath"
	"testing"

<<<<<<< HEAD
	"github.com/neohugo/neohugo/common/types"
	"github.com/neohugo/neohugo/modules"
=======
	"github.com/gohugoio/hugo/common/types"

	"github.com/gohugoio/hugo/modules"
>>>>>>> 3efc2e2a

	"github.com/neohugo/neohugo/tpl/tplimpl"

	"github.com/neohugo/neohugo/common/loggers"
	"github.com/neohugo/neohugo/langs"
	"github.com/neohugo/neohugo/resources/page"
	"github.com/spf13/afero"

	"github.com/neohugo/neohugo/deps"

	qt "github.com/frankban/quicktest"
	"github.com/neohugo/neohugo/config"
	"github.com/neohugo/neohugo/hugofs"
)

var logger = loggers.NewErrorLogger()

type i18nTest struct {
	name                             string
	data                             map[string][]byte
	args                             interface{}
	lang, id, expected, expectedFlag string
}

var i18nTests = []i18nTest{
	// All translations present
	{
		name: "all-present",
		data: map[string][]byte{
			"en.toml": []byte("[hello]\nother = \"Hello, World!\""),
			"es.toml": []byte("[hello]\nother = \"¡Hola, Mundo!\""),
		},
		args:         nil,
		lang:         "es",
		id:           "hello",
		expected:     "¡Hola, Mundo!",
		expectedFlag: "¡Hola, Mundo!",
	},
	// Translation missing in current language but present in default
	{
		name: "present-in-default",
		data: map[string][]byte{
			"en.toml": []byte("[hello]\nother = \"Hello, World!\""),
			"es.toml": []byte("[goodbye]\nother = \"¡Adiós, Mundo!\""),
		},
		args:         nil,
		lang:         "es",
		id:           "hello",
		expected:     "Hello, World!",
		expectedFlag: "[i18n] hello",
	},
	// Translation missing in default language but present in current
	{
		name: "present-in-current",
		data: map[string][]byte{
			"en.toml": []byte("[goodbye]\nother = \"Goodbye, World!\""),
			"es.toml": []byte("[hello]\nother = \"¡Hola, Mundo!\""),
		},
		args:         nil,
		lang:         "es",
		id:           "hello",
		expected:     "¡Hola, Mundo!",
		expectedFlag: "¡Hola, Mundo!",
	},
	// Translation missing in both default and current language
	{
		name: "missing",
		data: map[string][]byte{
			"en.toml": []byte("[goodbye]\nother = \"Goodbye, World!\""),
			"es.toml": []byte("[goodbye]\nother = \"¡Adiós, Mundo!\""),
		},
		args:         nil,
		lang:         "es",
		id:           "hello",
		expected:     "",
		expectedFlag: "[i18n] hello",
	},
	// Default translation file missing or empty
	{
		name: "file-missing",
		data: map[string][]byte{
			"en.toml": []byte(""),
		},
		args:         nil,
		lang:         "es",
		id:           "hello",
		expected:     "",
		expectedFlag: "[i18n] hello",
	},
	// Context provided
	{
		name: "context-provided",
		data: map[string][]byte{
			"en.toml": []byte("[wordCount]\nother = \"Hello, {{.WordCount}} people!\""),
			"es.toml": []byte("[wordCount]\nother = \"¡Hola, {{.WordCount}} gente!\""),
		},
		args: struct {
			WordCount int
		}{
			50,
		},
		lang:         "es",
		id:           "wordCount",
		expected:     "¡Hola, 50 gente!",
		expectedFlag: "¡Hola, 50 gente!",
	},
	// https://github.com/neohugo/neohugo/issues/7787
	{
		name: "readingTime-one",
		data: map[string][]byte{
			"en.toml": []byte(`[readingTime]
one = "One minute to read"
other = "{{ .Count }} minutes to read"
`),
		},
		args:         1,
		lang:         "en",
		id:           "readingTime",
		expected:     "One minute to read",
		expectedFlag: "One minute to read",
	},
	{
		name: "readingTime-many-dot",
		data: map[string][]byte{
			"en.toml": []byte(`[readingTime]
one = "One minute to read"
other = "{{ . }} minutes to read"
`),
		},
		args:         21,
		lang:         "en",
		id:           "readingTime",
		expected:     "21 minutes to read",
		expectedFlag: "21 minutes to read",
	},
	{
		name: "readingTime-many",
		data: map[string][]byte{
			"en.toml": []byte(`[readingTime]
one = "One minute to read"
other = "{{ .Count }} minutes to read"
`),
		},
		args:         21,
		lang:         "en",
		id:           "readingTime",
		expected:     "21 minutes to read",
		expectedFlag: "21 minutes to read",
	},
	// Issue #8454
	{
		name: "readingTime-map-one",
		data: map[string][]byte{
			"en.toml": []byte(`[readingTime]
one = "One minute to read"
other = "{{ .Count }} minutes to read"
`),
		},
		args:         map[string]interface{}{"Count": 1},
		lang:         "en",
		id:           "readingTime",
		expected:     "One minute to read",
		expectedFlag: "One minute to read",
	},
	{
		name: "readingTime-string-one",
		data: map[string][]byte{
			"en.toml": []byte(`[readingTime]
one = "One minute to read"
other = "{{ . }} minutes to read"
`),
		},
		args:         "1",
		lang:         "en",
		id:           "readingTime",
		expected:     "One minute to read",
		expectedFlag: "One minute to read",
	},
	{
		name: "readingTime-map-many",
		data: map[string][]byte{
			"en.toml": []byte(`[readingTime]
one = "One minute to read"
other = "{{ .Count }} minutes to read"
`),
		},
		args:         map[string]interface{}{"Count": 21},
		lang:         "en",
		id:           "readingTime",
		expected:     "21 minutes to read",
		expectedFlag: "21 minutes to read",
	},
	{
		name: "argument-float",
		data: map[string][]byte{
			"en.toml": []byte(`[float]
other = "Number is {{ . }}"
`),
		},
		args:         22.5,
		lang:         "en",
		id:           "float",
		expected:     "Number is 22.5",
		expectedFlag: "Number is 22.5",
	},
	// Same id and translation in current language
	// https://github.com/neohugo/neohugo/issues/2607
	{
		name: "same-id-and-translation",
		data: map[string][]byte{
			"es.toml": []byte("[hello]\nother = \"hello\""),
			"en.toml": []byte("[hello]\nother = \"hi\""),
		},
		args:         nil,
		lang:         "es",
		id:           "hello",
		expected:     "hello",
		expectedFlag: "hello",
	},
	// Translation missing in current language, but same id and translation in default
	{
		name: "same-id-and-translation-default",
		data: map[string][]byte{
			"es.toml": []byte("[bye]\nother = \"bye\""),
			"en.toml": []byte("[hello]\nother = \"hello\""),
		},
		args:         nil,
		lang:         "es",
		id:           "hello",
		expected:     "hello",
		expectedFlag: "[i18n] hello",
	},
	// Unknown language code should get its plural spec from en
	{
		name: "unknown-language-code",
		data: map[string][]byte{
			"en.toml": []byte(`[readingTime]
one ="one minute read"
other = "{{.Count}} minutes read"`),
			"klingon.toml": []byte(`[readingTime]
one =  "eitt minutt med lesing"
other = "{{ .Count }} minuttar lesing"`),
		},
		args:         3,
		lang:         "klingon",
		id:           "readingTime",
		expected:     "3 minuttar lesing",
		expectedFlag: "3 minuttar lesing",
	},
	// Issue #7838
	{
		name: "unknown-language-codes",
		data: map[string][]byte{
			"en.toml": []byte(`[readingTime]
one ="en one"
other = "en count {{.Count}}"`),
			"a1.toml": []byte(`[readingTime]
one =  "a1 one"
other = "a1 count {{ .Count }}"`),
			"a2.toml": []byte(`[readingTime]
one =  "a2 one"
other = "a2 count {{ .Count }}"`),
		},
		args:         3,
		lang:         "a2",
		id:           "readingTime",
		expected:     "a2 count 3",
		expectedFlag: "a2 count 3",
	},
	// https://github.com/gohugoio/hugo/issues/7798
	{
		name: "known-language-missing-plural",
		data: map[string][]byte{
			"oc.toml": []byte(`[oc]
one =  "abc"`),
		},
		args:         1,
		lang:         "oc",
		id:           "oc",
		expected:     "abc",
		expectedFlag: "abc",
	},
	// https://github.com/neohugo/neohugo/issues/7794
	{
		name: "dotted-bare-key",
		data: map[string][]byte{
			"en.toml": []byte(`"shop_nextPage.one" = "Show Me The Money"
`),
		},
		args:         nil,
		lang:         "en",
		id:           "shop_nextPage.one",
		expected:     "Show Me The Money",
		expectedFlag: "Show Me The Money",
	},
	// https: //github.com/neohugo/neohugo/issues/7804
	{
		name: "lang-with-hyphen",
		data: map[string][]byte{
			"pt-br.toml": []byte(`foo.one =  "abc"`),
		},
		args:         1,
		lang:         "pt-br",
		id:           "foo",
		expected:     "abc",
		expectedFlag: "abc",
	},
}

func TestPlural(t *testing.T) {
	c := qt.New(t)

	for _, test := range []struct {
		name     string
		lang     string
		id       string
		templ    string
		variants []types.KeyValue
	}{
		{
			name: "English",
			lang: "en",
			id:   "hour",
			templ: `
[hour]
one = "{{ . }} hour"
other = "{{ . }} hours"`,
			variants: []types.KeyValue{
				{Key: 1, Value: "1 hour"},
				{Key: "1", Value: "1 hour"},
				{Key: 1.5, Value: "1.5 hours"},
				{Key: "1.5", Value: "1.5 hours"},
				{Key: 2, Value: "2 hours"},
				{Key: "2", Value: "2 hours"},
			},
		},
		{
			name: "Other only",
			lang: "en",
			id:   "hour",
			templ: `
[hour]
other = "{{ with . }}{{ . }}{{ end }} hours"`,
			variants: []types.KeyValue{
				{Key: 1, Value: "1 hours"},
				{Key: "1", Value: "1 hours"},
				{Key: 2, Value: "2 hours"},
				{Key: nil, Value: " hours"},
			},
		},
		{
			name: "Polish",
			lang: "pl",
			id:   "day",
			templ: `
[day]
one = "{{ . }} miesiąc"
few = "{{ . }} miesiące"
many = "{{ . }} miesięcy"
other = "{{ . }} miesiąca"
`,
			variants: []types.KeyValue{
				{Key: 1, Value: "1 miesiąc"},
				{Key: 2, Value: "2 miesiące"},
				{Key: 100, Value: "100 miesięcy"},
				{Key: "100.0", Value: "100.0 miesiąca"},
				{Key: 100.0, Value: "100 miesiąca"},
			},
		},
	} {
<<<<<<< HEAD
=======

>>>>>>> 3efc2e2a
		c.Run(test.name, func(c *qt.C) {
			cfg := getConfig()
			cfg.Set("enableMissingTranslationPlaceholders", true)
			fs := hugofs.NewMem(cfg)

<<<<<<< HEAD
			err := afero.WriteFile(fs.Source, filepath.Join("i18n", test.lang+".toml"), []byte(test.templ), 0o755)
=======
			err := afero.WriteFile(fs.Source, filepath.Join("i18n", test.lang+".toml"), []byte(test.templ), 0755)
>>>>>>> 3efc2e2a
			c.Assert(err, qt.IsNil)

			tp := NewTranslationProvider()
			depsCfg := newDepsConfig(tp, cfg, fs)
			depsCfg.Logger = loggers.NewWarningLogger()
			d, err := deps.New(depsCfg)
			c.Assert(err, qt.IsNil)
			c.Assert(d.LoadResources(), qt.IsNil)

			f := tp.t.Func(test.lang)

			for _, variant := range test.variants {
				c.Assert(f(test.id, variant.Key), qt.Equals, variant.Value, qt.Commentf("input: %v", variant.Key))
				c.Assert(int(depsCfg.Logger.LogCounters().WarnCounter.Count()), qt.Equals, 0)
			}
<<<<<<< HEAD
		})
=======

		})

>>>>>>> 3efc2e2a
	}
}

func doTestI18nTranslate(t testing.TB, test i18nTest, cfg config.Provider) string {
	tp := prepareTranslationProvider(t, test, cfg)
	f := tp.t.Func(test.lang)
	return f(test.id, test.args)
}

type countField struct {
	Count interface{}
}

type noCountField struct {
	Counts int
}

<<<<<<< HEAD
type countMethod struct{}
=======
type countMethod struct {
}
>>>>>>> 3efc2e2a

func (c countMethod) Count() interface{} {
	return 32.5
}

func TestGetPluralCount(t *testing.T) {
	c := qt.New(t)

	c.Assert(getPluralCount(map[string]interface{}{"Count": 32}), qt.Equals, 32)
	c.Assert(getPluralCount(map[string]interface{}{"Count": 1}), qt.Equals, 1)
	c.Assert(getPluralCount(map[string]interface{}{"Count": 1.5}), qt.Equals, "1.5")
	c.Assert(getPluralCount(map[string]interface{}{"Count": "32"}), qt.Equals, "32")
	c.Assert(getPluralCount(map[string]interface{}{"Count": "32.5"}), qt.Equals, "32.5")
	c.Assert(getPluralCount(map[string]interface{}{"count": 32}), qt.Equals, 32)
	c.Assert(getPluralCount(map[string]interface{}{"Count": "32"}), qt.Equals, "32")
	c.Assert(getPluralCount(map[string]interface{}{"Counts": 32}), qt.Equals, nil)
	c.Assert(getPluralCount("foo"), qt.Equals, nil)
	c.Assert(getPluralCount(countField{Count: 22}), qt.Equals, 22)
	c.Assert(getPluralCount(countField{Count: 1.5}), qt.Equals, "1.5")
	c.Assert(getPluralCount(&countField{Count: 22}), qt.Equals, 22)
	c.Assert(getPluralCount(noCountField{Counts: 23}), qt.Equals, nil)
	c.Assert(getPluralCount(countMethod{}), qt.Equals, "32.5")
	c.Assert(getPluralCount(&countMethod{}), qt.Equals, "32.5")

	c.Assert(getPluralCount(1234), qt.Equals, 1234)
	c.Assert(getPluralCount(1234.4), qt.Equals, "1234.4")
	c.Assert(getPluralCount(1234.0), qt.Equals, "1234.0")
	c.Assert(getPluralCount("1234"), qt.Equals, "1234")
	c.Assert(getPluralCount("0.5"), qt.Equals, "0.5")
	c.Assert(getPluralCount(nil), qt.Equals, nil)
}

func prepareTranslationProvider(t testing.TB, test i18nTest, cfg config.Provider) *TranslationProvider {
	c := qt.New(t)
	fs := hugofs.NewMem(cfg)

	for file, content := range test.data {
		err := afero.WriteFile(fs.Source, filepath.Join("i18n", file), []byte(content), 0o755)
		c.Assert(err, qt.IsNil)
	}

	tp := NewTranslationProvider()
	depsCfg := newDepsConfig(tp, cfg, fs)
	d, err := deps.New(depsCfg)
	c.Assert(err, qt.IsNil)
	c.Assert(d.LoadResources(), qt.IsNil)

	return tp
}

func newDepsConfig(tp *TranslationProvider, cfg config.Provider, fs *hugofs.Fs) deps.DepsCfg {
	l := langs.NewLanguage("en", cfg)
	l.Set("i18nDir", "i18n")
	return deps.DepsCfg{
		Language:            l,
		Site:                page.NewDummyHugoSite(cfg),
		Cfg:                 cfg,
		Fs:                  fs,
		Logger:              logger,
		TemplateProvider:    tplimpl.DefaultTemplateProvider,
		TranslationProvider: tp,
	}
}

func getConfig() config.Provider {
	v := config.New()
	v.Set("defaultContentLanguage", "en")
	v.Set("contentDir", "content")
	v.Set("dataDir", "data")
	v.Set("i18nDir", "i18n")
	v.Set("layoutDir", "layouts")
	v.Set("archetypeDir", "archetypes")
	v.Set("assetDir", "assets")
	v.Set("resourceDir", "resources")
	v.Set("publishDir", "public")

	if _, err := langs.LoadLanguageSettings(v, nil); err != nil {
		panic(err)
	}
	mod, err := modules.CreateProjectModule(v)
	if err != nil {
		panic(err)
	}
	v.Set("allModules", modules.Modules{mod})

	return v
}

func TestI18nTranslate(t *testing.T) {
	c := qt.New(t)
	var actual, expected string
	v := getConfig()

	// Test without and with placeholders
	for _, enablePlaceholders := range []bool{false, true} {
		v.Set("enableMissingTranslationPlaceholders", enablePlaceholders)

		for _, test := range i18nTests {
			c.Run(fmt.Sprintf("%s-%t", test.name, enablePlaceholders), func(c *qt.C) {
				if enablePlaceholders {
					expected = test.expectedFlag
				} else {
					expected = test.expected
				}
				actual = doTestI18nTranslate(c, test, v)
				c.Assert(actual, qt.Equals, expected)
			})
		}
	}
}

func BenchmarkI18nTranslate(b *testing.B) {
	v := getConfig()
	for _, test := range i18nTests {
		b.Run(test.name, func(b *testing.B) {
			tp := prepareTranslationProvider(b, test, v)
			b.ResetTimer()
			for i := 0; i < b.N; i++ {
				f := tp.t.Func(test.lang)
				actual := f(test.id, test.args)
				if actual != test.expected {
					b.Fatalf("expected %v got %v", test.expected, actual)
				}
			}
		})
	}
}<|MERGE_RESOLUTION|>--- conflicted
+++ resolved
@@ -18,14 +18,9 @@
 	"path/filepath"
 	"testing"
 
-<<<<<<< HEAD
-	"github.com/neohugo/neohugo/common/types"
-	"github.com/neohugo/neohugo/modules"
-=======
 	"github.com/gohugoio/hugo/common/types"
 
 	"github.com/gohugoio/hugo/modules"
->>>>>>> 3efc2e2a
 
 	"github.com/neohugo/neohugo/tpl/tplimpl"
 
@@ -396,20 +391,13 @@
 			},
 		},
 	} {
-<<<<<<< HEAD
-=======
-
->>>>>>> 3efc2e2a
+
 		c.Run(test.name, func(c *qt.C) {
 			cfg := getConfig()
 			cfg.Set("enableMissingTranslationPlaceholders", true)
 			fs := hugofs.NewMem(cfg)
 
-<<<<<<< HEAD
-			err := afero.WriteFile(fs.Source, filepath.Join("i18n", test.lang+".toml"), []byte(test.templ), 0o755)
-=======
 			err := afero.WriteFile(fs.Source, filepath.Join("i18n", test.lang+".toml"), []byte(test.templ), 0755)
->>>>>>> 3efc2e2a
 			c.Assert(err, qt.IsNil)
 
 			tp := NewTranslationProvider()
@@ -425,13 +413,9 @@
 				c.Assert(f(test.id, variant.Key), qt.Equals, variant.Value, qt.Commentf("input: %v", variant.Key))
 				c.Assert(int(depsCfg.Logger.LogCounters().WarnCounter.Count()), qt.Equals, 0)
 			}
-<<<<<<< HEAD
+
 		})
-=======
-
-		})
-
->>>>>>> 3efc2e2a
+
 	}
 }
 
@@ -449,12 +433,8 @@
 	Counts int
 }
 
-<<<<<<< HEAD
-type countMethod struct{}
-=======
 type countMethod struct {
 }
->>>>>>> 3efc2e2a
 
 func (c countMethod) Count() interface{} {
 	return 32.5
