// Copyright 2018 The Hugo Authors. All rights reserved.
//
// Licensed under the Apache License, Version 2.0 (the "License");
// you may not use this file except in compliance with the License.
// You may obtain a copy of the License at
// http://www.apache.org/licenses/LICENSE-2.0
//
// Unless required by applicable law or agreed to in writing, software
// distributed under the License is distributed on an "AS IS" BASIS,
// WITHOUT WARRANTIES OR CONDITIONS OF ANY KIND, either express or implied.
// See the License for the specific language governing permissions and
// limitations under the License.

package langs

import (
<<<<<<< HEAD
	"github.com/neohugo/neohugo/common/maps"

=======
	"errors"

	"github.com/gohugoio/hugo/common/maps"
>>>>>>> 0dbe0f1a
	"github.com/mitchellh/mapstructure"
)

// LanguageConfig holds the configuration for a single language.
// This is what is read from the config file.
type LanguageConfig struct {
	// The language name, e.g. "English".
	LanguageName string

	// The language code, e.g. "en-US".
	LanguageCode string

	// The language title. When set, this will
	// override site.Title for this language.
	Title string

	// The language direction, e.g. "ltr" or "rtl".
	LanguageDirection string

	// The language weight. When set to a non-zero value, this will
	// be the main sort criteria for the language.
	Weight int

	// Set to true to disable this language.
	Disabled bool
}

func DecodeConfig(m map[string]any) (map[string]LanguageConfig, error) {
	m = maps.CleanConfigStringMap(m)
	var langs map[string]LanguageConfig

	if err := mapstructure.WeakDecode(m, &langs); err != nil {
		return nil, err
	}
	if len(langs) == 0 {
		return nil, errors.New("no languages configured")
	}
	return langs, nil
}<|MERGE_RESOLUTION|>--- conflicted
+++ resolved
@@ -14,15 +14,10 @@
 package langs
 
 import (
-<<<<<<< HEAD
-	"github.com/neohugo/neohugo/common/maps"
-
-=======
 	"errors"
 
-	"github.com/gohugoio/hugo/common/maps"
->>>>>>> 0dbe0f1a
 	"github.com/mitchellh/mapstructure"
+	"github.com/neohugo/neohugo/common/maps"
 )
 
 // LanguageConfig holds the configuration for a single language.
