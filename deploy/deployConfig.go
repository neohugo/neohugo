// Copyright 2019 The Hugo Authors. All rights reserved.
//
// Licensed under the Apache License, Version 2.0 (the "License");
// you may not use this file except in compliance with the License.
// You may obtain a copy of the License at
// http://www.apache.org/licenses/LICENSE-2.0
//
// Unless required by applicable law or agreed to in writing, software
// distributed under the License is distributed on an "AS IS" BASIS,
// WITHOUT WARRANTIES OR CONDITIONS OF ANY KIND, either express or implied.
// See the License for the specific language governing permissions and
// limitations under the License.

//go:build !nodeploy
// +build !nodeploy

package deploy

import (
	"errors"
	"fmt"
	"regexp"

	"github.com/gobwas/glob"
<<<<<<< HEAD
	"github.com/neohugo/neohugo/config"
	hglob "github.com/neohugo/neohugo/hugofs/glob"
	"github.com/neohugo/neohugo/media"

=======
	"github.com/gohugoio/hugo/config"
	hglob "github.com/gohugoio/hugo/hugofs/glob"
>>>>>>> cd59216d
	"github.com/mitchellh/mapstructure"
)

const deploymentConfigKey = "deployment"

// DeployConfig is the complete configuration for deployment.
type DeployConfig struct {
	Targets  []*Target
	Matchers []*Matcher
	Order    []string

	// Usually set via flags.
	// Target deployment Name; defaults to the first one.
	Target string
	// Show a confirm prompt before deploying.
	Confirm bool
	// DryRun will try the deployment without any remote changes.
	DryRun bool
	// Force will re-upload all files.
	Force bool
	// Invalidate the CDN cache listed in the deployment target.
	InvalidateCDN bool
	// MaxDeletes is the maximum number of files to delete.
	MaxDeletes int
	// Number of concurrent workers to use when uploading files.
	Workers int

	ordering []*regexp.Regexp // compiled Order
}

type Target struct {
	Name string
	URL  string

	CloudFrontDistributionID string

	// GoogleCloudCDNOrigin specifies the Google Cloud project and CDN origin to
	// invalidate when deploying this target.  It is specified as <project>/<origin>.
	GoogleCloudCDNOrigin string

	// Optional patterns of files to include/exclude for this target.
	// Parsed using github.com/gobwas/glob.
	Include string
	Exclude string

	// Parsed versions of Include/Exclude.
	includeGlob glob.Glob
	excludeGlob glob.Glob
}

func (tgt *Target) parseIncludeExclude() error {
	var err error
	if tgt.Include != "" {
		tgt.includeGlob, err = hglob.GetGlob(tgt.Include)
		if err != nil {
			return fmt.Errorf("invalid deployment.target.include %q: %v", tgt.Include, err)
		}
	}
	if tgt.Exclude != "" {
		tgt.excludeGlob, err = hglob.GetGlob(tgt.Exclude)
		if err != nil {
			return fmt.Errorf("invalid deployment.target.exclude %q: %v", tgt.Exclude, err)
		}
	}
	return nil
}

// Matcher represents configuration to be applied to files whose paths match
// a specified pattern.
type Matcher struct {
	// Pattern is the string pattern to match against paths.
	// Matching is done against paths converted to use / as the path separator.
	Pattern string

	// CacheControl specifies caching attributes to use when serving the blob.
	// https://developer.mozilla.org/en-US/docs/Web/HTTP/Headers/Cache-Control
	CacheControl string

	// ContentEncoding specifies the encoding used for the blob's content, if any.
	// https://developer.mozilla.org/en-US/docs/Web/HTTP/Headers/Content-Encoding
	ContentEncoding string

	// ContentType specifies the MIME type of the blob being written.
	// https://developer.mozilla.org/en-US/docs/Web/HTTP/Headers/Content-Type
	ContentType string

	// Gzip determines whether the file should be gzipped before upload.
	// If so, the ContentEncoding field will automatically be set to "gzip".
	Gzip bool

	// Force indicates that matching files should be re-uploaded. Useful when
	// other route-determined metadata (e.g., ContentType) has changed.
	Force bool

	// re is Pattern compiled.
	re *regexp.Regexp
}

func (m *Matcher) Matches(path string) bool {
	return m.re.MatchString(path)
}

// DecodeConfig creates a config from a given Hugo configuration.
func DecodeConfig(cfg config.Provider) (DeployConfig, error) {
	var (
		dcfg DeployConfig
	)

	if !cfg.IsSet(deploymentConfigKey) {
		return dcfg, nil
	}
	if err := mapstructure.WeakDecode(cfg.GetStringMap(deploymentConfigKey), &dcfg); err != nil {
		return dcfg, err
	}

	if dcfg.Workers <= 0 {
		dcfg.Workers = 10
	}

	for _, tgt := range dcfg.Targets {
		if *tgt == (Target{}) {
			return dcfg, errors.New("empty deployment target")
		}
		if err := tgt.parseIncludeExclude(); err != nil {
			return dcfg, err
		}
	}
	var err error
	for _, m := range dcfg.Matchers {
		if *m == (Matcher{}) {
			return dcfg, errors.New("empty deployment matcher")
		}
		m.re, err = regexp.Compile(m.Pattern)
		if err != nil {
			return dcfg, fmt.Errorf("invalid deployment.matchers.pattern: %v", err)
		}
	}
	for _, o := range dcfg.Order {
		re, err := regexp.Compile(o)
		if err != nil {
			return dcfg, fmt.Errorf("invalid deployment.orderings.pattern: %v", err)
		}
		dcfg.ordering = append(dcfg.ordering, re)
	}

	return dcfg, nil
}<|MERGE_RESOLUTION|>--- conflicted
+++ resolved
@@ -22,15 +22,10 @@
 	"regexp"
 
 	"github.com/gobwas/glob"
-<<<<<<< HEAD
+
 	"github.com/neohugo/neohugo/config"
 	hglob "github.com/neohugo/neohugo/hugofs/glob"
-	"github.com/neohugo/neohugo/media"
 
-=======
-	"github.com/gohugoio/hugo/config"
-	hglob "github.com/gohugoio/hugo/hugofs/glob"
->>>>>>> cd59216d
 	"github.com/mitchellh/mapstructure"
 )
 
@@ -135,9 +130,7 @@
 
 // DecodeConfig creates a config from a given Hugo configuration.
 func DecodeConfig(cfg config.Provider) (DeployConfig, error) {
-	var (
-		dcfg DeployConfig
-	)
+	var dcfg DeployConfig
 
 	if !cfg.IsSet(deploymentConfigKey) {
 		return dcfg, nil
