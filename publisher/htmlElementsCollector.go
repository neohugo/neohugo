--- conflicted
+++ resolved
@@ -22,10 +22,6 @@
 	"unicode"
 	"unicode/utf8"
 
-<<<<<<< HEAD
-	"github.com/neohugo/neohugo/helpers"
-=======
->>>>>>> 3efc2e2a
 	"golang.org/x/net/html"
 
 	"github.com/gohugoio/hugo/helpers"
@@ -180,15 +176,9 @@
 	if p == nil {
 		return 0, nil
 	}
-<<<<<<< HEAD
 
 	w.input = p
 
-=======
-
-	w.input = p
-
->>>>>>> 3efc2e2a
 	for {
 		w.r = w.next()
 		if w.r == eof || w.r == utf8.RuneError {
@@ -398,10 +388,7 @@
 }
 
 func parseHTMLElement(elStr string) (el htmlElement, err error) {
-<<<<<<< HEAD
-=======
-
->>>>>>> 3efc2e2a
+
 	tagName := parseStartTag(elStr)
 
 	el.Tag = strings.ToLower(tagName)
