// Copyright 2020 The Hugo Authors. All rights reserved.
//
// Licensed under the Apache License, Version 2.0 (the "License");
// you may not use this file except in compliance with the License.
// You may obtain a copy of the License at
// http://www.apache.org/licenses/LICENSE-2.0
//
// Unless required by applicable law or agreed to in writing, software
// distributed under the License is distributed on an "AS IS" BASIS,
// WITHOUT WARRANTIES OR CONDITIONS OF ANY KIND, either express or implied.
// See the License for the specific language governing permissions and
// limitations under the License.

package publisher

import (
	"bytes"
	"regexp"
	"sort"
	"strings"
	"sync"

<<<<<<< HEAD
	"github.com/neohugo/neohugo/helpers"
=======
	"github.com/gohugoio/hugo/helpers"
>>>>>>> 9b681ecf
	"golang.org/x/net/html"
)

func newHTMLElementsCollector() *htmlElementsCollector {
	return &htmlElementsCollector{
		elementSet: make(map[string]bool),
	}
}

func newHTMLElementsCollectorWriter(collector *htmlElementsCollector) *cssClassCollectorWriter {
	return &cssClassCollectorWriter{
		collector: collector,
	}
}

// HTMLElements holds lists of tags and attribute values for classes and id.
type HTMLElements struct {
	Tags    []string `json:"tags"`
	Classes []string `json:"classes"`
	IDs     []string `json:"ids"`
}

func (h *HTMLElements) Merge(other HTMLElements) {
	h.Tags = append(h.Tags, other.Tags...)
	h.Classes = append(h.Classes, other.Classes...)
	h.IDs = append(h.IDs, other.IDs...)

	h.Tags = helpers.UniqueStringsReuse(h.Tags)
	h.Classes = helpers.UniqueStringsReuse(h.Classes)
	h.IDs = helpers.UniqueStringsReuse(h.IDs)
}

func (h *HTMLElements) Sort() {
	sort.Strings(h.Tags)
	sort.Strings(h.Classes)
	sort.Strings(h.IDs)
}

type cssClassCollectorWriter struct {
	collector *htmlElementsCollector
	buff      bytes.Buffer

	isCollecting bool
	dropValue    bool

	inQuote    bool
	quoteValue byte
}

func (w *cssClassCollectorWriter) Write(p []byte) (n int, err error) {
	n = len(p)
	i := 0

	for i < len(p) {
		if !w.isCollecting {
			for ; i < len(p); i++ {
				b := p[i]
				if b == '<' {
					w.startCollecting()
					break
				}
			}
		}

		if w.isCollecting {
			for ; i < len(p); i++ {
				b := p[i]
				w.toggleIfQuote(b)
				if !w.inQuote && b == '>' {
					w.endCollecting(false)
					break
				}
				w.buff.WriteByte(b)
			}

			if !w.isCollecting {
				if w.dropValue {
					w.buff.Reset()
				} else {
					s := string(w.buff.Bytes()) //nolint
					w.buff.Reset()

					if s[0:2] == "</" {
						continue
					}

					w.collector.mu.RLock()
					seen := w.collector.elementSet[s]
					w.collector.mu.RUnlock()
					if seen {
						continue
					}

					w.collector.mu.Lock()
					if seen := w.collector.elementSet[s]; seen {
						w.collector.mu.Unlock()
						continue
					}

					news, tagName := w.insertStandinHTMLElement(s)
					el := parseHTMLElement(news)
					el.Tag = tagName

					w.collector.elementSet[s] = true
					if el.Tag != "" {
						w.collector.elements = append(w.collector.elements, el)
					}
					w.collector.mu.Unlock()
				}
			}
		}
	}

	return
}

// The net/html parser does not handle single table elements as input, e.g. tbody.
// We only care about the element/class/ids, so just store away the original tag name
// and pretend it's a <div>.
func (c *cssClassCollectorWriter) insertStandinHTMLElement(el string) (string, string) {
	tag := el[1:]
	spacei := strings.Index(tag, " ")
	if spacei != -1 {
		tag = tag[:spacei]
	}
	newv := strings.Replace(el, tag, "div", 1)
	return newv, strings.ToLower(tag)
}

func (c *cssClassCollectorWriter) endCollecting(drop bool) {
	c.isCollecting = false
	c.inQuote = false
	c.dropValue = drop
}

func (c *cssClassCollectorWriter) startCollecting() {
	c.isCollecting = true
	c.dropValue = false
}

func (c *cssClassCollectorWriter) toggleIfQuote(b byte) {
	if isQuote(b) {
		if c.inQuote && b == c.quoteValue {
			c.inQuote = false
		} else if !c.inQuote {
			c.inQuote = true
			c.quoteValue = b
		}
	}
}

type htmlElement struct {
	Tag     string
	Classes []string
	IDs     []string
}

type htmlElementsCollector struct {
	// Contains the raw HTML string. We will get the same element
	// several times, and want to avoid costly reparsing when this
	// is used for aggregated data only.
	elementSet map[string]bool

	elements []htmlElement

	mu sync.RWMutex
}

func (c *htmlElementsCollector) getHTMLElements() HTMLElements {
	var (
		classes []string
		ids     []string
		tags    []string
	)

	for _, el := range c.elements {
		classes = append(classes, el.Classes...)
		ids = append(ids, el.IDs...)
		tags = append(tags, el.Tag)
	}

	classes = helpers.UniqueStringsSorted(classes)
	ids = helpers.UniqueStringsSorted(ids)
	tags = helpers.UniqueStringsSorted(tags)

	els := HTMLElements{
		Classes: classes,
		IDs:     ids,
		Tags:    tags,
	}

	return els
}

func isQuote(b byte) bool {
	return b == '"' || b == '\''
}

var (
	htmlJsonFixer = strings.NewReplacer(", ", "\n")
	jsonAttrRe    = regexp.MustCompile(`'?(.*?)'?:.*`)
	classAttrRe   = regexp.MustCompile(`(?i)^class$|transition`)
)

func parseHTMLElement(elStr string) (el htmlElement) {
	elStr = strings.TrimSpace(elStr)
	if !strings.HasSuffix(elStr, ">") {
		elStr += ">"
	}
	n, err := html.Parse(strings.NewReader(elStr))
	if err != nil {
		return
	}
	var walk func(*html.Node)
	walk = func(n *html.Node) {
		if n.Type == html.ElementNode && strings.Contains(elStr, n.Data) {
			el.Tag = n.Data

			for _, a := range n.Attr {
				switch {
				case strings.EqualFold(a.Key, "id"):
					// There should be only one, but one never knows...
					el.IDs = append(el.IDs, a.Val)
				default:
					if classAttrRe.MatchString(a.Key) {
						el.Classes = append(el.Classes, strings.Fields(a.Val)...)
					} else {
						key := strings.ToLower(a.Key)
						val := strings.TrimSpace(a.Val)
						if strings.Contains(key, "class") && strings.HasPrefix(val, "{") {
							// This looks like a Vue or AlpineJS class binding.
							val = htmlJsonFixer.Replace(strings.Trim(val, "{}"))
							lines := strings.Split(val, "\n")
							for i, l := range lines {
								lines[i] = strings.TrimSpace(l)
							}
							val = strings.Join(lines, "\n")
							val = jsonAttrRe.ReplaceAllString(val, "$1")
							el.Classes = append(el.Classes, strings.Fields(val)...)

						}
					}
				}
			}
		}

		for c := n.FirstChild; c != nil; c = c.NextSibling {
			walk(c)
		}
	}

	walk(n)

	return
}<|MERGE_RESOLUTION|>--- conflicted
+++ resolved
@@ -20,11 +20,7 @@
 	"strings"
 	"sync"
 
-<<<<<<< HEAD
 	"github.com/neohugo/neohugo/helpers"
-=======
-	"github.com/gohugoio/hugo/helpers"
->>>>>>> 9b681ecf
 	"golang.org/x/net/html"
 )
 
