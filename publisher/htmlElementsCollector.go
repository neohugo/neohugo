--- conflicted
+++ resolved
@@ -24,12 +24,8 @@
 
 	"golang.org/x/net/html"
 
-<<<<<<< HEAD
+	"github.com/neohugo/neohugo/config"
 	"github.com/neohugo/neohugo/helpers"
-=======
-	"github.com/gohugoio/hugo/config"
-	"github.com/gohugoio/hugo/helpers"
->>>>>>> 0dbe0f1a
 )
 
 const eof = -1
@@ -373,13 +369,9 @@
 	return htmlLexToEndOfComment
 }
 
-<<<<<<< HEAD
-func parseHTMLElement(elStr string) (el htmlElement, err error) {
-=======
 func (w *htmlElementsCollectorWriter) parseHTMLElement(elStr string) (el htmlElement, err error) {
 	conf := w.collector.conf
 
->>>>>>> 0dbe0f1a
 	tagName := parseStartTag(elStr)
 
 	el.Tag = strings.ToLower(tagName)
