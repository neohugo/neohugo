// Copyright 2020 The Hugo Authors. All rights reserved.
//
// Licensed under the Apache License, Version 2.0 (the "License");
// you may not use this file except in compliance with the License.
// You may obtain a copy of the License at
// http://www.apache.org/licenses/LICENSE-2.0
//
// Unless required by applicable law or agreed to in writing, software
// distributed under the License is distributed on an "AS IS" BASIS,
// WITHOUT WARRANTIES OR CONDITIONS OF ANY KIND, either express or implied.
// See the License for the specific language governing permissions and
// limitations under the License.

package publisher

import (
	"bytes"
	"fmt"
	"io"
	"math/rand"
	"strings"
	"testing"
	"time"

<<<<<<< HEAD
	"github.com/neohugo/neohugo/config/testconfig"
	"github.com/neohugo/neohugo/media"
	"github.com/neohugo/neohugo/minifiers"
	"github.com/neohugo/neohugo/output"
=======
	"github.com/gohugoio/hugo/config"
	"github.com/gohugoio/hugo/config/testconfig"
	"github.com/gohugoio/hugo/media"
	"github.com/gohugoio/hugo/minifiers"
	"github.com/gohugoio/hugo/output"
>>>>>>> 0dbe0f1a

	qt "github.com/frankban/quicktest"
)

func TestClassCollector(t *testing.T) {
	c := qt.New((t))
	rnd := rand.New(rand.NewSource(time.Now().Unix()))

	f := func(tags, classes, ids string) HTMLElements {
		var tagss, classess, idss []string
		if tags != "" {
			tagss = strings.Split(tags, " ")
		}
		if classes != "" {
			classess = strings.Split(classes, " ")
		}
		if ids != "" {
			idss = strings.Split(ids, " ")
		}
		return HTMLElements{
			Tags:    tagss,
			Classes: classess,
			IDs:     idss,
		}
	}

	skipMinifyTest := map[string]bool{
		"Script tags content should be skipped": true, // https://github.com/tdewolff/minify/issues/396
	}

	for _, test := range []struct {
		name   string
		html   string
		expect HTMLElements
	}{
		{"basic", `<body class="b a"></body>`, f("body", "a b", "")},
		{"duplicates", `<div class="b a b"></div><div class="b a b"></div>x'`, f("div", "a b", "")},
		{"single quote", `<body class='b a'></body>`, f("body", "a b", "")},
		{"no quote", `<body class=b id=myelement></body>`, f("body", "b", "myelement")},
		{"short", `<i>`, f("i", "", "")},
		{"invalid", `< body class="b a"></body><div></div>`, f("div", "", "")},
		// https://github.com/neohugo/neohugo/issues/7318
		{"thead", `<table class="cl1">
    <thead class="cl2"><tr class="cl3"><td class="cl4"></td></tr></thead>
    <tbody class="cl5"><tr class="cl6"><td class="cl7"></td></tr></tbody>
</table>`, f("table tbody td thead tr", "cl1 cl2 cl3 cl4 cl5 cl6 cl7", "")},
		{"thead uppercase", `<TABLE class="CL1">
    <THEAD class="CL2"><TR class="CL3"><TD class="CL4"></TD></TR></THEAD>
    <TBODY class="CL5"><TR class="CL6"><TD class="CL7"></TD></TR></TBODY>
</TABLE>`, f("table tbody td thead tr", "CL1 CL2 CL3 CL4 CL5 CL6 CL7", "")},
		// https://github.com/neohugo/neohugo/issues/7161
		{"minified a href", `<a class="b a" href=/></a>`, f("a", "a b", "")},
		{"AlpineJS bind 1", `<body>
    <div x-bind:class="{
        'class1': data.open,
        'class2 class3': data.foo == 'bar'
         }">
    </div>
</body>`, f("body div", "class1 class2 class3", "")},
		{
			"AlpineJS bind 2", `<div x-bind:class="{ 'bg-black':  filter.checked }" class="inline-block mr-1 mb-2 rounded  bg-gray-300 px-2 py-2">FOO</div>`,
			f("div", "bg-black bg-gray-300 inline-block mb-2 mr-1 px-2 py-2 rounded", ""),
		},
		{"AlpineJS bind 3", `<div x-bind:class="{ 'text-gray-800':  !checked, 'text-white': checked }"></div>`, f("div", "text-gray-800 text-white", "")},
		{"AlpineJS bind 4", `<div x-bind:class="{ 'text-gray-800':  !checked, 
					 'text-white': checked }"></div>`, f("div", "text-gray-800 text-white", "")},
		{"AlpineJS bind 5", `<a x-bind:class="{
                'text-a': a && b,
                'text-b': !a && b || c,
                'pl-3': a === 1,
                 pl-2: b == 3,
                'text-gray-600': (a > 1)
                }" class="block w-36 cursor-pointer pr-3 no-underline capitalize"></a>`, f("a", "block capitalize cursor-pointer no-underline pl-2 pl-3 pr-3 text-a text-b text-gray-600 w-36", "")},
		{"AlpineJS bind 6", `<button :class="isActive(32) ? 'border-gray-500 bg-white pt border-t-2' : 'border-transparent hover:bg-gray-100'"></button>`, f("button", "bg-white border-gray-500 border-t-2 border-transparent hover:bg-gray-100 pt", "")},
		{"AlpineJS bind 7", `<button :class="{ 'border-gray-500 bg-white pt border-t-2': isActive(32), 'border-transparent hover:bg-gray-100': !isActive(32) }"></button>`, f("button", "bg-white border-gray-500 border-t-2 border-transparent hover:bg-gray-100 pt", "")},
		{"AlpineJS transition 1", `<div x-transition:enter-start="opacity-0 transform mobile:-translate-x-8 sm:-translate-y-8">`, f("div", "mobile:-translate-x-8 opacity-0 sm:-translate-y-8 transform", "")},
		{"Vue bind", `<div v-bind:class="{ active: isActive }"></div>`, f("div", "active", "")},
		// Issue #7746
		{"Apostrophe inside attribute value", `<a class="missingclass" title="Plus d'information">my text</a><div></div>`, f("a div", "missingclass", "")},
		// Issue #7567
		{"Script tags content should be skipped", `<script><span>foo</span><span>bar</span></script><div class="foo"></div>`, f("div script", "foo", "")},
		{"Style tags content should be skipped", `<style>p{color: red;font-size: 20px;}</style><div class="foo"></div>`, f("div style", "foo", "")},
		{"Pre tags content should be skipped", `<pre class="preclass"><span>foo</span><span>bar</span></pre><div class="foo"></div>`, f("div pre", "foo preclass", "")},
		{"Textarea tags content should be skipped", `<textarea class="textareaclass"><span>foo</span><span>bar</span></textarea><div class="foo"></div>`, f("div textarea", "foo textareaclass", "")},
		{"DOCTYPE should beskipped", `<!DOCTYPE html>`, f("", "", "")},
		{"Comments should be skipped", `<!-- example comment -->`, f("", "", "")},
		{"Comments with elements before and after", `<div></div><!-- example comment --><span><span>`, f("div span", "", "")},
		{"Self closing tag", `<div><hr/></div>`, f("div hr", "", "")},
		// svg with self closing style tag.
		{"SVG with self closing style tag", `<svg><style/><g><path class="foo"/></g></svg>`, f("g path style svg", "foo", "")},
		// Issue #8530
		{"Comment with single quote", `<!-- Hero Area Image d'accueil --><i class="foo">`, f("i", "foo", "")},
		{"Uppercase tags", `<DIV></DIV>`, f("div", "", "")},
		{"Predefined tags with distinct casing", `<script>if (a < b) { nothing(); }</SCRIPT><div></div>`, f("div script", "", "")},
		// Issue #8417
		{"Tabs inline", `<hr	id="a" class="foo"><div class="bar">d</div>`, f("div hr", "bar foo", "a")},
		{"Tabs on multiple rows", `<form
			id="a"
			action="www.example.com"
			method="post"
></form>
<div id="b" class="foo">d</div>`, f("div form", "foo", "a b")},
		{"Big input, multibyte runes", strings.Repeat(`神真美好 `, rnd.Intn(500)+1) + "<div id=\"神真美好\" class=\"foo\">" + strings.Repeat(`神真美好 `, rnd.Intn(100)+1) + "   <span>神真美好</span>", f("div span", "foo", "神真美好")},
	} {
		for _, variant := range []struct {
			minify bool
		}{
			{minify: false},
			{minify: true},
		} {
<<<<<<< HEAD
			c.Run(fmt.Sprintf("%s--minify-%t", test.name, variant.minify), func(c *qt.C) {
				w := newHTMLElementsCollectorWriter(newHTMLElementsCollector())
=======

			name := fmt.Sprintf("%s--minify-%t", test.name, variant.minify)

			c.Run(name, func(c *qt.C) {
				w := newHTMLElementsCollectorWriter(newHTMLElementsCollector(
					config.BuildStats{Enable: true},
				))
>>>>>>> 0dbe0f1a
				if variant.minify {
					if skipMinifyTest[test.name] {
						c.Skip("skip minify test")
					}
					m, _ := minifiers.New(media.DefaultTypes, output.DefaultFormats, testconfig.GetTestConfig(nil, nil))
					m.Minify(media.Builtin.HTMLType, w, strings.NewReader(test.html)) // nolint

				} else {
					var buff bytes.Buffer
					buff.WriteString(test.html)
					io.Copy(w, &buff) //nolint
				}
				got := w.collector.getHTMLElements()
				c.Assert(got, qt.DeepEquals, test.expect)
			})
		}
	}
}

func TestEndsWithTag(t *testing.T) {
	c := qt.New((t))

	for _, test := range []struct {
		name    string
		s       string
		tagName string
		expect  bool
	}{
		{"empty", "", "div", false},
		{"no match", "foo", "div", false},
		{"no close", "foo<div>", "div", false},
		{"no close 2", "foo/div>", "div", false},
		{"no close 2", "foo//div>", "div", false},
		{"no tag", "foo</>", "div", false},
		{"match", "foo</div>", "div", true},
		{"match space", "foo<  / div>", "div", true},
		{"match space 2", "foo<  / div   \n>", "div", true},
		{"match case", "foo</DIV>", "div", true},
		{"self closing", `</defs><g><g><path fill="#010101" d=asdf"/>`, "div", false},
	} {
		c.Run(test.name, func(c *qt.C) {
			got := isClosedByTag([]byte(test.s), []byte(test.tagName))
			c.Assert(got, qt.Equals, test.expect)
		})
	}
}

func BenchmarkElementsCollectorWriter(b *testing.B) {
	const benchHTML = `
<!DOCTYPE html>
<html>
<head>
<title>title</title>
<style>
	a {color: red;}
	.c {color: blue;}
</style>
</head>
<body id="i1" class="a b c d">
<a class="c d e"></a>
<hr>
<a class="c d e"></a>
<a class="c d e"></a>
<hr>
<a id="i2" class="c d e f"></a>
<a id="i3" class="c d e"></a>
<a class="c d e"></a>
<p>To force<br> line breaks<br> in a text,<br> use the br<br> element.</p>
<hr>
<a class="c d e"></a>
<a class="c d e"></a>
<a class="c d e"></a>
<a class="c d e"></a>
<table>
  <thead class="ch">
  <tr>
    <th>Month</th>
    <th>Savings</th>
  </tr>
  </thead>
  <tbody class="cb">
  <tr>
    <td>January</td>
    <td>$100</td>
  </tr>
  <tr>
    <td>February</td>
    <td>$200</td>
  </tr>
  </tbody>
  <tfoot class="cf">
  <tr>
    <td></td>
    <td>$300</td>
  </tr>
  </tfoot>
</table>
</body>
</html>
`
	for i := 0; i < b.N; i++ {
		w := newHTMLElementsCollectorWriter(newHTMLElementsCollector(
			config.BuildStats{Enable: true},
		))
		fmt.Fprint(w, benchHTML)

	}
}

func BenchmarkElementsCollectorWriterPre(b *testing.B) {
	const benchHTML = `
<pre class="preclass">
<span>foo</span><span>bar</span>
<!-- many more span elements -->
<span class="foo">foo</span>
<span class="bar">bar</span>
<span class="baz">baz</span>
<span class="qux">qux</span>
<span class="quux">quux</span>
<span class="quuz">quuz</span>
<span class="corge">corge</span>
</pre>
<div class="foo"></div>

`
	w := newHTMLElementsCollectorWriter(newHTMLElementsCollector(
		config.BuildStats{Enable: true},
	))
	for i := 0; i < b.N; i++ {
		fmt.Fprint(w, benchHTML)
	}
}<|MERGE_RESOLUTION|>--- conflicted
+++ resolved
@@ -22,18 +22,11 @@
 	"testing"
 	"time"
 
-<<<<<<< HEAD
+	"github.com/neohugo/neohugo/config"
 	"github.com/neohugo/neohugo/config/testconfig"
 	"github.com/neohugo/neohugo/media"
 	"github.com/neohugo/neohugo/minifiers"
 	"github.com/neohugo/neohugo/output"
-=======
-	"github.com/gohugoio/hugo/config"
-	"github.com/gohugoio/hugo/config/testconfig"
-	"github.com/gohugoio/hugo/media"
-	"github.com/gohugoio/hugo/minifiers"
-	"github.com/gohugoio/hugo/output"
->>>>>>> 0dbe0f1a
 
 	qt "github.com/frankban/quicktest"
 )
@@ -144,10 +137,6 @@
 			{minify: false},
 			{minify: true},
 		} {
-<<<<<<< HEAD
-			c.Run(fmt.Sprintf("%s--minify-%t", test.name, variant.minify), func(c *qt.C) {
-				w := newHTMLElementsCollectorWriter(newHTMLElementsCollector())
-=======
 
 			name := fmt.Sprintf("%s--minify-%t", test.name, variant.minify)
 
@@ -155,7 +144,6 @@
 				w := newHTMLElementsCollectorWriter(newHTMLElementsCollector(
 					config.BuildStats{Enable: true},
 				))
->>>>>>> 0dbe0f1a
 				if variant.minify {
 					if skipMinifyTest[test.name] {
 						c.Skip("skip minify test")
