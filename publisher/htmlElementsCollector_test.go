--- conflicted
+++ resolved
@@ -99,9 +99,6 @@
 			c.Assert(got, qt.DeepEquals, test.expect)
 		})
 	}
-<<<<<<< HEAD
-=======
-
 }
 
 func BenchmarkClassCollectorWriter(b *testing.B) {
@@ -129,5 +126,4 @@
 		fmt.Fprint(w, benchHTML)
 
 	}
->>>>>>> 32d4bf68
 }