// Copyright 2019 The Hugo Authors. All rights reserved.
//
// Licensed under the Apache License, Version 2.0 (the "License");
// you may not use this file except in compliance with the License.
// You may obtain a copy of the License at
// http://www.apache.org/licenses/LICENSE-2.0
//
// Unless required by applicable law or agreed to in writing, software
// distributed under the License is distributed on an "AS IS" BASIS,
// WITHOUT WARRANTIES OR CONDITIONS OF ANY KIND, either express or implied.
// See the License for the specific language governing permissions and
// limitations under the License.

package lazy

import (
	"context"
	"errors"
	"sync"
	"sync/atomic"
	"time"
<<<<<<< HEAD
=======

	"errors"
>>>>>>> e127d3e5
)

// New creates a new empty Init.
func New() *Init {
	return &Init{}
}

// Init holds a graph of lazily initialized dependencies.
type Init struct {
	// Used in tests
	initCount uint64

	mu sync.Mutex

	prev     *Init
	children []*Init

	init onceMore
	out  any
	err  error
	f    func() (any, error)
}

// Add adds a func as a new child dependency.
func (ini *Init) Add(initFn func() (any, error)) *Init {
	if ini == nil {
		ini = New()
	}
	return ini.add(false, initFn)
}

// InitCount gets the number of this this Init has been initialized.
func (ini *Init) InitCount() int {
	i := atomic.LoadUint64(&ini.initCount)
	return int(i)
}

// AddWithTimeout is same as Add, but with a timeout that aborts initialization.
func (ini *Init) AddWithTimeout(timeout time.Duration, f func(ctx context.Context) (any, error)) *Init {
	return ini.Add(func() (any, error) {
		return ini.withTimeout(timeout, f)
	})
}

// Branch creates a new dependency branch based on an existing and adds
// the given dependency as a child.
func (ini *Init) Branch(initFn func() (any, error)) *Init {
	if ini == nil {
		ini = New()
	}
	return ini.add(true, initFn)
}

// BranchdWithTimeout is same as Branch, but with a timeout.
func (ini *Init) BranchWithTimeout(timeout time.Duration, f func(ctx context.Context) (any, error)) *Init {
	return ini.Branch(func() (any, error) {
		return ini.withTimeout(timeout, f)
	})
}

// Do initializes the entire dependency graph.
func (ini *Init) Do() (any, error) {
	if ini == nil {
		panic("init is nil")
	}

	ini.init.Do(func() {
		atomic.AddUint64(&ini.initCount, 1)
		prev := ini.prev
		if prev != nil {
			// A branch. Initialize the ancestors.
			if prev.shouldInitialize() {
				_, err := prev.Do()
				if err != nil {
					ini.err = err
					return
				}
			} else if prev.inProgress() {
				// Concurrent initialization. The following init func
				// may depend on earlier state, so wait.
				prev.wait()
			}
		}

		if ini.f != nil {
			ini.out, ini.err = ini.f()
		}

		for _, child := range ini.children {
			if child.shouldInitialize() {
				_, err := child.Do()
				if err != nil {
					ini.err = err
					return
				}
			}
		}
	})

	ini.wait()

	return ini.out, ini.err
}

// TODO(bep) investigate if we can use sync.Cond for this.
func (ini *Init) wait() {
	var counter time.Duration
	for !ini.init.Done() {
		counter += 10
		if counter > 600000000 {
			panic("BUG: timed out in lazy init")
		}
		time.Sleep(counter * time.Microsecond)
	}
}

func (ini *Init) inProgress() bool {
	return ini != nil && ini.init.InProgress()
}

func (ini *Init) shouldInitialize() bool {
	return !(ini == nil || ini.init.Done() || ini.init.InProgress())
}

// Reset resets the current and all its dependencies.
func (ini *Init) Reset() {
	mu := ini.init.ResetWithLock()
	ini.err = nil
	defer mu.Unlock()
	for _, d := range ini.children {
		d.Reset()
	}
}

func (ini *Init) add(branch bool, initFn func() (any, error)) *Init {
	ini.mu.Lock()
	defer ini.mu.Unlock()

	if branch {
		return &Init{
			f:    initFn,
			prev: ini,
		}
	}

	ini.checkDone()
	ini.children = append(ini.children, &Init{
		f: initFn,
	})

	return ini
}

func (ini *Init) checkDone() {
	if ini.init.Done() {
		panic("init cannot be added to after it has run")
	}
}

func (ini *Init) withTimeout(timeout time.Duration, f func(ctx context.Context) (any, error)) (any, error) {
	ctx, cancel := context.WithTimeout(context.Background(), timeout)
	defer cancel()
	c := make(chan verr, 1)

	go func() {
		v, err := f(ctx)
		select {
		case <-ctx.Done():
			return
		default:
			c <- verr{v: v, err: err}
		}
	}()

	select {
	case <-ctx.Done():
		return nil, errors.New("timed out initializing value. You may have a circular loop in a shortcode, or your site may have resources that take longer to build than the `timeout` limit in your Hugo config file.")
	case ve := <-c:
		return ve.v, ve.err
	}
}

type verr struct {
	v   any
	err error
}<|MERGE_RESOLUTION|>--- conflicted
+++ resolved
@@ -15,15 +15,11 @@
 
 import (
 	"context"
-	"errors"
 	"sync"
 	"sync/atomic"
 	"time"
-<<<<<<< HEAD
-=======
 
 	"errors"
->>>>>>> e127d3e5
 )
 
 // New creates a new empty Init.
