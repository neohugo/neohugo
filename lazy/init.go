// Copyright 2019 The Hugo Authors. All rights reserved.
//
// Licensed under the Apache License, Version 2.0 (the "License");
// you may not use this file except in compliance with the License.
// You may obtain a copy of the License at
// http://www.apache.org/licenses/LICENSE-2.0
//
// Unless required by applicable law or agreed to in writing, software
// distributed under the License is distributed on an "AS IS" BASIS,
// WITHOUT WARRANTIES OR CONDITIONS OF ANY KIND, either express or implied.
// See the License for the specific language governing permissions and
// limitations under the License.

package lazy

import (
	"context"
	"errors"
	"sync"
	"sync/atomic"
	"time"
<<<<<<< HEAD
=======

	"errors"
>>>>>>> e32a493b
)

// New creates a new empty Init.
func New() *Init {
	return &Init{}
}

// Init holds a graph of lazily initialized dependencies.
type Init struct {
	// Used in tests
	initCount uint64

	mu sync.Mutex

	prev     *Init
	children []*Init

	init onceMore
	out  any
	err  error
	f    func() (any, error)
}

// Add adds a func as a new child dependency.
func (ini *Init) Add(initFn func() (any, error)) *Init {
	if ini == nil {
		ini = New()
	}
	return ini.add(false, initFn)
}

// InitCount gets the number of this this Init has been initialized.
func (ini *Init) InitCount() int {
	i := atomic.LoadUint64(&ini.initCount)
	return int(i)
}

// AddWithTimeout is same as Add, but with a timeout that aborts initialization.
func (ini *Init) AddWithTimeout(timeout time.Duration, f func(ctx context.Context) (any, error)) *Init {
	return ini.Add(func() (any, error) {
		return ini.withTimeout(timeout, f)
	})
}

// Branch creates a new dependency branch based on an existing and adds
// the given dependency as a child.
func (ini *Init) Branch(initFn func() (any, error)) *Init {
	if ini == nil {
		ini = New()
	}
	return ini.add(true, initFn)
}

// BranchdWithTimeout is same as Branch, but with a timeout.
func (ini *Init) BranchWithTimeout(timeout time.Duration, f func(ctx context.Context) (any, error)) *Init {
	return ini.Branch(func() (any, error) {
		return ini.withTimeout(timeout, f)
	})
}

// Do initializes the entire dependency graph.
func (ini *Init) Do() (any, error) {
	if ini == nil {
		panic("init is nil")
	}

	ini.init.Do(func() {
		atomic.AddUint64(&ini.initCount, 1)
		prev := ini.prev
		if prev != nil {
			// A branch. Initialize the ancestors.
			if prev.shouldInitialize() {
				_, err := prev.Do()
				if err != nil {
					ini.err = err
					return
				}
			} else if prev.inProgress() {
				// Concurrent initialization. The following init func
				// may depend on earlier state, so wait.
				prev.wait()
			}
		}

		if ini.f != nil {
			ini.out, ini.err = ini.f()
		}

		for _, child := range ini.children {
			if child.shouldInitialize() {
				_, err := child.Do()
				if err != nil {
					ini.err = err
					return
				}
			}
		}
	})

	ini.wait()

	return ini.out, ini.err
}

// TODO(bep) investigate if we can use sync.Cond for this.
func (ini *Init) wait() {
	var counter time.Duration
	for !ini.init.Done() {
		counter += 10
		if counter > 600000000 {
			panic("BUG: timed out in lazy init")
		}
		time.Sleep(counter * time.Microsecond)
	}
}

func (ini *Init) inProgress() bool {
	return ini != nil && ini.init.InProgress()
}

func (ini *Init) shouldInitialize() bool {
	return !(ini == nil || ini.init.Done() || ini.init.InProgress())
}

// Reset resets the current and all its dependencies.
func (ini *Init) Reset() {
	mu := ini.init.ResetWithLock()
	ini.err = nil
	defer mu.Unlock()
	for _, d := range ini.children {
		d.Reset()
	}
}

func (ini *Init) add(branch bool, initFn func() (any, error)) *Init {
	ini.mu.Lock()
	defer ini.mu.Unlock()

	if branch {
		return &Init{
			f:    initFn,
			prev: ini,
		}
	}

	ini.checkDone()
	ini.children = append(ini.children, &Init{
		f: initFn,
	})

	return ini
}

func (ini *Init) checkDone() {
	if ini.init.Done() {
		panic("init cannot be added to after it has run")
	}
}

func (ini *Init) withTimeout(timeout time.Duration, f func(ctx context.Context) (any, error)) (any, error) {
	ctx, cancel := context.WithTimeout(context.Background(), timeout)
	defer cancel()
	c := make(chan verr, 1)

	go func() {
		v, err := f(ctx)
		select {
		case <-ctx.Done():
			return
		default:
			c <- verr{v: v, err: err}
		}
	}()

	select {
	case <-ctx.Done():
		return nil, errors.New("timed out initializing value. You may have a circular loop in a shortcode, or your site may have resources that take longer to build than the `timeout` limit in your Hugo config file.")
	case ve := <-c:
		return ve.v, ve.err
	}
}

type verr struct {
	v   any
	err error
}<|MERGE_RESOLUTION|>--- conflicted
+++ resolved
@@ -15,15 +15,11 @@
 
 import (
 	"context"
-	"errors"
 	"sync"
 	"sync/atomic"
 	"time"
-<<<<<<< HEAD
-=======
 
 	"errors"
->>>>>>> e32a493b
 )
 
 // New creates a new empty Init.
