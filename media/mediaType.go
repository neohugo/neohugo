--- conflicted
+++ resolved
@@ -19,14 +19,6 @@
 	"fmt"
 	"net/http"
 	"strings"
-<<<<<<< HEAD
-
-	"github.com/neohugo/neohugo/common/maps"
-	"github.com/spf13/cast"
-
-	"github.com/mitchellh/mapstructure"
-=======
->>>>>>> cd59216d
 )
 
 var zero Type
@@ -323,7 +315,6 @@
 		}
 	}
 	return false
-
 }
 
 func (m Type) hasSuffix(suffix string) bool {
