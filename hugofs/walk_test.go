--- conflicted
+++ resolved
@@ -15,7 +15,6 @@
 
 import (
 	"context"
-	"errors"
 	"fmt"
 	"os"
 	"path/filepath"
@@ -23,15 +22,10 @@
 	"strings"
 	"testing"
 
-<<<<<<< HEAD
+	"errors"
+
 	"github.com/neohugo/neohugo/common/para"
 	"github.com/neohugo/neohugo/htesting"
-=======
-	"errors"
-
-	"github.com/gohugoio/hugo/common/para"
-	"github.com/gohugoio/hugo/htesting"
->>>>>>> e127d3e5
 
 	"github.com/spf13/afero"
 
