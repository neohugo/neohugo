--- conflicted
+++ resolved
@@ -24,13 +24,8 @@
 
 	"github.com/pkg/errors"
 
-<<<<<<< HEAD
 	"github.com/neohugo/neohugo/common/para"
 	"github.com/neohugo/neohugo/htesting"
-=======
-	"github.com/gohugoio/hugo/common/para"
-	"github.com/gohugoio/hugo/htesting"
->>>>>>> 3efc2e2a
 
 	"github.com/spf13/afero"
 
@@ -60,15 +55,9 @@
 
 		testfile := "test.txt"
 
-<<<<<<< HEAD
 		c.Assert(afero.WriteFile(fs, filepath.Join("a/b", testfile), []byte("some content"), 0o755), qt.IsNil)
 		c.Assert(afero.WriteFile(fs, filepath.Join("c/d", testfile), []byte("some content"), 0o755), qt.IsNil)
 		c.Assert(afero.WriteFile(fs, filepath.Join("e/f", testfile), []byte("some content"), 0o755), qt.IsNil)
-=======
-		c.Assert(afero.WriteFile(fs, filepath.Join("a/b", testfile), []byte("some content"), 0755), qt.IsNil)
-		c.Assert(afero.WriteFile(fs, filepath.Join("c/d", testfile), []byte("some content"), 0755), qt.IsNil)
-		c.Assert(afero.WriteFile(fs, filepath.Join("e/f", testfile), []byte("some content"), 0755), qt.IsNil)
->>>>>>> 3efc2e2a
 
 		rm := []RootMapping{
 			{
@@ -92,23 +81,14 @@
 	}
 
 	c.Run("Basic", func(c *qt.C) {
-<<<<<<< HEAD
+
 		bfs := prepare(c)
 
 		names, err := collectFilenames(bfs, "", "")
 
 		c.Assert(err, qt.IsNil)
 		c.Assert(names, qt.DeepEquals, []string{"a/test.txt", "b/test.txt", "c/test.txt"})
-=======
-
-		bfs := prepare(c)
-
-		names, err := collectFilenames(bfs, "", "")
-
-		c.Assert(err, qt.IsNil)
-		c.Assert(names, qt.DeepEquals, []string{"a/test.txt", "b/test.txt", "c/test.txt"})
-
->>>>>>> 3efc2e2a
+
 	})
 
 	c.Run("Para", func(c *qt.C) {
@@ -132,18 +112,12 @@
 					return errors.New("fail")
 				}
 				return nil
-<<<<<<< HEAD
-=======
-
->>>>>>> 3efc2e2a
+
 			})
 		}
 
 		c.Assert(r.Wait(), qt.IsNil)
-<<<<<<< HEAD
-=======
-
->>>>>>> 3efc2e2a
+
 	})
 }
 
