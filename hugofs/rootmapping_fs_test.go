// Copyright 2019 The Hugo Authors. All rights reserved.
//
// Licensed under the Apache License, Version 2.0 (the "License");
// you may not use this file except in compliance with the License.
// You may obtain a copy of the License at
// http://www.apache.org/licenses/LICENSE-2.0
//
// Unless required by applicable law or agreed to in writing, software
// distributed under the License is distributed on an "AS IS" BASIS,
// WITHOUT WARRANTIES OR CONDITIONS OF ANY KIND, either express or implied.
// See the License for the specific language governing permissions and
// limitations under the License.

package hugofs

import (
	"fmt"
	"io/ioutil"
	"path/filepath"
	"sort"
	"testing"

<<<<<<< HEAD
	"github.com/neohugo/neohugo/config"
=======
	"github.com/gohugoio/hugo/hugofs/glob"

	"github.com/gohugoio/hugo/config"
>>>>>>> 41e9e9fe

	qt "github.com/frankban/quicktest"
	"github.com/neohugo/neohugo/htesting"
	"github.com/spf13/afero"
)

func TestLanguageRootMapping(t *testing.T) {
	c := qt.New(t)
	v := config.New()
	v.Set("contentDir", "content")

	fs := NewBaseFileDecorator(afero.NewMemMapFs())

	c.Assert(afero.WriteFile(fs, filepath.Join("content/sv/svdir", "main.txt"), []byte("main sv"), 0o755), qt.IsNil)

	c.Assert(afero.WriteFile(fs, filepath.Join("themes/a/mysvblogcontent", "sv-f.txt"), []byte("some sv blog content"), 0o755), qt.IsNil)
	c.Assert(afero.WriteFile(fs, filepath.Join("themes/a/myenblogcontent", "en-f.txt"), []byte("some en blog content in a"), 0o755), qt.IsNil)
	c.Assert(afero.WriteFile(fs, filepath.Join("themes/a/mysvblogcontent/d1", "sv-d1-f.txt"), []byte("some sv blog content"), 0o755), qt.IsNil)
	c.Assert(afero.WriteFile(fs, filepath.Join("themes/a/myenblogcontent/d1", "en-d1-f.txt"), []byte("some en blog content in a"), 0o755), qt.IsNil)

	c.Assert(afero.WriteFile(fs, filepath.Join("themes/a/myotherenblogcontent", "en-f2.txt"), []byte("some en content"), 0o755), qt.IsNil)
	c.Assert(afero.WriteFile(fs, filepath.Join("themes/a/mysvdocs", "sv-docs.txt"), []byte("some sv docs content"), 0o755), qt.IsNil)
	c.Assert(afero.WriteFile(fs, filepath.Join("themes/b/myenblogcontent", "en-b-f.txt"), []byte("some en content"), 0o755), qt.IsNil)

	rfs, err := NewRootMappingFs(fs,
		RootMapping{
			From: "content/blog",             // Virtual path, first element is one of content, static, layouts etc.
			To:   "themes/a/mysvblogcontent", // Real path
			Meta: &FileMeta{Lang: "sv"},
		},
		RootMapping{
			From: "content/blog",
			To:   "themes/a/myenblogcontent",
			Meta: &FileMeta{Lang: "en"},
		},
		RootMapping{
			From: "content/blog",
			To:   "content/sv",
			Meta: &FileMeta{Lang: "sv"},
		},
		RootMapping{
			From: "content/blog",
			To:   "themes/a/myotherenblogcontent",
			Meta: &FileMeta{Lang: "en"},
		},
		RootMapping{
			From: "content/docs",
			To:   "themes/a/mysvdocs",
			Meta: &FileMeta{Lang: "sv"},
		},
	)

	c.Assert(err, qt.IsNil)

	collected, err := collectFilenames(rfs, "content", "content")
	c.Assert(err, qt.IsNil)
	c.Assert(collected, qt.DeepEquals,
		[]string{"blog/d1/en-d1-f.txt", "blog/d1/sv-d1-f.txt", "blog/en-f.txt", "blog/en-f2.txt", "blog/sv-f.txt", "blog/svdir/main.txt", "docs/sv-docs.txt"}, qt.Commentf("%#v", collected))

	dirs, err := rfs.Dirs(filepath.FromSlash("content/blog"))
	c.Assert(err, qt.IsNil)
	c.Assert(len(dirs), qt.Equals, 4)
	for _, dir := range dirs {
		f, err := dir.Meta().Open()
		c.Assert(err, qt.IsNil)
		f.Close()
	}

	blog, err := rfs.Open(filepath.FromSlash("content/blog"))
	c.Assert(err, qt.IsNil)
	fis, err := blog.Readdir(-1)
	c.Assert(err, qt.IsNil)
	for _, fi := range fis {
		f, err := fi.(FileMetaInfo).Meta().Open()
		c.Assert(err, qt.IsNil)
		f.Close()
	}
	blog.Close()

	getDirnames := func(name string, rfs *RootMappingFs) []string {
		c.Helper()
		filename := filepath.FromSlash(name)
		f, err := rfs.Open(filename)
		c.Assert(err, qt.IsNil)
		names, err := f.Readdirnames(-1)

		f.Close()
		c.Assert(err, qt.IsNil)

		info, err := rfs.Stat(filename)
		c.Assert(err, qt.IsNil)
		f2, err := info.(FileMetaInfo).Meta().Open()
		c.Assert(err, qt.IsNil)
		names2, err := f2.Readdirnames(-1)
		c.Assert(err, qt.IsNil)
		c.Assert(names2, qt.DeepEquals, names)
		f2.Close()

		return names
	}

	rfsEn := rfs.Filter(func(rm RootMapping) bool {
		return rm.Meta.Lang == "en"
	})

	c.Assert(getDirnames("content/blog", rfsEn), qt.DeepEquals, []string{"d1", "en-f.txt", "en-f2.txt"})

	rfsSv := rfs.Filter(func(rm RootMapping) bool {
		return rm.Meta.Lang == "sv"
	})

	c.Assert(getDirnames("content/blog", rfsSv), qt.DeepEquals, []string{"d1", "sv-f.txt", "svdir"})

	// Make sure we have not messed with the original
	c.Assert(getDirnames("content/blog", rfs), qt.DeepEquals, []string{"d1", "sv-f.txt", "en-f.txt", "svdir", "en-f2.txt"})

	c.Assert(getDirnames("content", rfsSv), qt.DeepEquals, []string{"blog", "docs"})
	c.Assert(getDirnames("content", rfs), qt.DeepEquals, []string{"blog", "docs"})
}

func TestRootMappingFsDirnames(t *testing.T) {
	c := qt.New(t)
	fs := NewBaseFileDecorator(afero.NewMemMapFs())

	testfile := "myfile.txt"
	c.Assert(fs.Mkdir("f1t", 0o755), qt.IsNil)
	c.Assert(fs.Mkdir("f2t", 0o755), qt.IsNil)
	c.Assert(fs.Mkdir("f3t", 0o755), qt.IsNil)
	c.Assert(afero.WriteFile(fs, filepath.Join("f2t", testfile), []byte("some content"), 0o755), qt.IsNil)

	rfs, err := newRootMappingFsFromFromTo("", fs, "static/bf1", "f1t", "static/cf2", "f2t", "static/af3", "f3t")
	c.Assert(err, qt.IsNil)

	fif, err := rfs.Stat(filepath.Join("static/cf2", testfile))
	c.Assert(err, qt.IsNil)
	c.Assert(fif.Name(), qt.Equals, "myfile.txt")
	fifm := fif.(FileMetaInfo).Meta()
	c.Assert(fifm.Filename, qt.Equals, filepath.FromSlash("f2t/myfile.txt"))

	root, err := rfs.Open("static")
	c.Assert(err, qt.IsNil)

	dirnames, err := root.Readdirnames(-1)
	c.Assert(err, qt.IsNil)
	c.Assert(dirnames, qt.DeepEquals, []string{"af3", "bf1", "cf2"})
}

func TestRootMappingFsFilename(t *testing.T) {
	c := qt.New(t)
	workDir, clean, err := htesting.CreateTempDir(Os, "hugo-root-filename")
	c.Assert(err, qt.IsNil)
	defer clean()
	fs := NewBaseFileDecorator(Os)

	testfilename := filepath.Join(workDir, "f1t/foo/file.txt")

	c.Assert(fs.MkdirAll(filepath.Join(workDir, "f1t/foo"), 0o777), qt.IsNil)
	c.Assert(afero.WriteFile(fs, testfilename, []byte("content"), 0o666), qt.IsNil)

	rfs, err := newRootMappingFsFromFromTo(workDir, fs, "static/f1", filepath.Join(workDir, "f1t"), "static/f2", filepath.Join(workDir, "f2t"))
	c.Assert(err, qt.IsNil)

	fi, err := rfs.Stat(filepath.FromSlash("static/f1/foo/file.txt"))
	c.Assert(err, qt.IsNil)
	fim := fi.(FileMetaInfo)
	c.Assert(fim.Meta().Filename, qt.Equals, testfilename)
	_, err = rfs.Stat(filepath.FromSlash("static/f1"))
	c.Assert(err, qt.IsNil)
}

func TestRootMappingFsMount(t *testing.T) {
	c := qt.New(t)
	fs := NewBaseFileDecorator(afero.NewMemMapFs())

	testfile := "test.txt"

	c.Assert(afero.WriteFile(fs, filepath.Join("themes/a/mynoblogcontent", testfile), []byte("some no content"), 0o755), qt.IsNil)
	c.Assert(afero.WriteFile(fs, filepath.Join("themes/a/myenblogcontent", testfile), []byte("some en content"), 0o755), qt.IsNil)
	c.Assert(afero.WriteFile(fs, filepath.Join("themes/a/mysvblogcontent", testfile), []byte("some sv content"), 0o755), qt.IsNil)
	c.Assert(afero.WriteFile(fs, filepath.Join("themes/a/mysvblogcontent", "other.txt"), []byte("some sv content"), 0o755), qt.IsNil)
	c.Assert(afero.WriteFile(fs, filepath.Join("themes/a/singlefiles", "no.txt"), []byte("no text"), 0o755), qt.IsNil)
	c.Assert(afero.WriteFile(fs, filepath.Join("themes/a/singlefiles", "sv.txt"), []byte("sv text"), 0o755), qt.IsNil)

	bfs := afero.NewBasePathFs(fs, "themes/a").(*afero.BasePathFs)
	rm := []RootMapping{
		// Directories
		{
			From: "content/blog",
			To:   "mynoblogcontent",
			Meta: &FileMeta{Lang: "no"},
		},
		{
			From: "content/blog",
			To:   "myenblogcontent",
			Meta: &FileMeta{Lang: "en"},
		},
		{
			From: "content/blog",
			To:   "mysvblogcontent",
			Meta: &FileMeta{Lang: "sv"},
		},
		// Files
		{
			From:      "content/singles/p1.md",
			To:        "singlefiles/no.txt",
			ToBasedir: "singlefiles",
			Meta:      &FileMeta{Lang: "no"},
		},
		{
			From:      "content/singles/p1.md",
			To:        "singlefiles/sv.txt",
			ToBasedir: "singlefiles",
			Meta:      &FileMeta{Lang: "sv"},
		},
	}

	rfs, err := NewRootMappingFs(bfs, rm...)
	c.Assert(err, qt.IsNil)

	blog, err := rfs.Stat(filepath.FromSlash("content/blog"))
	c.Assert(err, qt.IsNil)
	c.Assert(blog.IsDir(), qt.Equals, true)
	blogm := blog.(FileMetaInfo).Meta()
	c.Assert(blogm.Lang, qt.Equals, "no") // First match

	f, err := blogm.Open()
	c.Assert(err, qt.IsNil)
	defer f.Close()
	dirs1, err := f.Readdirnames(-1)
	c.Assert(err, qt.IsNil)
	// Union with duplicate dir names filtered.
	c.Assert(dirs1, qt.DeepEquals, []string{"test.txt", "test.txt", "other.txt", "test.txt"})

	files, err := afero.ReadDir(rfs, filepath.FromSlash("content/blog"))
	c.Assert(err, qt.IsNil)
	c.Assert(len(files), qt.Equals, 4)

	testfilefi := files[1]
	c.Assert(testfilefi.Name(), qt.Equals, testfile)

	testfilem := testfilefi.(FileMetaInfo).Meta()
	c.Assert(testfilem.Filename, qt.Equals, filepath.FromSlash("themes/a/mynoblogcontent/test.txt"))

	tf, err := testfilem.Open()
	c.Assert(err, qt.IsNil)
	defer tf.Close()
	b, err := ioutil.ReadAll(tf)
	c.Assert(err, qt.IsNil)
	c.Assert(string(b), qt.Equals, "some no content")

	// Ambiguous
	_, err = rfs.Stat(filepath.FromSlash("content/singles/p1.md"))
	c.Assert(err, qt.Not(qt.IsNil))

	singlesDir, err := rfs.Open(filepath.FromSlash("content/singles"))
	c.Assert(err, qt.IsNil)
	defer singlesDir.Close()
	singles, err := singlesDir.Readdir(-1)
	c.Assert(err, qt.IsNil)
	c.Assert(singles, qt.HasLen, 2)
	for i, lang := range []string{"no", "sv"} {
		fi := singles[i].(FileMetaInfo)
		c.Assert(fi.Meta().PathFile(), qt.Equals, filepath.FromSlash("themes/a/singlefiles/"+lang+".txt"))
		c.Assert(fi.Meta().Lang, qt.Equals, lang)
		c.Assert(fi.Name(), qt.Equals, "p1.md")
	}
}

func TestRootMappingFsMountOverlap(t *testing.T) {
	c := qt.New(t)
	fs := NewBaseFileDecorator(afero.NewMemMapFs())

	c.Assert(afero.WriteFile(fs, filepath.FromSlash("da/a.txt"), []byte("some no content"), 0o755), qt.IsNil)
	c.Assert(afero.WriteFile(fs, filepath.FromSlash("db/b.txt"), []byte("some no content"), 0o755), qt.IsNil)
	c.Assert(afero.WriteFile(fs, filepath.FromSlash("dc/c.txt"), []byte("some no content"), 0o755), qt.IsNil)
	c.Assert(afero.WriteFile(fs, filepath.FromSlash("de/e.txt"), []byte("some no content"), 0o755), qt.IsNil)

	rm := []RootMapping{
		{
			From: "static",
			To:   "da",
		},
		{
			From: "static/b",
			To:   "db",
		},
		{
			From: "static/b/c",
			To:   "dc",
		},
		{
			From: "/static/e/",
			To:   "de",
		},
	}

	rfs, err := NewRootMappingFs(fs, rm...)
	c.Assert(err, qt.IsNil)

	checkDirnames := func(name string, expect []string) {
		c.Helper()
		name = filepath.FromSlash(name)
		f, err := rfs.Open(name)
		c.Assert(err, qt.IsNil)
		defer f.Close()
		names, err := f.Readdirnames(-1)
		c.Assert(err, qt.IsNil)
		c.Assert(names, qt.DeepEquals, expect, qt.Commentf(fmt.Sprintf("%#v", names)))
	}

	checkDirnames("static", []string{"a.txt", "b", "e"})
	checkDirnames("static/b", []string{"b.txt", "c"})
	checkDirnames("static/b/c", []string{"c.txt"})

	fi, err := rfs.Stat(filepath.FromSlash("static/b/b.txt"))
	c.Assert(err, qt.IsNil)
	c.Assert(fi.Name(), qt.Equals, "b.txt")
}

func TestRootMappingFsOs(t *testing.T) {
	c := qt.New(t)
	fs := NewBaseFileDecorator(afero.NewOsFs())

	d, clean, err := htesting.CreateTempDir(fs, "hugo-root-mapping-os")
	c.Assert(err, qt.IsNil)
	defer clean()

	testfile := "myfile.txt"
	c.Assert(fs.Mkdir(filepath.Join(d, "f1t"), 0o755), qt.IsNil)
	c.Assert(fs.Mkdir(filepath.Join(d, "f2t"), 0o755), qt.IsNil)
	c.Assert(fs.Mkdir(filepath.Join(d, "f3t"), 0o755), qt.IsNil)

	// Deep structure
	deepDir := filepath.Join(d, "d1", "d2", "d3", "d4", "d5")
	c.Assert(fs.MkdirAll(deepDir, 0o755), qt.IsNil)
	for i := 1; i <= 3; i++ {
		c.Assert(fs.MkdirAll(filepath.Join(d, "d1", "d2", "d3", "d4", fmt.Sprintf("d4-%d", i)), 0o755), qt.IsNil)
		c.Assert(afero.WriteFile(fs, filepath.Join(d, "d1", "d2", "d3", fmt.Sprintf("f-%d.txt", i)), []byte("some content"), 0o755), qt.IsNil)
	}

	c.Assert(afero.WriteFile(fs, filepath.Join(d, "f2t", testfile), []byte("some content"), 0o755), qt.IsNil)

	// https://github.com/neohugo/neohugo/issues/6854
	mystaticDir := filepath.Join(d, "mystatic", "a", "b", "c")
	c.Assert(fs.MkdirAll(mystaticDir, 0o755), qt.IsNil)
	c.Assert(afero.WriteFile(fs, filepath.Join(mystaticDir, "ms-1.txt"), []byte("some content"), 0o755), qt.IsNil)

	rfs, err := newRootMappingFsFromFromTo(
		d,
		fs,
		"static/bf1", filepath.Join(d, "f1t"),
		"static/cf2", filepath.Join(d, "f2t"),
		"static/af3", filepath.Join(d, "f3t"),
		"static", filepath.Join(d, "mystatic"),
		"static/a/b/c", filepath.Join(d, "d1", "d2", "d3"),
		"layouts", filepath.Join(d, "d1"),
	)

	c.Assert(err, qt.IsNil)

	fif, err := rfs.Stat(filepath.Join("static/cf2", testfile))
	c.Assert(err, qt.IsNil)
	c.Assert(fif.Name(), qt.Equals, "myfile.txt")

	root, err := rfs.Open("static")
	c.Assert(err, qt.IsNil)

	dirnames, err := root.Readdirnames(-1)
	c.Assert(err, qt.IsNil)
	c.Assert(dirnames, qt.DeepEquals, []string{"a", "af3", "bf1", "cf2"}, qt.Commentf(fmt.Sprintf("%#v", dirnames)))

	getDirnames := func(dirname string) []string {
		dirname = filepath.FromSlash(dirname)
		f, err := rfs.Open(dirname)
		c.Assert(err, qt.IsNil)
		defer f.Close()
		dirnames, err := f.Readdirnames(-1)
		c.Assert(err, qt.IsNil)
		sort.Strings(dirnames)
		return dirnames
	}

	c.Assert(getDirnames("static/a/b"), qt.DeepEquals, []string{"c"})
	c.Assert(getDirnames("static/a/b/c"), qt.DeepEquals, []string{"d4", "f-1.txt", "f-2.txt", "f-3.txt", "ms-1.txt"})
	c.Assert(getDirnames("static/a/b/c/d4"), qt.DeepEquals, []string{"d4-1", "d4-2", "d4-3", "d5"})

	all, err := collectFilenames(rfs, "static", "static")
	c.Assert(err, qt.IsNil)

	c.Assert(all, qt.DeepEquals, []string{"a/b/c/f-1.txt", "a/b/c/f-2.txt", "a/b/c/f-3.txt", "a/b/c/ms-1.txt", "cf2/myfile.txt"})

	fis, err := collectFileinfos(rfs, "static", "static")
	c.Assert(err, qt.IsNil)

	c.Assert(fis[9].Meta().PathFile(), qt.Equals, filepath.FromSlash("d1/d2/d3/f-1.txt"))

	dirc := fis[3].Meta()

	f, err := dirc.Open()
	c.Assert(err, qt.IsNil)
	defer f.Close()
	fileInfos, err := f.Readdir(-1)
	c.Assert(err, qt.IsNil)
	sortFileInfos(fileInfos)
	i := 0
	for _, fi := range fileInfos {
		if fi.IsDir() || fi.Name() == "ms-1.txt" {
			continue
		}
		i++
		meta := fi.(FileMetaInfo).Meta()
		c.Assert(meta.Filename, qt.Equals, filepath.Join(d, fmt.Sprintf("/d1/d2/d3/f-%d.txt", i)))
		c.Assert(meta.PathFile(), qt.Equals, filepath.FromSlash(fmt.Sprintf("d1/d2/d3/f-%d.txt", i)))
	}

	_, err = rfs.Stat(filepath.FromSlash("layouts/d2/d3/f-1.txt"))
	c.Assert(err, qt.IsNil)
	_, err = rfs.Stat(filepath.FromSlash("layouts/d2/d3"))
	c.Assert(err, qt.IsNil)
}

func TestRootMappingFsOsBase(t *testing.T) {
	c := qt.New(t)
	fs := NewBaseFileDecorator(afero.NewOsFs())

	d, clean, err := htesting.CreateTempDir(fs, "hugo-root-mapping-os-base")
	c.Assert(err, qt.IsNil)
	defer clean()

	// Deep structure
	deepDir := filepath.Join(d, "d1", "d2", "d3", "d4", "d5")
	c.Assert(fs.MkdirAll(deepDir, 0o755), qt.IsNil)
	for i := 1; i <= 3; i++ {
		c.Assert(fs.MkdirAll(filepath.Join(d, "d1", "d2", "d3", "d4", fmt.Sprintf("d4-%d", i)), 0o755), qt.IsNil)
		c.Assert(afero.WriteFile(fs, filepath.Join(d, "d1", "d2", "d3", fmt.Sprintf("f-%d.txt", i)), []byte("some content"), 0o755), qt.IsNil)
	}

	mystaticDir := filepath.Join(d, "mystatic", "a", "b", "c")
	c.Assert(fs.MkdirAll(mystaticDir, 0o755), qt.IsNil)
	c.Assert(afero.WriteFile(fs, filepath.Join(mystaticDir, "ms-1.txt"), []byte("some content"), 0o755), qt.IsNil)

	bfs := afero.NewBasePathFs(fs, d)

	rfs, err := newRootMappingFsFromFromTo(
		"",
		bfs,
		"static", "mystatic",
		"static/a/b/c", filepath.Join("d1", "d2", "d3"),
	)
	c.Assert(err, qt.IsNil)

	getDirnames := func(dirname string) []string {
		dirname = filepath.FromSlash(dirname)
		f, err := rfs.Open(dirname)
		c.Assert(err, qt.IsNil)
		defer f.Close()
		dirnames, err := f.Readdirnames(-1)
		c.Assert(err, qt.IsNil)
		sort.Strings(dirnames)
		return dirnames
	}

	c.Assert(getDirnames("static/a/b/c"), qt.DeepEquals, []string{"d4", "f-1.txt", "f-2.txt", "f-3.txt", "ms-1.txt"})
}

func TestRootMappingFileFilter(t *testing.T) {
	c := qt.New(t)
	fs := NewBaseFileDecorator(afero.NewMemMapFs())

	for _, lang := range []string{"no", "en", "fr"} {
		for i := 1; i <= 3; i++ {
			c.Assert(afero.WriteFile(fs, filepath.Join(lang, fmt.Sprintf("my%s%d.txt", lang, i)), []byte("some text file for"+lang), 0755), qt.IsNil)
		}
	}

	for _, lang := range []string{"no", "en", "fr"} {
		for i := 1; i <= 3; i++ {
			c.Assert(afero.WriteFile(fs, filepath.Join(lang, "sub", fmt.Sprintf("mysub%s%d.txt", lang, i)), []byte("some text file for"+lang), 0755), qt.IsNil)
		}
	}

	rm := []RootMapping{
		{
			From: "content",
			To:   "no",
			Meta: &FileMeta{Lang: "no", InclusionFilter: glob.MustNewFilenameFilter(nil, []string{"**.txt"})},
		},
		{
			From: "content",
			To:   "en",
			Meta: &FileMeta{Lang: "en"},
		},
		{
			From: "content",
			To:   "fr",
			Meta: &FileMeta{Lang: "fr", InclusionFilter: glob.MustNewFilenameFilter(nil, []string{"**.txt"})},
		},
	}

	rfs, err := NewRootMappingFs(fs, rm...)
	c.Assert(err, qt.IsNil)

	assertExists := func(filename string, shouldExist bool) {
		c.Helper()
		filename = filepath.Clean(filename)
		_, err1 := rfs.Stat(filename)
		f, err2 := rfs.Open(filename)
		if shouldExist {
			c.Assert(err1, qt.IsNil)
			c.Assert(err2, qt.IsNil)
			c.Assert(f.Close(), qt.IsNil)
		} else {
			c.Assert(err1, qt.Not(qt.IsNil))
			c.Assert(err2, qt.Not(qt.IsNil))
		}
	}

	assertExists("content/myno1.txt", false)
	assertExists("content/myen1.txt", true)
	assertExists("content/myfr1.txt", false)

	dirEntriesSub, err := afero.ReadDir(rfs, filepath.Join("content", "sub"))
	c.Assert(err, qt.IsNil)
	c.Assert(len(dirEntriesSub), qt.Equals, 3)

	dirEntries, err := afero.ReadDir(rfs, "content")

	c.Assert(err, qt.IsNil)
	c.Assert(len(dirEntries), qt.Equals, 4)

}<|MERGE_RESOLUTION|>--- conflicted
+++ resolved
@@ -20,13 +20,9 @@
 	"sort"
 	"testing"
 
-<<<<<<< HEAD
+	"github.com/neohugo/neohugo/hugofs/glob"
+
 	"github.com/neohugo/neohugo/config"
-=======
-	"github.com/gohugoio/hugo/hugofs/glob"
-
-	"github.com/gohugoio/hugo/config"
->>>>>>> 41e9e9fe
 
 	qt "github.com/frankban/quicktest"
 	"github.com/neohugo/neohugo/htesting"
@@ -498,13 +494,13 @@
 
 	for _, lang := range []string{"no", "en", "fr"} {
 		for i := 1; i <= 3; i++ {
-			c.Assert(afero.WriteFile(fs, filepath.Join(lang, fmt.Sprintf("my%s%d.txt", lang, i)), []byte("some text file for"+lang), 0755), qt.IsNil)
+			c.Assert(afero.WriteFile(fs, filepath.Join(lang, fmt.Sprintf("my%s%d.txt", lang, i)), []byte("some text file for"+lang), 0o755), qt.IsNil)
 		}
 	}
 
 	for _, lang := range []string{"no", "en", "fr"} {
 		for i := 1; i <= 3; i++ {
-			c.Assert(afero.WriteFile(fs, filepath.Join(lang, "sub", fmt.Sprintf("mysub%s%d.txt", lang, i)), []byte("some text file for"+lang), 0755), qt.IsNil)
+			c.Assert(afero.WriteFile(fs, filepath.Join(lang, "sub", fmt.Sprintf("mysub%s%d.txt", lang, i)), []byte("some text file for"+lang), 0o755), qt.IsNil)
 		}
 	}
 
@@ -556,5 +552,4 @@
 
 	c.Assert(err, qt.IsNil)
 	c.Assert(len(dirEntries), qt.Equals, 4)
-
 }