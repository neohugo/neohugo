--- conflicted
+++ resolved
@@ -274,7 +274,6 @@
 	return s, v.([]RootMapping)
 }
 
-<<<<<<< HEAD
 //func (fs *RootMappingFs) debug() {
 //fmt.Println("debug():")
 //fs.rootMapToReal.Walk(func(s string, v interface{}) bool {
@@ -283,15 +282,6 @@
 //})
 
 //}
-=======
-func (fs *RootMappingFs) debug() {
-	fmt.Println("debug():")
-	fs.rootMapToReal.Walk(func(s string, v any) bool {
-		fmt.Println("Key", s)
-		return false
-	})
-}
->>>>>>> 69c59008
 
 func (fs *RootMappingFs) getRootsWithPrefix(prefix string) []RootMapping {
 	var roots []RootMapping
