--- conflicted
+++ resolved
@@ -14,21 +14,14 @@
 package hugofs
 
 import (
-<<<<<<< HEAD
-	"errors"
-=======
->>>>>>> e32a493b
 	"fmt"
 	"os"
 	"syscall"
 	"time"
 
-<<<<<<< HEAD
-=======
 	"errors"
 
-	"github.com/gohugoio/hugo/common/herrors"
->>>>>>> e32a493b
+	"github.com/neohugo/neohugo/common/herrors"
 	"github.com/spf13/afero"
 )
 
