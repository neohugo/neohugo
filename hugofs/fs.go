--- conflicted
+++ resolved
@@ -19,13 +19,9 @@
 	"os"
 	"strings"
 
-<<<<<<< HEAD
+	"github.com/bep/overlayfs"
+	"github.com/neohugo/neohugo/common/paths"
 	"github.com/neohugo/neohugo/config"
-=======
-	"github.com/bep/overlayfs"
-	"github.com/gohugoio/hugo/common/paths"
-	"github.com/gohugoio/hugo/config"
->>>>>>> d0f731c0
 	"github.com/spf13/afero"
 )
 
@@ -102,7 +98,7 @@
 	absPublishDir := paths.AbsPathify(workingDir, publishDir)
 
 	// Make sure we always have the /public folder ready to use.
-	if err := base.MkdirAll(absPublishDir, 0777); err != nil && !os.IsExist(err) {
+	if err := base.MkdirAll(absPublishDir, 0o777); err != nil && !os.IsExist(err) {
 		panic(err)
 	}
 
@@ -210,7 +206,6 @@
 		if WalkFilesystems(afs.UnwrapFilesystem(), fn) {
 			return true
 		}
-
 	} else if bfs, ok := fs.(FilesystemsUnwrapper); ok {
 		for _, sf := range bfs.UnwrapFilesystems() {
 			if WalkFilesystems(sf, fn) {
